#if defined(_MSC_VER) && !defined(_XBOX) && (_MSC_VER >= 1500 && _MSC_VER < 1900)
#if (_MSC_VER >= 1700)
/* https://support.microsoft.com/en-us/kb/980263 */
#pragma execution_character_set("utf-8")
#endif
#pragma warning(disable:4566)
#endif

#ifdef HAVE_LAKKA_SWITCH
MSG_HASH(
    MENU_ENUM_LABEL_VALUE_SWITCH_GPU_PROFILE,
    "Overclock da GPU"
    )
MSG_HASH(
    MENU_ENUM_SUBLABEL_SWITCH_GPU_PROFILE,
    "Faz um Overclock ou underclock na CPU do Switch"
    )
MSG_HASH(
    MENU_ENUM_LABEL_VALUE_SWITCH_BACKLIGHT_CONTROL,
    "Brilho da tela"
    )
MSG_HASH(
    MENU_ENUM_SUBLABEL_SWITCH_BACKLIGHT_CONTROL,
    "Aumenta ou diminui o brilho da tela do Switch"
    )
#endif
#if defined(HAVE_LAKKA_SWITCH) || defined(HAVE_LIBNX)
MSG_HASH(
    MENU_ENUM_LABEL_VALUE_SWITCH_CPU_PROFILE,
    "Overclock da CPU"
    )
MSG_HASH(
    MENU_ENUM_SUBLABEL_SWITCH_CPU_PROFILE,
    "Faz um Overclock na CPU do Switch"
    )
#endif
MSG_HASH(
    MSG_COMPILER,
    "Compilador"
    )
MSG_HASH(
    MSG_UNKNOWN_COMPILER,
    "Compilador desconhecido"
    )
MSG_HASH(
    MSG_NATIVE,
    "Nativo")
MSG_HASH(
    MSG_DEVICE_DISCONNECTED_FROM_PORT,
    "Dispositivo desconectado da porta"
    )
MSG_HASH(
    MSG_UNKNOWN_NETPLAY_COMMAND_RECEIVED,
    "Recebido um comando de jogo em rede desconhecido"
    )
MSG_HASH(
    MSG_FILE_ALREADY_EXISTS_SAVING_TO_BACKUP_BUFFER,
    "Este arquivo já existe. Salvando no buffer de backup"
    )
MSG_HASH(
    MSG_GOT_CONNECTION_FROM,
    "Conexão recebida de: \"%s\""
    )
MSG_HASH(
    MSG_GOT_CONNECTION_FROM_NAME,
    "Conexão recebida de: \"%s (%s)\""
    )
MSG_HASH(
    MSG_PUBLIC_ADDRESS,
    "Sucesso no Mapeamento de Portas"
    )
MSG_HASH(
    MSG_UPNP_FAILED,
    "Falha no Mapeamento de Portas"
    )
MSG_HASH(
    MSG_NO_ARGUMENTS_SUPPLIED_AND_NO_MENU_BUILTIN,
    "Nenhum argumento fornecido e nenhum menu interno, exibindo ajuda..."
    )
MSG_HASH(
    MSG_SETTING_DISK_IN_TRAY,
    "Definindo disco na bandeja"
    )
MSG_HASH(
    MSG_WAITING_FOR_CLIENT,
    "Aguardando pelo cliente..."
    )
MSG_HASH(
    MSG_NETPLAY_YOU_HAVE_LEFT_THE_GAME,
    "Você deixou o jogo"
    )
MSG_HASH(
    MSG_NETPLAY_YOU_HAVE_JOINED_AS_PLAYER_N,
    "Você se juntou como jogador %u"
    )
MSG_HASH(
    MSG_NETPLAY_YOU_HAVE_JOINED_WITH_INPUT_DEVICES_S,
    "Você se juntou ao dispositivo de entrada %.*s"
    )
MSG_HASH(
    MSG_NETPLAY_PLAYER_S_LEFT,
    "O jogador %.*s deixou o jogo"
    )
MSG_HASH(
    MSG_NETPLAY_S_HAS_JOINED_AS_PLAYER_N,
    "%.*s se juntou como jogador %u"
    )
MSG_HASH(
    MSG_NETPLAY_S_HAS_JOINED_WITH_INPUT_DEVICES_S,
    "%.*s juntou-se aos dispositivos de entrada %.*s"
    )
MSG_HASH(
    MSG_NETPLAY_NOT_RETROARCH,
    "Uma tentativa de conexão de jogo em rede falhou porque o par não está executando o RetroArch ou está executando uma versão antiga do RetroArch."
    )
MSG_HASH(
    MSG_NETPLAY_OUT_OF_DATE,
    "O par de jogo em rede está executando uma versão antiga do RetroArch. Não é possível conectar."
    )
MSG_HASH(
    MSG_NETPLAY_DIFFERENT_VERSIONS,
    "ATENÇÃO: Um par de jogo em rede está executando uma versão diferente do RetroArch. Se ocorrerem problemas, use a mesma versão."
    )
MSG_HASH(
    MSG_NETPLAY_DIFFERENT_CORES,
    "Um par de jogo em rede está executando um núcleo diferente. Não é possível conectar."
    )
MSG_HASH(
    MSG_NETPLAY_DIFFERENT_CORE_VERSIONS,
    "ATENÇÃO: Um par de jogo em rede está executando uma versão diferente do núcleo. Se ocorrerem problemas, use a mesma versão."
    )
MSG_HASH(
    MSG_NETPLAY_ENDIAN_DEPENDENT,
    "Este núcleo não suporta jogo em rede entre diferentes arquiteturas de sistemas"
    )
MSG_HASH(
    MSG_NETPLAY_PLATFORM_DEPENDENT,
    "Este núcleo não suporta jogo em rede entre diferentes sistemas"
    )
MSG_HASH(
    MSG_NETPLAY_ENTER_PASSWORD,
    "Digite a senha do servidor de jogo em rede:"
    )
MSG_HASH(
    MSG_DISCORD_CONNECTION_REQUEST,
    "Deseja permitir a conexão do usuário:"
    )
MSG_HASH(
    MSG_NETPLAY_INCORRECT_PASSWORD,
    "Senha incorreta"
    )
MSG_HASH(
    MSG_NETPLAY_SERVER_NAMED_HANGUP,
    "\"%s\" desconectou"
    )
MSG_HASH(
    MSG_NETPLAY_SERVER_HANGUP,
    "Um cliente de jogo em rede desconectou"
    )
MSG_HASH(
    MSG_NETPLAY_CLIENT_HANGUP,
    "Desconectado do jogo em rede"
    )
MSG_HASH(
    MSG_NETPLAY_CANNOT_PLAY_UNPRIVILEGED,
    "Você não tem permissão para jogar"
    )
MSG_HASH(
    MSG_NETPLAY_CANNOT_PLAY_NO_SLOTS,
    "Não há vagas livres para jogadores"
    )
MSG_HASH(
    MSG_NETPLAY_CANNOT_PLAY_NOT_AVAILABLE,
    "Os dispositivos de entrada solicitados não estão disponíveis"
    )
MSG_HASH(
    MSG_NETPLAY_CANNOT_PLAY,
    "Impossível alterar para modo jogador"
    )
MSG_HASH(
    MSG_NETPLAY_PEER_PAUSED,
    "Par do jogo em rede \"%s\" pausou"
    )
MSG_HASH(
    MSG_NETPLAY_CHANGED_NICK,
    "Seu apelido mudou para \"%s\""
    )
MSG_HASH(
    MENU_ENUM_SUBLABEL_VIDEO_SHARED_CONTEXT,
    "Concede aos núcleos renderizados por hardware seu próprio contexto privado. Evita ter que assumir mudanças de estado de hardware entre quadros."
    )
MSG_HASH(
    MENU_ENUM_SUBLABEL_MENU_HORIZONTAL_ANIMATION,
    "Ativa a animação horizontal para o menu. Isso terá um impacto no desempenho."
    )
MSG_HASH(
    MENU_ENUM_SUBLABEL_MENU_SETTINGS,
    "Ajusta as configurações de aparência da tela de menu."
    )
MSG_HASH(
    MENU_ENUM_SUBLABEL_VIDEO_HARD_SYNC,
    "Sincronia rígida entre CPU e GPU. Reduz a latência ao custo de desempenho."
    )
MSG_HASH(
    MENU_ENUM_SUBLABEL_VIDEO_THREADED,
    "Melhora o desempenho ao custo de latência e mais engasgamento de vídeo. Use somente se você não puder obter velocidade total de outra forma."
    )
MSG_HASH(
    MSG_AUDIO_VOLUME,
    "Volume de áudio"
    )
MSG_HASH(
    MSG_AUTODETECT,
    "Detectar automaticamente"
    )
MSG_HASH(
    MSG_AUTOLOADING_SAVESTATE_FROM,
    "Autocarregando Estado de Jogo de"
    )
MSG_HASH(
    MSG_CAPABILITIES,
    "Capacidades"
    )
MSG_HASH(
    MSG_CONNECTING_TO_NETPLAY_HOST,
    "Conectando ao anfitrião de jogo em rede"
    )
MSG_HASH(
    MSG_CONNECTING_TO_PORT,
    "Conectando a porta"
    )
MSG_HASH(
    MSG_CONNECTION_SLOT,
    "Vaga de conexão"
    )
MSG_HASH(
    MSG_SORRY_UNIMPLEMENTED_CORES_DONT_DEMAND_CONTENT_NETPLAY,
    "Desculpe, não implementado: núcleos que não exigem conteúdo não podem participar do jogo em rede."
    )
MSG_HASH(
    MENU_ENUM_LABEL_VALUE_ACCOUNTS_CHEEVOS_PASSWORD,
    "Senha"
    )
MSG_HASH(
    MENU_ENUM_LABEL_VALUE_ACCOUNTS_CHEEVOS_SETTINGS,
    "Contas Cheevos"
    )
MSG_HASH(
    MENU_ENUM_LABEL_VALUE_ACCOUNTS_CHEEVOS_USERNAME,
    "Nome de usuário"
    )
MSG_HASH(
    MENU_ENUM_LABEL_VALUE_ACCOUNTS_LIST,
    "Contas"
    )
MSG_HASH(
    MENU_ENUM_LABEL_VALUE_ACCOUNTS_LIST_END,
    "Ponto Final da Lista de Contas"
    )
MSG_HASH(
    MENU_ENUM_LABEL_VALUE_ACCOUNTS_RETRO_ACHIEVEMENTS,
    "Retro Achievements"
    )
MSG_HASH(
    MENU_ENUM_LABEL_VALUE_ACHIEVEMENT_LIST,
    "Lista de Conquistas"
    )
MSG_HASH(
    MENU_ENUM_LABEL_VALUE_ACHIEVEMENT_PAUSE,
    "Pausar Conquistas no Modo Hardcore"
    )
MSG_HASH(
    MENU_ENUM_LABEL_VALUE_ACHIEVEMENT_RESUME,
    "Continuar Conquistas no Modo Hardcore"
    )
MSG_HASH(
    MENU_ENUM_LABEL_VALUE_ACHIEVEMENT_LIST_HARDCORE,
    "Lista de Conquistas (Hardcore)"
    )
MSG_HASH(
    MENU_ENUM_LABEL_VALUE_ADD_CONTENT_LIST,
    "Analisar Conteúdo"
    )
MSG_HASH(
    MENU_ENUM_LABEL_VALUE_CONFIGURATIONS_LIST,
    "Arquivo de Configuração"
    )
MSG_HASH(
    MENU_ENUM_LABEL_VALUE_ADD_TAB,
    "Importar conteúdo"
    )
MSG_HASH(
    MENU_ENUM_LABEL_VALUE_NETPLAY_TAB,
    "Salas de Jogo em Rede"
    )
MSG_HASH(
    MENU_ENUM_LABEL_VALUE_ASK_ARCHIVE,
    "Perguntar"
    )
MSG_HASH(
    MENU_ENUM_LABEL_VALUE_ASSETS_DIRECTORY,
    "Recursos"
    )
MSG_HASH(
    MENU_ENUM_LABEL_VALUE_AUDIO_BLOCK_FRAMES,
    "Bloquear Quadros"
    )
MSG_HASH(
    MENU_ENUM_LABEL_VALUE_AUDIO_DEVICE,
    "Dispositivo de Áudio"
    )
MSG_HASH(
    MENU_ENUM_LABEL_VALUE_AUDIO_DRIVER,
    "Driver de Áudio"
    )
MSG_HASH(
    MENU_ENUM_LABEL_VALUE_AUDIO_DSP_PLUGIN,
    "Plugin DSP de Áudio"
    )
MSG_HASH(
    MENU_ENUM_LABEL_VALUE_AUDIO_ENABLE,
    "Habilitar Áudio"
    )
MSG_HASH(
    MENU_ENUM_LABEL_VALUE_AUDIO_FILTER_DIR,
    "Filtro de Áudio"
    )
MSG_HASH(
    MENU_ENUM_LABEL_VALUE_TURBO_DEADZONE_LIST,
    "Turbo/Zona-Morta"
    )
MSG_HASH(
    MENU_ENUM_LABEL_VALUE_AUDIO_LATENCY,
    "Latência de Áudio (ms)"
    )
MSG_HASH(
    MENU_ENUM_LABEL_VALUE_AUDIO_MAX_TIMING_SKEW,
    "Desvio Máximo de Tempo do Áudio"
    )
MSG_HASH(
    MENU_ENUM_LABEL_VALUE_AUDIO_MUTE,
    "Silenciar Áudio"
    )
MSG_HASH(
    MENU_ENUM_LABEL_VALUE_AUDIO_OUTPUT_RATE,
    "Taxa da Saída de Áudio (Hz)"
    )
MSG_HASH(
    MENU_ENUM_LABEL_VALUE_AUDIO_RATE_CONTROL_DELTA,
    "Controle Dinâmico da Taxa de Áudio"
    )
MSG_HASH(
    MENU_ENUM_LABEL_VALUE_AUDIO_RESAMPLER_DRIVER,
    "Driver de Reamostragem de Áudio"
    )
MSG_HASH(
    MENU_ENUM_LABEL_VALUE_AUDIO_SETTINGS,
    "Áudio"
    )
MSG_HASH(
    MENU_ENUM_LABEL_VALUE_AUDIO_SYNC,
    "Sincronizar Áudio"
    )
MSG_HASH(
    MENU_ENUM_LABEL_VALUE_AUDIO_VOLUME,
    "Nível de Volume de Áudio (dB)"
    )
MSG_HASH(
    MENU_ENUM_LABEL_VALUE_AUDIO_WASAPI_EXCLUSIVE_MODE,
    "WASAPI Modo Exclusivo"
    )
MSG_HASH(
    MENU_ENUM_LABEL_VALUE_AUDIO_WASAPI_FLOAT_FORMAT,
    "WASAPI Formato de Ponto Flutuante"
    )
MSG_HASH(
    MENU_ENUM_LABEL_VALUE_AUDIO_WASAPI_SH_BUFFER_LENGTH,
    "WASAPI Tamanho do Buffer Compartilhado"
    )
MSG_HASH(
    MENU_ENUM_LABEL_VALUE_AUTOSAVE_INTERVAL,
    "Intervalo do Salvamento Automático da SRAM"
    )
MSG_HASH(
    MENU_ENUM_LABEL_VALUE_AUTO_OVERRIDES_ENABLE,
    "Carrega Automaticamente Arquivos de Redefinição"
    )
MSG_HASH(
    MENU_ENUM_LABEL_VALUE_AUTO_REMAPS_ENABLE,
    "Carrega Automaticamente Arquivos de Remapeamento"
    )
MSG_HASH(
    MENU_ENUM_LABEL_VALUE_AUTO_SHADERS_ENABLE,
    "Carrega Automaticamente Predefinições de Shader"
    )
MSG_HASH(
    MENU_ENUM_LABEL_VALUE_BASIC_MENU_CONTROLS_BACK,
    "Voltar"
    )
MSG_HASH(
    MENU_ENUM_LABEL_VALUE_BASIC_MENU_CONTROLS_CONFIRM,
    "Confirmar"
    )
MSG_HASH(
    MENU_ENUM_LABEL_VALUE_BASIC_MENU_CONTROLS_INFO,
    "Informações"
    )
MSG_HASH(
    MENU_ENUM_LABEL_VALUE_BASIC_MENU_CONTROLS_QUIT,
    "Sair"
    )
MSG_HASH(
    MENU_ENUM_LABEL_VALUE_BASIC_MENU_CONTROLS_SCROLL_DOWN,
    "Rolar para Baixo"
    )
MSG_HASH(
    MENU_ENUM_LABEL_VALUE_BASIC_MENU_CONTROLS_SCROLL_UP,
    "Rolar para Cima"
    )
MSG_HASH(
    MENU_ENUM_LABEL_VALUE_BASIC_MENU_CONTROLS_START,
    "Iniciar"
    )
MSG_HASH(
    MENU_ENUM_LABEL_VALUE_BASIC_MENU_CONTROLS_TOGGLE_KEYBOARD,
    "Alternar Teclado"
    )
MSG_HASH(
    MENU_ENUM_LABEL_VALUE_BASIC_MENU_CONTROLS_TOGGLE_MENU,
    "Alternar Menu"
    )
MSG_HASH(
    MENU_ENUM_LABEL_VALUE_BASIC_MENU_ENUM_CONTROLS,
    "Controles Básicos de Menu"
    )
MSG_HASH(
    MENU_ENUM_LABEL_VALUE_BASIC_MENU_ENUM_CONTROLS_CONFIRM,
    "Confirmar/OK"
    )
MSG_HASH(
    MENU_ENUM_LABEL_VALUE_BASIC_MENU_ENUM_CONTROLS_INFO,
    "Informação"
    )
MSG_HASH(
    MENU_ENUM_LABEL_VALUE_BASIC_MENU_ENUM_CONTROLS_QUIT,
    "Sair"
    )
MSG_HASH(
    MENU_ENUM_LABEL_VALUE_BASIC_MENU_ENUM_CONTROLS_SCROLL_UP,
    "Rolar para Cima"
    )
MSG_HASH(
    MENU_ENUM_LABEL_VALUE_BASIC_MENU_ENUM_CONTROLS_START,
    "Padrões"
    )
MSG_HASH(
    MENU_ENUM_LABEL_VALUE_BASIC_MENU_ENUM_CONTROLS_TOGGLE_KEYBOARD,
    "Alternar Teclado"
    )
MSG_HASH(
    MENU_ENUM_LABEL_VALUE_BASIC_MENU_ENUM_CONTROLS_TOGGLE_MENU,
    "Alternar Menu"
    )
MSG_HASH(
    MENU_ENUM_LABEL_VALUE_BLOCK_SRAM_OVERWRITE,
    "Não Sobregravar a SRAM ao Carregar Estado de Jogo"
    )
MSG_HASH(
    MENU_ENUM_LABEL_VALUE_BLUETOOTH_ENABLE,
    "Habilitar Bluetooth"
    )
MSG_HASH(
    MENU_ENUM_LABEL_VALUE_BUILDBOT_ASSETS_URL,
    "URL de Recursos do Buildbot"
    )
MSG_HASH(
    MENU_ENUM_LABEL_VALUE_CACHE_DIRECTORY,
    "Cache"
    )
MSG_HASH(
    MENU_ENUM_LABEL_VALUE_CAMERA_ALLOW,
    "Permitir Câmera"
    )
MSG_HASH(
    MENU_ENUM_LABEL_VALUE_CAMERA_DRIVER,
    "Driver de Câmera"
    )
MSG_HASH(
    MENU_ENUM_LABEL_VALUE_CHEAT,
    "Trapaça"
    )
MSG_HASH(
    MENU_ENUM_LABEL_VALUE_CHEAT_APPLY_CHANGES,
    "Aplicar Alterações"
    )
MSG_HASH(
    MENU_ENUM_LABEL_VALUE_CHEAT_START_SEARCH,
    "Iniciar Pesquisa Por um Novo Código de Trapaça"
    )
MSG_HASH(
    MENU_ENUM_LABEL_VALUE_CHEAT_CONTINUE_SEARCH,
    "Continuar Pesquisa"
    )
MSG_HASH(
    MENU_ENUM_LABEL_VALUE_CHEAT_DATABASE_PATH,
    "Arquivo de Trapaça"
    )
MSG_HASH(
    MENU_ENUM_LABEL_VALUE_CHEAT_FILE,
    "Arquivo de Trapaça"
    )
MSG_HASH(
    MENU_ENUM_LABEL_VALUE_CHEAT_FILE_LOAD,
    "Carregar Arquivo de Trapaça"
    )
MSG_HASH(
    MENU_ENUM_LABEL_VALUE_CHEAT_FILE_LOAD_APPEND,
    "Carregar Arquivo de Trapaça (Anexado)"
    )
MSG_HASH(
    MENU_ENUM_LABEL_VALUE_CHEAT_FILE_SAVE_AS,
    "Salvar Arquivo de Trapaça Como"
    )
MSG_HASH(
    MENU_ENUM_LABEL_VALUE_CHEAT_NUM_PASSES,
    "Estágios de Trapaça"
    )
MSG_HASH(
    MENU_ENUM_LABEL_VALUE_CHEEVOS_DESCRIPTION,
    "Descrição"
    )
MSG_HASH(
    MENU_ENUM_LABEL_VALUE_CHEEVOS_HARDCORE_MODE_ENABLE,
    "Conquistas no Modo Hardcore"
    )
MSG_HASH(
    MENU_ENUM_LABEL_VALUE_CHEEVOS_LEADERBOARDS_ENABLE,
    "Tabelas de Classificação"
    )
MSG_HASH(
    MENU_ENUM_LABEL_VALUE_CHEEVOS_BADGES_ENABLE,
    "Insígnias de Conquistas"
    )
MSG_HASH(
    MENU_ENUM_LABEL_VALUE_CHEEVOS_LOCKED_ACHIEVEMENTS,
    "Conquistas Bloqueadas:"
    )
MSG_HASH(
    MENU_ENUM_LABEL_VALUE_CHEEVOS_LOCKED_ENTRY,
    "Bloqueada"
    )
MSG_HASH(
    MENU_ENUM_LABEL_VALUE_CHEEVOS_SETTINGS,
    "Retro Achievements"
    )
MSG_HASH(
    MENU_ENUM_LABEL_VALUE_CHEEVOS_TEST_UNOFFICIAL,
    "Testar Conquistas Não Oficiais"
    )
MSG_HASH(
    MENU_ENUM_LABEL_VALUE_CHEEVOS_UNLOCKED_ACHIEVEMENTS,
    "Conquistas Desbloqueadas:"
    )
MSG_HASH(
    MENU_ENUM_LABEL_VALUE_CHEEVOS_UNLOCKED_ENTRY,
    "Desbloqueada"
    )
MSG_HASH(
    MENU_ENUM_LABEL_VALUE_CHEEVOS_UNLOCKED_ENTRY_HARDCORE,
    "Hardcore"
    )
MSG_HASH(
    MENU_ENUM_LABEL_VALUE_CHEEVOS_VERBOSE_ENABLE,
    "Modo Detalhado das Conquistas"
    )
MSG_HASH(
    MENU_ENUM_LABEL_VALUE_CHEEVOS_AUTO_SCREENSHOT,
    "Captura de Conquistas Automática"
    )
MSG_HASH(
    MENU_ENUM_LABEL_VALUE_CHEEVOS_OLD_ENABLE,
    "Usar a Implementação Antiga (Somente Depuração)"
    )
MSG_HASH(
    MENU_ENUM_LABEL_VALUE_CLOSE_CONTENT,
    "Fechar Conteúdo"
    )
MSG_HASH(
    MENU_ENUM_LABEL_VALUE_CONFIG,
    "Configuração"
    )
MSG_HASH(
    MENU_ENUM_LABEL_VALUE_CONFIGURATIONS,
    "Carregar Configuração"
    )
MSG_HASH(
    MENU_ENUM_LABEL_VALUE_CONFIGURATION_SETTINGS,
    "Configuração"
    )
MSG_HASH(
    MENU_ENUM_LABEL_VALUE_CONFIG_SAVE_ON_EXIT,
    "Salvar Configuração ao Sair"
    )
MSG_HASH(
    MENU_ENUM_LABEL_VALUE_CONTENT_DATABASE_DIRECTORY,
    "Base de Dados"
    )
MSG_HASH(
    MENU_ENUM_LABEL_VALUE_CONTENT_DIR,
    "Conteúdo"
    )
MSG_HASH(
    MENU_ENUM_LABEL_VALUE_CONTENT_HISTORY_SIZE,
    "Tamanho da Lista de Histórico"
    )
MSG_HASH(
    MENU_ENUM_LABEL_VALUE_PLAYLIST_ENTRY_REMOVE,
    "Permitir a remoção de itens"
    )
MSG_HASH(
    MENU_ENUM_LABEL_VALUE_CONTENT_SETTINGS,
    "Menu Rápido"
    )
MSG_HASH(
    MENU_ENUM_LABEL_VALUE_CORE_ASSETS_DIR,
    "Recursos de Núcleo"
    )
MSG_HASH(
    MENU_ENUM_LABEL_VALUE_CORE_ASSETS_DIRECTORY,
    "Downloads"
    )
MSG_HASH(
    MENU_ENUM_LABEL_VALUE_CORE_CHEAT_OPTIONS,
    "Trapaças"
    )
MSG_HASH(
    MENU_ENUM_LABEL_VALUE_CORE_COUNTERS,
    "Contadores do Núcleo"
    )
MSG_HASH(
    MENU_ENUM_LABEL_VALUE_CORE_ENABLE,
    "Exibir nome do núcleo"
    )
MSG_HASH(
    MENU_ENUM_LABEL_VALUE_CORE_INFORMATION,
    "Informação do Núcleo"
    )
MSG_HASH(
    MENU_ENUM_LABEL_VALUE_CORE_INFO_AUTHORS,
    "Autores"
    )
MSG_HASH(
    MENU_ENUM_LABEL_VALUE_CORE_INFO_CATEGORIES,
    "Categorias"
    )
MSG_HASH(
    MENU_ENUM_LABEL_VALUE_CORE_INFO_CORE_LABEL,
    "Rótulo do núcleo"
    )
MSG_HASH(
    MENU_ENUM_LABEL_VALUE_CORE_INFO_CORE_NAME,
    "Nome do núcleo"
    )
MSG_HASH(
    MENU_ENUM_LABEL_VALUE_CORE_INFO_FIRMWARE,
    "Firmware(s)"
    )
MSG_HASH(
    MENU_ENUM_LABEL_VALUE_CORE_INFO_LICENSES,
    "Licença(s)"
    )
MSG_HASH(
    MENU_ENUM_LABEL_VALUE_CORE_INFO_PERMISSIONS,
    "Permissões"
    )
MSG_HASH(
    MENU_ENUM_LABEL_VALUE_CORE_INFO_SUPPORTED_EXTENSIONS,
    "Extensões suportadas"
    )
MSG_HASH(
    MENU_ENUM_LABEL_VALUE_CORE_INFO_SYSTEM_MANUFACTURER,
    "Fabricante do sistema"
    )
MSG_HASH(
    MENU_ENUM_LABEL_VALUE_CORE_INFO_SYSTEM_NAME,
    "Nome do sistema"
    )
MSG_HASH(
    MENU_ENUM_LABEL_VALUE_CORE_INFO_REQUIRED_HW_API,
    "API gráficas requeridas"
    )
MSG_HASH(
    MENU_ENUM_LABEL_VALUE_CORE_INPUT_REMAPPING_OPTIONS,
    "Controles"
    )
MSG_HASH(
    MENU_ENUM_LABEL_VALUE_CORE_LIST,
    "Carregar Núcleo"
    )
MSG_HASH(
    MENU_ENUM_LABEL_VALUE_SIDELOAD_CORE_LIST,
    "Instalar ou Restaurar um Núcleo"
    )
MSG_HASH(
    MENU_ENUM_LABEL_VALUE_SIDELOAD_CORE_ERROR,
    "Falha na instalação do núcleo"
    )
MSG_HASH(
    MENU_ENUM_LABEL_VALUE_SIDELOAD_CORE_SUCCESS,
    "Instalação do núcleo bem-sucedida"
    )
MSG_HASH(
    MENU_ENUM_LABEL_VALUE_CORE_OPTIONS,
    "Opções"
    )
MSG_HASH(
    MENU_ENUM_LABEL_VALUE_CORE_SETTINGS,
    "Núcleo"
    )
MSG_HASH(
    MENU_ENUM_LABEL_VALUE_CORE_SET_SUPPORTS_NO_CONTENT_ENABLE,
    "Iniciar um Núcleo Automaticamente"
    )
MSG_HASH(
    MENU_ENUM_LABEL_VALUE_CORE_UPDATER_AUTO_EXTRACT_ARCHIVE,
    "Extrair automaticamente o arquivo baixado"
    )
MSG_HASH(
    MENU_ENUM_LABEL_VALUE_CORE_UPDATER_BUILDBOT_URL,
    "URL de Núcleos do Buildbot"
    )
MSG_HASH(
    MENU_ENUM_LABEL_VALUE_CORE_UPDATER_LIST,
    "Atualizador de Núcleo"
    )
MSG_HASH(
    MENU_ENUM_LABEL_VALUE_CORE_UPDATER_SETTINGS,
    "Atualizador"
    )
MSG_HASH(
    MENU_ENUM_LABEL_VALUE_CPU_ARCHITECTURE,
    "Arquitetura da CPU:"
    )
MSG_HASH(
    MENU_ENUM_LABEL_VALUE_CPU_CORES,
    "Cores da CPU:"
    )
MSG_HASH(
    MENU_ENUM_LABEL_VALUE_CURSOR_DIRECTORY,
    "Cursor"
    )
MSG_HASH(
    MENU_ENUM_LABEL_VALUE_CURSOR_MANAGER,
    "Gerenciar Cursor"
    )
MSG_HASH(
    MENU_ENUM_LABEL_VALUE_CUSTOM_RATIO,
    "Proporção Personalizada"
    )
MSG_HASH(
    MENU_ENUM_LABEL_VALUE_DATABASE_MANAGER,
    "Gerenciar Base de Dados"
    )
MSG_HASH(
    MENU_ENUM_LABEL_VALUE_DATABASE_SELECTION,
    "Seleção de Base de Dados"
    )
MSG_HASH(
    MENU_ENUM_LABEL_VALUE_DELETE_ENTRY,
    "Remover"
    )
MSG_HASH(
    MENU_ENUM_LABEL_VALUE_FAVORITES,
    "Diretório Inicial"
    )
MSG_HASH(
    MENU_ENUM_LABEL_VALUE_DIRECTORY_CONTENT,
    "<Diretório de Conteúdo>"
    )
MSG_HASH(
    MENU_ENUM_LABEL_VALUE_DIRECTORY_DEFAULT,
    "<Padrão>"
    )
MSG_HASH(
    MENU_ENUM_LABEL_VALUE_DIRECTORY_NONE,
    "<Nenhum>"
    )
MSG_HASH(
    MENU_ENUM_LABEL_VALUE_DIRECTORY_NOT_FOUND,
    "Diretório não encontrado."
    )
MSG_HASH(
    MENU_ENUM_LABEL_VALUE_DIRECTORY_SETTINGS,
    "Diretório"
    )
MSG_HASH(
    MENU_ENUM_LABEL_VALUE_DISK_CYCLE_TRAY_STATUS,
    "Condição da Bandeja do Ciclo de Disco"
    )
MSG_HASH(
    MENU_ENUM_LABEL_VALUE_DISK_IMAGE_APPEND,
    "Anexar Imagem de Disco"
    )
MSG_HASH(
    MENU_ENUM_LABEL_VALUE_DISK_INDEX,
    "Índice de Disco"
    )
MSG_HASH(
    MENU_ENUM_LABEL_VALUE_DISK_OPTIONS,
    "Controle de Disco"
    )
MSG_HASH(
    MENU_ENUM_LABEL_VALUE_DONT_CARE,
    "Não importa"
    )
MSG_HASH(
    MENU_ENUM_LABEL_VALUE_DOWNLOADED_FILE_DETECT_CORE_LIST,
    "Downloads"
    )
MSG_HASH(
    MENU_ENUM_LABEL_VALUE_DOWNLOAD_CORE,
    "Baixar Núcleo..."
    )
MSG_HASH(
    MENU_ENUM_LABEL_VALUE_DOWNLOAD_CORE_CONTENT,
    "Download de Conteúdo"
    )
MSG_HASH(
    MENU_ENUM_LABEL_VALUE_DPI_OVERRIDE_ENABLE,
    "Habilitar Redefinição de DPI"
    )
MSG_HASH(
    MENU_ENUM_LABEL_VALUE_DPI_OVERRIDE_VALUE,
    "Redefinição de DPI"
    )
MSG_HASH(
    MENU_ENUM_LABEL_VALUE_DRIVER_SETTINGS,
    "Driver"
    )
MSG_HASH(
    MENU_ENUM_LABEL_VALUE_DUMMY_ON_CORE_SHUTDOWN,
    "Carregar Modelo no Desligamento do Núcleo"
    )
MSG_HASH(
    MENU_ENUM_LABEL_VALUE_CHECK_FOR_MISSING_FIRMWARE,
    "Verificar por Firmware que Falta Antes de Carregar"
    )
MSG_HASH(
    MENU_ENUM_LABEL_VALUE_DYNAMIC_WALLPAPER,
    "Plano de Fundo Dinâmico"
    )
MSG_HASH(
    MENU_ENUM_LABEL_VALUE_DYNAMIC_WALLPAPERS_DIRECTORY,
    "Planos de Fundo Dinâmicos"
    )
MSG_HASH(
    MENU_ENUM_LABEL_VALUE_CHEEVOS_ENABLE,
    "Habilitar Conquistas"
    )
MSG_HASH(
    MENU_ENUM_LABEL_VALUE_FALSE,
    "Falso"
    )
MSG_HASH(
    MENU_ENUM_LABEL_VALUE_FASTFORWARD_RATIO,
    "Velocidade Máxima de Execução"
    )
MSG_HASH(
    MENU_ENUM_LABEL_VALUE_FAVORITES_TAB,
    "Favoritos"
    )
MSG_HASH(
    MENU_ENUM_LABEL_VALUE_FPS_SHOW,
    "Mostrar Taxa de Quadros"
    )
MSG_HASH(
    MENU_ENUM_LABEL_VALUE_MEMORY_SHOW,
    "Incluir Detalhes da Memória"
    )
MSG_HASH(
    MENU_ENUM_LABEL_VALUE_FRAME_THROTTLE_ENABLE,
    "Controlar Velocidade Máxima de Execução"
    )
MSG_HASH(
    MENU_ENUM_LABEL_VALUE_VRR_RUNLOOP_ENABLE,
    "Sincronizar Taxa de Atualização Exata ao Conteúdo (G-Sync, FreeSync)"
    )
MSG_HASH(
    MENU_ENUM_LABEL_VALUE_FRAME_THROTTLE_SETTINGS,
    "Controle de Quadros"
    )
MSG_HASH(
    MENU_ENUM_LABEL_VALUE_FRONTEND_COUNTERS,
    "Contadores do Frontend"
    )
MSG_HASH(
    MENU_ENUM_LABEL_VALUE_GAME_SPECIFIC_OPTIONS,
    "Carrega Automaticamente Opções de Núcleo Específicas do Conteúdo"
    )
MSG_HASH(
    MENU_ENUM_LABEL_VALUE_GAME_SPECIFIC_OPTIONS_CREATE,
    "Criar arquivo de opções do jogo"
    )
MSG_HASH(
    MENU_ENUM_LABEL_VALUE_GAME_SPECIFIC_OPTIONS_IN_USE,
    "Salvar arquivo de opções do jogo"
    )
MSG_HASH(
    MENU_ENUM_LABEL_VALUE_HELP,
    "Ajuda"
    )
MSG_HASH(
    MENU_ENUM_LABEL_VALUE_HELP_AUDIO_VIDEO_TROUBLESHOOTING,
    "Solução de Problemas de Áudio/Vídeo"
    )
MSG_HASH(
    MENU_ENUM_LABEL_VALUE_HELP_CHANGE_VIRTUAL_GAMEPAD,
    "Alterando a Sobreposição do Gamepad Virtual"
    )
MSG_HASH(
    MENU_ENUM_LABEL_VALUE_HELP_CONTROLS,
    "Controles Básicos de Menu"
    )
MSG_HASH(
    MENU_ENUM_LABEL_VALUE_HELP_LIST,
    "Ajuda"
    )
MSG_HASH(
    MENU_ENUM_LABEL_VALUE_HELP_LOADING_CONTENT,
    "Carregando Conteúdo"
    )
MSG_HASH(
    MENU_ENUM_LABEL_VALUE_HELP_SCANNING_CONTENT,
    "Procurando em Busca de Conteúdo"
    )
MSG_HASH(
    MENU_ENUM_LABEL_VALUE_HELP_WHAT_IS_A_CORE,
    "O Que é um Núcleo?"
    )
MSG_HASH(
    MENU_ENUM_LABEL_VALUE_HISTORY_LIST_ENABLE,
    "Habilitar Lista de Histórico"
    )
MSG_HASH(
    MENU_ENUM_LABEL_VALUE_HISTORY_TAB,
    "Histórico"
    )
MSG_HASH(
    MENU_ENUM_LABEL_VALUE_HORIZONTAL_MENU,
    "Menu Horizontal"
    )
MSG_HASH(
    MENU_ENUM_LABEL_VALUE_IMAGES_TAB,
    "Imagem"
    )
MSG_HASH(
    MENU_ENUM_LABEL_VALUE_INFORMATION,
    "Informação"
    )
MSG_HASH(
    MENU_ENUM_LABEL_VALUE_INFORMATION_LIST,
    "Informação"
    )
MSG_HASH(
    MENU_ENUM_LABEL_VALUE_INPUT_ADC_TYPE,
    "Tipo de Analógico Para Digital"
    )
MSG_HASH(
    MENU_ENUM_LABEL_VALUE_INPUT_ALL_USERS_CONTROL_MENU,
    "Todos os Usuários Controlam o Menu"
    )
MSG_HASH(
    MENU_ENUM_LABEL_VALUE_INPUT_ANALOG_LEFT_X,
    "Analógico Esquerdo X"
    )
MSG_HASH(
    MENU_ENUM_LABEL_VALUE_INPUT_ANALOG_LEFT_X_MINUS,
    "Analógico Esquerdo X- (esquerda)"
    )
MSG_HASH(
    MENU_ENUM_LABEL_VALUE_INPUT_ANALOG_LEFT_X_PLUS,
    "Analógico Esquerdo X+ (direita)"
    )
MSG_HASH(
    MENU_ENUM_LABEL_VALUE_INPUT_ANALOG_LEFT_Y,
    "Analógico Esquerdo Y"
    )
MSG_HASH(
    MENU_ENUM_LABEL_VALUE_INPUT_ANALOG_LEFT_Y_MINUS,
    "Analógico Esquerdo Y- (cima)"
    )
MSG_HASH(
    MENU_ENUM_LABEL_VALUE_INPUT_ANALOG_LEFT_Y_PLUS,
    "Analógico Esquerdo Y+ (baixo)"
    )
MSG_HASH(
    MENU_ENUM_LABEL_VALUE_INPUT_ANALOG_RIGHT_X,
    "Analógico Direito X"
    )
MSG_HASH(
    MENU_ENUM_LABEL_VALUE_INPUT_ANALOG_RIGHT_X_MINUS,
    "Analógico Direito X- (esquerda)"
    )
MSG_HASH(
    MENU_ENUM_LABEL_VALUE_INPUT_ANALOG_RIGHT_X_PLUS,
    "Analógico Direito X+ (direita)"
    )
MSG_HASH(
    MENU_ENUM_LABEL_VALUE_INPUT_ANALOG_RIGHT_Y,
    "Analógico Direito Y"
    )
MSG_HASH(
    MENU_ENUM_LABEL_VALUE_INPUT_ANALOG_RIGHT_Y_MINUS,
    "Analógico Direito Y- (cima)"
    )
MSG_HASH(
    MENU_ENUM_LABEL_VALUE_INPUT_ANALOG_RIGHT_Y_PLUS,
    "Analógico Direito Y+ (baixo)"
    )
MSG_HASH(
    MENU_ENUM_LABEL_VALUE_INPUT_LIGHTGUN_TRIGGER,
    "Gatinho da Pistola"
    )
MSG_HASH(
    MENU_ENUM_LABEL_VALUE_INPUT_LIGHTGUN_RELOAD,
    "Recarregar Pistola"
    )
MSG_HASH(
    MENU_ENUM_LABEL_VALUE_INPUT_LIGHTGUN_AUX_A,
    "Aux A da Pistola"
    )
MSG_HASH(
    MENU_ENUM_LABEL_VALUE_INPUT_LIGHTGUN_AUX_B,
    "Aux B da Pistola"
    )
MSG_HASH(
    MENU_ENUM_LABEL_VALUE_INPUT_LIGHTGUN_AUX_C,
    "Aux C da Pistola"
    )
MSG_HASH(
    MENU_ENUM_LABEL_VALUE_INPUT_LIGHTGUN_START,
    "Start da Pistola"
    )
MSG_HASH(
    MENU_ENUM_LABEL_VALUE_INPUT_LIGHTGUN_SELECT,
    "Select da Pistola"
    )
MSG_HASH(
    MENU_ENUM_LABEL_VALUE_INPUT_LIGHTGUN_DPAD_UP,
    "D-pad Cima da Pistola"
    )
MSG_HASH(
    MENU_ENUM_LABEL_VALUE_INPUT_LIGHTGUN_DPAD_DOWN,
    "D-pad Baixo da Pistola"
    )
MSG_HASH(
    MENU_ENUM_LABEL_VALUE_INPUT_LIGHTGUN_DPAD_LEFT,
    "D-pad Esquerdo da Pistola"
    )
MSG_HASH(
    MENU_ENUM_LABEL_VALUE_INPUT_LIGHTGUN_DPAD_RIGHT,
    "D-pad Direito da Pistola"
    )
MSG_HASH(
    MENU_ENUM_LABEL_VALUE_INPUT_AUTODETECT_ENABLE,
    "Habilitar Auto Configuração"
    )
MSG_HASH(
    MENU_ENUM_LABEL_VALUE_INPUT_BUTTON_AXIS_THRESHOLD,
    "Limite do Eixo do Botão da Entrada"
    )
MSG_HASH(
    MENU_ENUM_LABEL_VALUE_INPUT_ANALOG_DEADZONE,
    "Zona Morta do Controle Analógico"
    )
MSG_HASH(
    MENU_ENUM_LABEL_VALUE_INPUT_ANALOG_SENSITIVITY,
    "Sensibilidade do Controle Analógico"
    )
MSG_HASH(
    MENU_ENUM_LABEL_VALUE_MENU_INPUT_SWAP_OK_CANCEL,
    "Inverter Botões OK e Cancelar do Menu"
    )
MSG_HASH(
    MENU_ENUM_LABEL_VALUE_INPUT_BIND_ALL,
    "Vincular Todos"
    )
MSG_HASH(
    MENU_ENUM_LABEL_VALUE_INPUT_BIND_DEFAULT_ALL,
    "Vincular Todos pelo Padrão"
    )
MSG_HASH(
    MENU_ENUM_LABEL_VALUE_INPUT_BIND_TIMEOUT,
    "Tempo Limite para Vincular"
    )
MSG_HASH(
    MENU_ENUM_LABEL_VALUE_INPUT_BIND_HOLD,
    "Vincular (Manter Pressionado)"
    )
MSG_HASH(
    MENU_ENUM_LABEL_VALUE_INPUT_BLOCK_TIMEOUT,
    "Tempo Limite de Bloqueio de Entrada"
    )
MSG_HASH(
    MENU_ENUM_LABEL_VALUE_INPUT_DESCRIPTOR_HIDE_UNBOUND,
    "Ocultar Descritores de Entrada do Núcleo Não Vinculados"
    )
MSG_HASH(
    MENU_ENUM_LABEL_VALUE_INPUT_DESCRIPTOR_LABEL_SHOW,
    "Exibir Rótulos do Descritor de Entrada"
    )
MSG_HASH(
    MENU_ENUM_LABEL_VALUE_INPUT_DEVICE_INDEX,
    "Índice de Dispositivo"
    )
MSG_HASH(
    MENU_ENUM_LABEL_VALUE_INPUT_DEVICE_TYPE,
    "Tipo de Dispositivo"
    )
MSG_HASH(
    MENU_ENUM_LABEL_VALUE_INPUT_MOUSE_INDEX,
    "Índice de Mouse"
    )
MSG_HASH(
    MENU_ENUM_LABEL_VALUE_INPUT_DRIVER,
    "Driver de Entrada"
    )
MSG_HASH(
    MENU_ENUM_LABEL_VALUE_INPUT_DUTY_CYCLE,
    "Ciclo de Trabalho"
    )
MSG_HASH(
    MENU_ENUM_LABEL_VALUE_INPUT_HOTKEY_BINDS,
    "Vínculos das Teclas de Atalho da Entrada"
    )
MSG_HASH(
    MENU_ENUM_LABEL_VALUE_INPUT_ICADE_ENABLE,
    "Habilitar Mapeamento de Gamepad no Teclado"
    )
MSG_HASH(
    MENU_ENUM_LABEL_VALUE_INPUT_JOYPAD_A,
    "Botão A (direita)"
    )
MSG_HASH(
    MENU_ENUM_LABEL_VALUE_INPUT_JOYPAD_B,
    "Botão B (baixo)"
    )
MSG_HASH(
    MENU_ENUM_LABEL_VALUE_INPUT_JOYPAD_DOWN,
    "Direcional para baixo"
    )
MSG_HASH(
    MENU_ENUM_LABEL_VALUE_INPUT_JOYPAD_L2,
    "Botão L2 (gatilho)"
    )
MSG_HASH(
    MENU_ENUM_LABEL_VALUE_INPUT_JOYPAD_L3,
    "Botão L3 (polegar)"
    )
MSG_HASH(
    MENU_ENUM_LABEL_VALUE_INPUT_JOYPAD_L,
    "Botão L (ombro)"
    )
MSG_HASH(
    MENU_ENUM_LABEL_VALUE_INPUT_JOYPAD_LEFT,
    "Direcional Esquerdo"
    )
MSG_HASH(
    MENU_ENUM_LABEL_VALUE_INPUT_JOYPAD_R2,
    "Botão R2 (gatilho)"
    )
MSG_HASH(
    MENU_ENUM_LABEL_VALUE_INPUT_JOYPAD_R3,
    "Botão R3 (polegar)"
    )
MSG_HASH(
    MENU_ENUM_LABEL_VALUE_INPUT_JOYPAD_R,
    "Botão R (ombro)"
    )
MSG_HASH(
    MENU_ENUM_LABEL_VALUE_INPUT_JOYPAD_RIGHT,
    "Direcional Direito"
    )
MSG_HASH(
    MENU_ENUM_LABEL_VALUE_INPUT_JOYPAD_SELECT,
    "Botão Select"
    )
MSG_HASH(
    MENU_ENUM_LABEL_VALUE_INPUT_JOYPAD_START,
    "Botão Start"
    )
MSG_HASH(
    MENU_ENUM_LABEL_VALUE_INPUT_JOYPAD_UP,
    "Direcional para Cima"
    )
MSG_HASH(
    MENU_ENUM_LABEL_VALUE_INPUT_JOYPAD_X,
    "Botão X (topo)"
    )
MSG_HASH(
    MENU_ENUM_LABEL_VALUE_INPUT_JOYPAD_Y,
    "Botão Y (esquerda)"
    )
MSG_HASH(
    MENU_ENUM_LABEL_VALUE_INPUT_KEY,
    "(Tecla: %s)"
    )
MSG_HASH(
    MENU_ENUM_LABEL_VALUE_INPUT_MOUSE_LEFT,
    "Mouse 1"
    )
MSG_HASH(
    MENU_ENUM_LABEL_VALUE_INPUT_MOUSE_RIGHT,
    "Mouse 2"
    )
MSG_HASH(
    MENU_ENUM_LABEL_VALUE_INPUT_MOUSE_MIDDLE,
    "Mouse 3"
    )
MSG_HASH(
    MENU_ENUM_LABEL_VALUE_INPUT_MOUSE_BUTTON4,
    "Mouse 4"
    )
MSG_HASH(
    MENU_ENUM_LABEL_VALUE_INPUT_MOUSE_BUTTON5,
    "Mouse 5"
    )
MSG_HASH(
    MENU_ENUM_LABEL_VALUE_INPUT_MOUSE_WHEEL_UP,
    "Roda do Mouse para Cima"
    )
MSG_HASH(
    MENU_ENUM_LABEL_VALUE_INPUT_MOUSE_WHEEL_DOWN,
    "Roda do Mouse para Baixo"
    )
MSG_HASH(
    MENU_ENUM_LABEL_VALUE_INPUT_MOUSE_HORIZ_WHEEL_UP,
    "Roda do Mouse para Esquerda"
    )
MSG_HASH(
    MENU_ENUM_LABEL_VALUE_INPUT_MOUSE_HORIZ_WHEEL_DOWN,
    "Roda do Mouse para Direita"
    )
MSG_HASH(
    MENU_ENUM_LABEL_VALUE_INPUT_KEYBOARD_GAMEPAD_MAPPING_TYPE,
    "Tipo de Mapeamento para Gamepad no Teclado"
    )
MSG_HASH(
    MENU_ENUM_LABEL_VALUE_INPUT_MAX_USERS,
    "Usuários Máximos"
    )
MSG_HASH(
    MENU_ENUM_LABEL_VALUE_INPUT_MENU_ENUM_TOGGLE_GAMEPAD_COMBO,
    "Combinação do Gamepad para Alternar Menu"
    )
MSG_HASH(
    MENU_ENUM_LABEL_VALUE_INPUT_META_CHEAT_INDEX_MINUS,
    "Índice de Trapaça -"
    )
MSG_HASH(
    MENU_ENUM_LABEL_VALUE_INPUT_META_CHEAT_INDEX_PLUS,
    "Índice de Trapaça +"
    )
MSG_HASH(
    MENU_ENUM_LABEL_VALUE_INPUT_META_CHEAT_TOGGLE,
    "Alternar Trapaça"
    )
MSG_HASH(
    MENU_ENUM_LABEL_VALUE_INPUT_META_DISK_EJECT_TOGGLE,
    "Alternar ejeção de disco"
    )
MSG_HASH(
    MENU_ENUM_LABEL_VALUE_INPUT_META_DISK_NEXT,
    "Próximo disco"
    )
MSG_HASH(
    MENU_ENUM_LABEL_VALUE_INPUT_META_DISK_PREV,
    "Disco anterior"
    )
MSG_HASH(
    MENU_ENUM_LABEL_VALUE_INPUT_META_ENABLE_HOTKEY,
    "Habilitar teclas de atalho"
    )
MSG_HASH(
    MENU_ENUM_LABEL_VALUE_INPUT_META_FAST_FORWARD_HOLD_KEY,
    "Manter Avanço Rápido"
    )
MSG_HASH(
    MENU_ENUM_LABEL_VALUE_INPUT_META_FAST_FORWARD_KEY,
    "Alternar Avanço Rápido"
    )
MSG_HASH(
    MENU_ENUM_LABEL_VALUE_INPUT_META_FRAMEADVANCE,
    "Avanço de Quadro"
    )
MSG_HASH(
    MENU_ENUM_LABEL_VALUE_INPUT_META_SEND_DEBUG_INFO,
    "Enviar informações de depuração"
    )
MSG_HASH(
    MENU_ENUM_LABEL_VALUE_INPUT_META_FPS_TOGGLE,
    "Alternar FPS"
    )
MSG_HASH(
    MENU_ENUM_LABEL_VALUE_INPUT_META_NETPLAY_HOST_TOGGLE,
    "Alternar hspedagem de jogo em rede"
    )
MSG_HASH(
    MENU_ENUM_LABEL_VALUE_INPUT_META_FULLSCREEN_TOGGLE_KEY,
    "Alternar tela cheia"
    )
MSG_HASH(
    MENU_ENUM_LABEL_VALUE_INPUT_META_GRAB_MOUSE_TOGGLE,
    "Alternar captura do Mouse"
    )
MSG_HASH(
    MENU_ENUM_LABEL_VALUE_INPUT_META_GAME_FOCUS_TOGGLE,
    "Alternar foco do jogo"
    )
MSG_HASH(
    MENU_ENUM_LABEL_VALUE_INPUT_META_UI_COMPANION_TOGGLE,
    "Alternar menu desktop"
    )
MSG_HASH(
    MENU_ENUM_LABEL_VALUE_INPUT_META_LOAD_STATE_KEY,
    "Carregar Estado de Jogo"
    )
MSG_HASH(
    MENU_ENUM_LABEL_VALUE_INPUT_META_MENU_TOGGLE,
    "Alternar menu"
    )
MSG_HASH(
    MENU_ENUM_LABEL_VALUE_INPUT_META_BSV_RECORD_TOGGLE,
    "Alternar gravação de filme"
    )
MSG_HASH(
    MENU_ENUM_LABEL_VALUE_INPUT_META_MUTE,
    "Alternar áudio mudo"
    )
MSG_HASH(
    MENU_ENUM_LABEL_VALUE_INPUT_META_NETPLAY_GAME_WATCH,
    "Alternar modo jogador/espectador do jogo em rede"
    )
MSG_HASH(
    MENU_ENUM_LABEL_VALUE_INPUT_META_OSK,
    "Alternar teclado virtual"
    )
MSG_HASH(
    MENU_ENUM_LABEL_VALUE_INPUT_META_OVERLAY_NEXT,
    "Próxima Sobreposição"
    )
MSG_HASH(
    MENU_ENUM_LABEL_VALUE_INPUT_META_PAUSE_TOGGLE,
    "Alternar pausa"
    )
#ifdef HAVE_LAKKA
MSG_HASH(
    MENU_ENUM_LABEL_VALUE_INPUT_META_QUIT_KEY,
    "Reiniciar o RetroArch"
    )
#else
MSG_HASH(
    MENU_ENUM_LABEL_VALUE_INPUT_META_QUIT_KEY,
    "Sair do RetroArch"
    )
#endif
MSG_HASH(
    MENU_ENUM_LABEL_VALUE_INPUT_META_RESET,
    "Reiniciar jogo"
    )
MSG_HASH(
    MENU_ENUM_LABEL_VALUE_INPUT_META_REWIND,
    "Rebobinar"
    )
MSG_HASH(
    MENU_ENUM_LABEL_VALUE_INPUT_META_CHEAT_DETAILS,
    "Detalhes da Trapaça"
    )
MSG_HASH(
    MENU_ENUM_LABEL_VALUE_INPUT_META_CHEAT_SEARCH,
    "Iniciar ou Continuar a Pesquisa de Trapaça"
    )
MSG_HASH(
    MENU_ENUM_LABEL_VALUE_INPUT_META_SAVE_STATE_KEY,
    "Salvar Estado de Jogo"
    )
MSG_HASH(
    MENU_ENUM_LABEL_VALUE_INPUT_META_SCREENSHOT,
    "Capturar tela"
    )
MSG_HASH(
    MENU_ENUM_LABEL_VALUE_INPUT_META_SHADER_NEXT,
    "Próximo shader"
    )
MSG_HASH(
    MENU_ENUM_LABEL_VALUE_INPUT_META_SHADER_PREV,
    "Shader anterior"
    )
MSG_HASH(
    MENU_ENUM_LABEL_VALUE_INPUT_META_SLOWMOTION_HOLD_KEY,
    "Manter câmera lenta"
    )
MSG_HASH(
    MENU_ENUM_LABEL_VALUE_INPUT_META_SLOWMOTION_KEY,
    "Alternar câmera lenta"
    )
MSG_HASH(
    MENU_ENUM_LABEL_VALUE_INPUT_META_STATE_SLOT_MINUS,
    "Compartimento do Estado de Jogo -"
    )
MSG_HASH(
    MENU_ENUM_LABEL_VALUE_INPUT_META_STATE_SLOT_PLUS,
    "Compartimento do Estado de Jogo +"
    )
MSG_HASH(
    MENU_ENUM_LABEL_VALUE_INPUT_META_VOLUME_DOWN,
    "Volume -"
    )
MSG_HASH(
    MENU_ENUM_LABEL_VALUE_INPUT_META_VOLUME_UP,
    "Volume +"
    )
MSG_HASH(
    MENU_ENUM_LABEL_VALUE_INPUT_OVERLAY_ENABLE,
    "Mostrar Sobreposição"
    )
MSG_HASH(
    MENU_ENUM_LABEL_VALUE_INPUT_OVERLAY_HIDE_IN_MENU,
    "Ocultar Sobreposição no Menu"
    )
MSG_HASH(
    MENU_ENUM_LABEL_VALUE_INPUT_OVERLAY_SHOW_PHYSICAL_INPUTS,
    "Exibir Comandos Na Sobreposição"
    )
MSG_HASH(
    MENU_ENUM_LABEL_VALUE_INPUT_OVERLAY_SHOW_MOUSE_CURSOR,
    "Exibir Cursor do Mouse com Sobreposição"
    )
MSG_HASH(
    MENU_ENUM_LABEL_VALUE_INPUT_OVERLAY_SHOW_PHYSICAL_INPUTS_PORT,
    "Porta de Escuta do Exibir Comandos "
    )
MSG_HASH(
    MENU_ENUM_LABEL_VALUE_INPUT_POLL_TYPE_BEHAVIOR,
    "Tipo de Comportamento da Chamada Seletiva"
    )
MSG_HASH(
    MENU_ENUM_LABEL_VALUE_INPUT_POLL_TYPE_BEHAVIOR_EARLY,
    "Mais cedo"
    )
MSG_HASH(
    MENU_ENUM_LABEL_VALUE_INPUT_POLL_TYPE_BEHAVIOR_LATE,
    "Mais tarde"
    )
MSG_HASH(
    MENU_ENUM_LABEL_VALUE_INPUT_POLL_TYPE_BEHAVIOR_NORMAL,
    "Normal"
    )
MSG_HASH(
    MENU_ENUM_LABEL_VALUE_INPUT_PREFER_FRONT_TOUCH,
    "Preferir Toque Frontal"
    )
MSG_HASH(
    MENU_ENUM_LABEL_VALUE_INPUT_REMAPPING_DIRECTORY,
    "Remapeamento de Entrada"
    )
MSG_HASH(
    MENU_ENUM_LABEL_VALUE_INPUT_REMAP_BINDS_ENABLE,
    "Habilitar Remapeamento de Vínculos"
    )
MSG_HASH(
    MENU_ENUM_LABEL_VALUE_INPUT_SAVE_AUTOCONFIG,
    "Salvar Auto Configuração"
    )
MSG_HASH(
    MENU_ENUM_LABEL_VALUE_INPUT_SETTINGS,
    "Entrada"
    )
MSG_HASH(
    MENU_ENUM_LABEL_VALUE_INPUT_SMALL_KEYBOARD_ENABLE,
    "Habilitar Teclado Pequeno"
    )
MSG_HASH(
    MENU_ENUM_LABEL_VALUE_INPUT_TOUCH_ENABLE,
    "Habilitar Toque"
    )
MSG_HASH(
    MENU_ENUM_LABEL_VALUE_INPUT_TURBO_ENABLE,
    "Habilitar Turbo"
    )
MSG_HASH(
    MENU_ENUM_LABEL_VALUE_INPUT_TURBO_PERIOD,
    "Período do Turbo"
    )
MSG_HASH(
    MENU_ENUM_LABEL_VALUE_INPUT_USER_BINDS,
    "Vínculos de Entrada do Usuário %u"
    )
MSG_HASH(
    MENU_ENUM_LABEL_VALUE_LATENCY_SETTINGS,
    "Latência"
    )
MSG_HASH(
    MENU_ENUM_LABEL_VALUE_INTERNAL_STORAGE_STATUS,
    "Condição do armazenamento interno"
    )
MSG_HASH(
    MENU_ENUM_LABEL_VALUE_JOYPAD_AUTOCONFIG_DIR,
    "Auto Configuração de Entrada"
    )
MSG_HASH(
    MENU_ENUM_LABEL_VALUE_JOYPAD_DRIVER,
    "Driver de Joypad"
    )
MSG_HASH(
    MENU_ENUM_LABEL_VALUE_LAKKA_SERVICES,
    "Serviços"
    )
MSG_HASH(
    MENU_ENUM_LABEL_VALUE_LANG_CHINESE_SIMPLIFIED,
    "Chinês (Simplificado)"
    )
MSG_HASH(
    MENU_ENUM_LABEL_VALUE_LANG_CHINESE_TRADITIONAL,
    "Chinês (Tradicional)"
    )
MSG_HASH(
    MENU_ENUM_LABEL_VALUE_LANG_DUTCH,
    "Holandês"
    )
MSG_HASH(
    MENU_ENUM_LABEL_VALUE_LANG_ENGLISH,
    "Inglês"
    )
MSG_HASH(
    MENU_ENUM_LABEL_VALUE_LANG_ESPERANTO,
    "Esperanto"
    )
MSG_HASH(
    MENU_ENUM_LABEL_VALUE_LANG_FRENCH,
    "Francês"
    )
MSG_HASH(
    MENU_ENUM_LABEL_VALUE_LANG_GERMAN,
    "Alemão"
    )
MSG_HASH(
    MENU_ENUM_LABEL_VALUE_LANG_ITALIAN,
    "Italiano"
    )
MSG_HASH(
    MENU_ENUM_LABEL_VALUE_LANG_JAPANESE,
    "Japonês"
    )
MSG_HASH(
    MENU_ENUM_LABEL_VALUE_LANG_KOREAN,
    "Coreano"
    )
MSG_HASH(
    MENU_ENUM_LABEL_VALUE_LANG_POLISH,
    "Polonês"
    )
MSG_HASH(
    MENU_ENUM_LABEL_VALUE_LANG_PORTUGUESE_BRAZIL,
    "Português (Brasil)"
    )
MSG_HASH(
    MENU_ENUM_LABEL_VALUE_LANG_PORTUGUESE_PORTUGAL,
    "Português (Portugal)"
    )
MSG_HASH(
    MENU_ENUM_LABEL_VALUE_LANG_RUSSIAN,
    "Russo"
    )
MSG_HASH(
    MENU_ENUM_LABEL_VALUE_LANG_SPANISH,
    "Espanhol"
    )
MSG_HASH(
    MENU_ENUM_LABEL_VALUE_LANG_VIETNAMESE,
    "Vietnamita"
    )
MSG_HASH(
    MENU_ENUM_LABEL_VALUE_LANG_ARABIC,
    "Árabe"
    )
MSG_HASH(
    MENU_ENUM_LABEL_VALUE_LANG_GREEK,
    "Grego"
    )
MSG_HASH(
    MENU_ENUM_LABEL_VALUE_LANG_TURKISH,
    "Turco"
    )
MSG_HASH(
    MENU_ENUM_LABEL_VALUE_LEFT_ANALOG,
    "Analógico Esquerdo"
    )
MSG_HASH(
    MENU_ENUM_LABEL_VALUE_LIBRETRO_DIR_PATH,
    "Núcleo"
    )
MSG_HASH(
    MENU_ENUM_LABEL_VALUE_LIBRETRO_INFO_PATH,
    "Informação do Núcleo"
    )
MSG_HASH(
    MENU_ENUM_LABEL_VALUE_LIBRETRO_LOG_LEVEL,
    "Nível de Registro de Eventos do Núcleo"
    )
MSG_HASH(
    MENU_ENUM_LABEL_VALUE_LINEAR,
    "Linear"
    )
MSG_HASH(
    MENU_ENUM_LABEL_VALUE_LOAD_ARCHIVE,
    "Carregar Arquivo"
    )
MSG_HASH(
    MENU_ENUM_LABEL_VALUE_LOAD_CONTENT_HISTORY,
    "Carregar Recente"
    )
MSG_HASH(
    MENU_ENUM_LABEL_VALUE_LOAD_CONTENT_LIST,
    "Carregar Conteúdo"
    )
MSG_HASH(MENU_ENUM_LABEL_VALUE_LOAD_DISC,
      "Carregar Disco")
MSG_HASH(MENU_ENUM_LABEL_VALUE_DUMP_DISC,
      "Dumpar Disco")
MSG_HASH(
    MENU_ENUM_LABEL_VALUE_LOAD_STATE,
    "Carregar Estado de Jogo"
    )
MSG_HASH(
    MENU_ENUM_LABEL_VALUE_LOCATION_ALLOW,
    "Permitir Localização"
    )
MSG_HASH(
    MENU_ENUM_LABEL_VALUE_LOCATION_DRIVER,
    "Driver de Localização"
    )
MSG_HASH(
    MENU_ENUM_LABEL_VALUE_LOGGING_SETTINGS,
    "Registro de Eventos"
    )
MSG_HASH(
    MENU_ENUM_LABEL_VALUE_LOG_VERBOSITY,
    "Verbosidade do Registro de Eventos"
    )
MSG_HASH(
    MENU_ENUM_LABEL_VALUE_LOG_TO_FILE,
    "Registrar em Arquivo"
    )
MSG_HASH(
    MENU_ENUM_SUBLABEL_LOG_TO_FILE,
    "Redireciona as mensagens do registro de eventos do sistema para o arquivo. Requer 'Verbosidade do Registro de Eventos' para ser ativado."
    )
MSG_HASH(
    MENU_ENUM_LABEL_VALUE_LOG_TO_FILE_TIMESTAMP,
    "Arquivos de Registro Com de Data e Hora"
    )
MSG_HASH(
    MENU_ENUM_SUBLABEL_LOG_TO_FILE_TIMESTAMP,
    "Redireciona a saída de cada sessão do RetroArch para um novo arquivo com registro de data e hora. Desativar irá sobregravar o registro sempre que o RetroArch for reiniciado."
    )
MSG_HASH(
    MENU_ENUM_LABEL_VALUE_MAIN_MENU,
    "Menu Principal"
    )
MSG_HASH(
    MENU_ENUM_LABEL_VALUE_MANAGEMENT,
    "Configurações da Base de Dados"
    )
MSG_HASH(
    MENU_ENUM_LABEL_VALUE_MATERIALUI_MENU_COLOR_THEME,
    "Tema de Cor do Menu"
    )
MSG_HASH(
    MENU_ENUM_LABEL_VALUE_MATERIALUI_MENU_COLOR_THEME_BLUE,
    "Azul"
    )
MSG_HASH(
    MENU_ENUM_LABEL_VALUE_MATERIALUI_MENU_COLOR_THEME_BLUE_GREY,
    "Cinza Azulado"
    )
MSG_HASH(
    MENU_ENUM_LABEL_VALUE_MATERIALUI_MENU_COLOR_THEME_DARK_BLUE,
    "Azul Escuro"
    )
MSG_HASH(
    MENU_ENUM_LABEL_VALUE_MATERIALUI_MENU_COLOR_THEME_GREEN,
    "Verde"
    )
MSG_HASH(
    MENU_ENUM_LABEL_VALUE_MATERIALUI_MENU_COLOR_THEME_NVIDIA_SHIELD,
    "Nvidia Shield"
    )
MSG_HASH(
    MENU_ENUM_LABEL_VALUE_MATERIALUI_MENU_COLOR_THEME_RED,
    "Vermelho"
    )
MSG_HASH(
    MENU_ENUM_LABEL_VALUE_MATERIALUI_MENU_COLOR_THEME_YELLOW,
    "Amarelo"
    )
MSG_HASH(
    MENU_ENUM_LABEL_VALUE_MATERIALUI_MENU_FOOTER_OPACITY,
    "Opacidade do Rodapé"
    )
MSG_HASH(
    MENU_ENUM_LABEL_VALUE_MATERIALUI_MENU_HEADER_OPACITY,
    "Opacidade do Cabeçalho"
    )
MSG_HASH(
    MENU_ENUM_LABEL_VALUE_MENU_DRIVER,
    "Driver de Menu"
    )
MSG_HASH(
    MENU_ENUM_LABEL_VALUE_MENU_ENUM_THROTTLE_FRAMERATE,
    "Controlar Taxa de Quadros do Menu"
    )
MSG_HASH(
    MENU_ENUM_LABEL_VALUE_MENU_FILE_BROWSER_SETTINGS,
    "Configurações"
    )
MSG_HASH(
    MENU_ENUM_LABEL_VALUE_MENU_LINEAR_FILTER,
    "Filtro Linear de Menu"
    )
MSG_HASH(
    MENU_ENUM_SUBLABEL_MENU_LINEAR_FILTER,
    "Adiciona um leve desfoque no menu para remover as arestas de pixel rígido."
    )
MSG_HASH(
    MENU_ENUM_LABEL_VALUE_MENU_HORIZONTAL_ANIMATION,
    "Animação Horizontal"
    )
MSG_HASH(
    MENU_ENUM_LABEL_VALUE_MENU_SETTINGS,
    "Aparência"
    )
MSG_HASH(
    MENU_ENUM_LABEL_VALUE_MENU_WALLPAPER,
    "Plano de Fundo"
    )
MSG_HASH(
    MENU_ENUM_LABEL_VALUE_MENU_WALLPAPER_OPACITY,
    "Opacidade do plano de fundo"
    )
MSG_HASH(
    MENU_ENUM_LABEL_VALUE_MISSING,
    "Faltando"
    )
MSG_HASH(
    MENU_ENUM_LABEL_VALUE_MORE,
    "..."
    )
MSG_HASH(
    MENU_ENUM_LABEL_VALUE_MOUSE_ENABLE,
    "Suporte para Mouse"
    )
MSG_HASH(
    MENU_ENUM_LABEL_VALUE_MULTIMEDIA_SETTINGS,
    "Multimídia"
    )
MSG_HASH(
    MENU_ENUM_LABEL_VALUE_MUSIC_TAB,
    "Música"
    )
MSG_HASH(
    MENU_ENUM_LABEL_VALUE_NAVIGATION_BROWSER_FILTER_SUPPORTED_EXTENSIONS_ENABLE,
    "Filtrar Extensões Desconhecidas"
    )
MSG_HASH(
    MENU_ENUM_LABEL_VALUE_NAVIGATION_WRAPAROUND,
    "Navegação Retorna ao Início"
    )
MSG_HASH(
    MENU_ENUM_LABEL_VALUE_NEAREST,
    "Mais Próximo"
    )
MSG_HASH(
    MENU_ENUM_LABEL_VALUE_NETPLAY,
    "Jogo em Rede"
    )
MSG_HASH(
    MENU_ENUM_LABEL_VALUE_NETPLAY_ALLOW_SLAVES,
    "Permitir Clientes em Modo Escravo"
    )
MSG_HASH(
    MENU_ENUM_LABEL_VALUE_NETPLAY_CHECK_FRAMES,
    "Verificar Quadros do Jogo em Rede"
    )
MSG_HASH(
    MENU_ENUM_LABEL_VALUE_NETPLAY_INPUT_LATENCY_FRAMES_MIN,
    "Quadros de Latência de Entrada"
    )
MSG_HASH(
    MENU_ENUM_LABEL_VALUE_NETPLAY_INPUT_LATENCY_FRAMES_RANGE,
    "Faixa de Quadros de Latência de Entrada"
    )
MSG_HASH(
    MENU_ENUM_LABEL_VALUE_NETPLAY_DELAY_FRAMES,
    "Atraso de Quadros do Jogo em Rede"
    )
MSG_HASH(
    MENU_ENUM_LABEL_VALUE_NETPLAY_DISCONNECT,
    "Desconectar do anfitrião de Jogo em Rede"
    )
MSG_HASH(
    MENU_ENUM_LABEL_VALUE_NETPLAY_ENABLE,
    "Habilitar Jogo em Rede"
    )
MSG_HASH(
    MENU_ENUM_LABEL_VALUE_NETPLAY_ENABLE_CLIENT,
    "Conectar ao Anfitrião de Jogo em Rede"
    )
MSG_HASH(
    MENU_ENUM_LABEL_VALUE_NETPLAY_ENABLE_HOST,
    "Iniciar Anfitrião de Jogo em Rede"
    )
MSG_HASH(
    MENU_ENUM_LABEL_VALUE_NETPLAY_DISABLE_HOST,
    "Parar Anfitrião de Jogo em Rede"
    )
MSG_HASH(
    MENU_ENUM_LABEL_VALUE_NETPLAY_IP_ADDRESS,
    "Endereço do Servidor"
    )
MSG_HASH(
    MENU_ENUM_LABEL_VALUE_NETPLAY_LAN_SCAN_SETTINGS,
    "Analisar a rede local"
    )
MSG_HASH(
    MENU_ENUM_LABEL_VALUE_NETPLAY_MODE,
    "Habilitar Cliente de Jogo em Rede"
    )
MSG_HASH(
    MENU_ENUM_LABEL_VALUE_NETPLAY_NICKNAME,
    "Usuário"
    )
MSG_HASH(
    MENU_ENUM_LABEL_VALUE_NETPLAY_PASSWORD,
    "Senha do Servidor"
    )
MSG_HASH(
    MENU_ENUM_LABEL_VALUE_NETPLAY_PUBLIC_ANNOUNCE,
    "Anunciar Jogo em Rede Publicamente"
    )
MSG_HASH(
    MENU_ENUM_LABEL_VALUE_NETPLAY_REQUEST_DEVICE_I,
    "Solicitar Dispositivo %u"
    )
MSG_HASH(
    MENU_ENUM_LABEL_VALUE_NETPLAY_REQUIRE_SLAVES,
    "Não Permitir Clientes em Modo Não Escravo"
    )
MSG_HASH(
    MENU_ENUM_LABEL_VALUE_NETPLAY_SETTINGS,
    "Configurações do jogo em rede"
    )
MSG_HASH(
    MENU_ENUM_LABEL_VALUE_NETPLAY_SHARE_ANALOG,
    "Compartilhamento de Entrada Analógica"
    )
MSG_HASH(
    MENU_ENUM_LABEL_VALUE_NETPLAY_SHARE_ANALOG_MAX,
    "Máximo"
    )
MSG_HASH(
    MENU_ENUM_LABEL_VALUE_NETPLAY_SHARE_ANALOG_AVERAGE,
    "Médio"
    )
MSG_HASH(
    MENU_ENUM_LABEL_VALUE_NETPLAY_SHARE_DIGITAL,
    "Compartilhamento de Entrada Digital"
    )
MSG_HASH(
    MENU_ENUM_LABEL_VALUE_NETPLAY_SHARE_DIGITAL_OR,
    "Compartilhar"
    )
MSG_HASH(
    MENU_ENUM_LABEL_VALUE_NETPLAY_SHARE_DIGITAL_XOR,
    "Agarrar"
    )
MSG_HASH(
    MENU_ENUM_LABEL_VALUE_NETPLAY_SHARE_DIGITAL_VOTE,
    "Eleger"
    )
MSG_HASH(
    MENU_ENUM_LABEL_VALUE_NETPLAY_SHARE_NONE,
    "Nenhum"
    )
MSG_HASH(
    MENU_ENUM_LABEL_VALUE_NETPLAY_SHARE_NO_PREFERENCE,
    "Sem preferência"
    )
MSG_HASH(
    MENU_ENUM_LABEL_VALUE_NETPLAY_START_AS_SPECTATOR,
    "Modo Espectador do Jogo em Rede"
    )
MSG_HASH(
    MENU_ENUM_LABEL_VALUE_NETPLAY_STATELESS_MODE,
    "Modo sem Estados de Jogo do Jogo em Rede"
    )
MSG_HASH(
    MENU_ENUM_LABEL_VALUE_NETPLAY_SPECTATE_PASSWORD,
    "Senha Apenas Espectador do Servidor"
    )
MSG_HASH(
    MENU_ENUM_LABEL_VALUE_NETPLAY_SPECTATOR_MODE_ENABLE,
    "Habilitar Espectador do Jogo em Rede"
    )
MSG_HASH(
    MENU_ENUM_LABEL_VALUE_NETPLAY_TCP_UDP_PORT,
    "Porta TCP do Jogo em Rede"
    )
MSG_HASH(
    MENU_ENUM_LABEL_VALUE_NETPLAY_NAT_TRAVERSAL,
    "Travessia de NAT do Jogo em Rede"
    )
MSG_HASH(
    MENU_ENUM_LABEL_VALUE_NETWORK_CMD_ENABLE,
    "Comandos de Rede"
    )
MSG_HASH(
    MENU_ENUM_LABEL_VALUE_NETWORK_CMD_PORT,
    "Porta de Comando de Rede"
    )
MSG_HASH(
    MENU_ENUM_LABEL_VALUE_NETWORK_INFORMATION,
    "Informação de Rede"
    )
MSG_HASH(
    MENU_ENUM_LABEL_VALUE_NETWORK_REMOTE_ENABLE,
    "Gamepad de Rede"
    )
MSG_HASH(
    MENU_ENUM_LABEL_VALUE_NETWORK_REMOTE_PORT,
    "Porta Base Remota de Rede"
    )
MSG_HASH(
    MENU_ENUM_LABEL_VALUE_NETWORK_ON_DEMAND_THUMBNAILS,
    "Baixar Miniaturas Sob Demanda"
    )
MSG_HASH(
    MENU_ENUM_SUBLABEL_NETWORK_ON_DEMAND_THUMBNAILS,
    "Faça o download automático de imagens em miniatura ausentes ao navegar pelas listas de reprodução. Tem um grande impacto no desempenho."
    )
MSG_HASH(
    MENU_ENUM_LABEL_VALUE_NETWORK_SETTINGS,
    "Rede"
    )
MSG_HASH(
    MENU_ENUM_LABEL_VALUE_NO,
    "Não"
    )
MSG_HASH(
    MENU_ENUM_LABEL_VALUE_NONE,
    "Nenhum"
    )
MSG_HASH(
    MENU_ENUM_LABEL_VALUE_NOT_AVAILABLE,
    "N/D"
    )
MSG_HASH(
    MENU_ENUM_LABEL_VALUE_NO_ACHIEVEMENTS_TO_DISPLAY,
    "Não há Conquistas para mostrar."
    )
MSG_HASH(
    MENU_ENUM_LABEL_VALUE_NO_CORE,
    "Sem Núcleo"
    )
MSG_HASH(
    MENU_ENUM_LABEL_VALUE_NO_CORES_AVAILABLE,
    "Nenhum núcleo disponível"
    )
MSG_HASH(
    MENU_ENUM_LABEL_VALUE_NO_CORE_INFORMATION_AVAILABLE,
    "Não há informação de núcleo disponível."
    )
MSG_HASH(
    MENU_ENUM_LABEL_VALUE_NO_CORE_OPTIONS_AVAILABLE,
    "Não há opções de núcleo disponíveis."
    )
MSG_HASH(
    MENU_ENUM_LABEL_VALUE_NO_ENTRIES_TO_DISPLAY,
    "Não há itens para mostrar."
    )
MSG_HASH(
    MENU_ENUM_LABEL_VALUE_NO_HISTORY_AVAILABLE,
    "Não há histórico disponível."
    )
MSG_HASH(
    MENU_ENUM_LABEL_VALUE_NO_INFORMATION_AVAILABLE,
    "Não há informação disponível."
    )
MSG_HASH(
    MENU_ENUM_LABEL_VALUE_NO_ITEMS,
    "Sem itens."
    )
MSG_HASH(
    MENU_ENUM_LABEL_VALUE_NO_NETPLAY_HOSTS_FOUND,
    "Nenhum anfitrião de jogo em rede encontrado."
    )
MSG_HASH(
    MENU_ENUM_LABEL_VALUE_NO_NETWORKS_FOUND,
    "Nenhuma rede encontrada."
    )
MSG_HASH(
    MENU_ENUM_LABEL_VALUE_NO_PERFORMANCE_COUNTERS,
    "Não há contadores de desempenho."
    )
MSG_HASH(
    MENU_ENUM_LABEL_VALUE_NO_PLAYLISTS,
    "Não há listas de reprodução."
    )
MSG_HASH(
    MENU_ENUM_LABEL_VALUE_NO_PLAYLIST_ENTRIES_AVAILABLE,
    "Não há itens de lista de reprodução disponível."
    )
MSG_HASH(
    MENU_ENUM_LABEL_VALUE_NO_SETTINGS_FOUND,
    "Nenhuma configuração encontrada."
    )
MSG_HASH(
    MENU_ENUM_LABEL_VALUE_NO_SHADER_PARAMETERS,
    "Não há parâmetros de Shader."
    )
MSG_HASH(
    MENU_ENUM_LABEL_VALUE_OFF,
    "DESLIGADO"
    )
MSG_HASH(
    MENU_ENUM_LABEL_VALUE_ON,
    "LIGADO"
    )
MSG_HASH(
    MENU_ENUM_LABEL_VALUE_ONLINE,
    "On-line"
    )
MSG_HASH(
    MENU_ENUM_LABEL_VALUE_ONLINE_UPDATER,
    "Atualizador On-line"
    )
MSG_HASH(
    MENU_ENUM_LABEL_VALUE_ONSCREEN_DISPLAY_SETTINGS,
    "Exibição na Tela"
    )
MSG_HASH(
    MENU_ENUM_LABEL_VALUE_ONSCREEN_OVERLAY_SETTINGS,
    "Sobreposição na Tela"
    )
MSG_HASH(
    MENU_ENUM_SUBLABEL_ONSCREEN_OVERLAY_SETTINGS,
    "Opções de controles de Notificações na Tela ou Molduras"
    )
#ifdef HAVE_VIDEO_LAYOUT
MSG_HASH(
    MENU_ENUM_LABEL_VALUE_ONSCREEN_VIDEO_LAYOUT_SETTINGS,
    "Esquema de Vídeo"
    )
MSG_HASH(
    MENU_ENUM_SUBLABEL_ONSCREEN_VIDEO_LAYOUT_SETTINGS,
    "Ajustar o Esquema de Vídeo"
    )
#endif
MSG_HASH(
    MENU_ENUM_LABEL_VALUE_ONSCREEN_NOTIFICATIONS_SETTINGS,
    "Notificações na Tela"
    )
MSG_HASH(
    MENU_ENUM_SUBLABEL_ONSCREEN_NOTIFICATIONS_SETTINGS,
    "Ajusta as Notificações na Tela"
    )
MSG_HASH(
    MENU_ENUM_LABEL_VALUE_OPEN_ARCHIVE,
    "Navegar no Arquivo"
    )
MSG_HASH(
    MENU_ENUM_LABEL_VALUE_OPTIONAL,
    "Opcional"
    )
MSG_HASH(
    MENU_ENUM_LABEL_VALUE_OVERLAY,
    "Sobreposição"
    )
MSG_HASH(
    MENU_ENUM_LABEL_VALUE_OVERLAY_AUTOLOAD_PREFERRED,
    "Carrega Automaticamente Sobreposição Favorita"
    )
MSG_HASH(
    MENU_ENUM_LABEL_VALUE_OVERLAY_DIRECTORY,
    "Sobreposição"
    )
#ifdef HAVE_VIDEO_LAYOUT
MSG_HASH(
    MENU_ENUM_LABEL_VALUE_VIDEO_LAYOUT_DIRECTORY,
    "Esquema de Vídeo"
    )
#endif
MSG_HASH(
    MENU_ENUM_LABEL_VALUE_OVERLAY_OPACITY,
    "Opacidade da Sobreposição"
    )
MSG_HASH(
    MENU_ENUM_LABEL_VALUE_OVERLAY_PRESET,
    "Predefinição de Sobreposição"
    )
MSG_HASH(
    MENU_ENUM_LABEL_VALUE_OVERLAY_SCALE,
    "Escala da Sobreposição"
    )
MSG_HASH(
    MENU_ENUM_LABEL_VALUE_OVERLAY_SETTINGS,
    "Sobreposição na Tela"
    )
MSG_HASH(
    MENU_ENUM_LABEL_VALUE_PAL60_ENABLE,
    "Utilizar Modo PAL60"
    )
MSG_HASH(
    MENU_ENUM_LABEL_VALUE_PARENT_DIRECTORY,
    "Diretório superior"
    )
MSG_HASH(
    MENU_ENUM_LABEL_VALUE_FILE_BROWSER_OPEN_UWP_PERMISSIONS,
    "Ativar acesso a arquivos externos"
    )
MSG_HASH(
    MENU_ENUM_SUBLABEL_FILE_BROWSER_OPEN_UWP_PERMISSIONS,
    "Abre as configurações de permissões de acesso a arquivos do Windows"
    )
MSG_HASH(
    MENU_ENUM_LABEL_VALUE_FILE_BROWSER_OPEN_PICKER,
    "Abrir..."
)
MSG_HASH(
    MENU_ENUM_SUBLABEL_FILE_BROWSER_OPEN_PICKER,
    "Abre outro diretório usando o seletor de arquivos do sistema"
)
MSG_HASH(
    MENU_ENUM_LABEL_VALUE_PAUSE_LIBRETRO,
    "Pausar quando o menu for ativado"
    )
MSG_HASH(
    MENU_ENUM_LABEL_VALUE_MENU_SAVESTATE_RESUME,
    "Continuar o conteúdo depois de usar os estados salvos"
    )
MSG_HASH(
    MENU_ENUM_SUBLABEL_MENU_SAVESTATE_RESUME,
    "Feche automaticamente o menu e continue o conteúdo atual depois de selecionar 'Salvar Estado de Jogo' ou 'Carregar Estado de Jogo' no menu rápido. Desativar isso pode melhorar o desempenho ao salvar um jogo em dispositivos muito lentos."
    )
MSG_HASH(
    MENU_ENUM_LABEL_VALUE_PAUSE_NONACTIVE,
    "Não rodar em segundo plano"
    )
MSG_HASH(
    MENU_ENUM_LABEL_VALUE_PERFCNT_ENABLE,
    "Contadores de Desempenho"
    )
MSG_HASH(
    MENU_ENUM_LABEL_VALUE_PLAYLISTS_TAB,
    "Listas de Reprodução"
    )
MSG_HASH(
    MENU_ENUM_LABEL_VALUE_PLAYLIST_DIRECTORY,
    "Lista de Reprodução"
    )
MSG_HASH(
    MENU_ENUM_LABEL_VALUE_PLAYLIST_SETTINGS,
    "Listas de Reprodução"
    )
MSG_HASH(
<<<<<<< HEAD
    MENU_ENUM_LABEL_VALUE_PLAYLIST_MANAGER_LABEL_DISPLAY_MODE,
    "Label Display Mode"
    )
MSG_HASH(
    MENU_ENUM_SUBLABEL_PLAYLIST_MANAGER_LABEL_DISPLAY_MODE,
    "Change how the content labels are displayed in this playlist."
    )
MSG_HASH(
    MENU_ENUM_LABEL_VALUE_PLAYLIST_MANAGER_LABEL_DISPLAY_MODE_DEFAULT,
    "Show full labels"
    )
MSG_HASH(
    MENU_ENUM_LABEL_VALUE_PLAYLIST_MANAGER_LABEL_DISPLAY_MODE_REMOVE_PARENS,
    "Remove () content"
    )
MSG_HASH(
    MENU_ENUM_LABEL_VALUE_PLAYLIST_MANAGER_LABEL_DISPLAY_MODE_REMOVE_BRACKETS,
    "Remove [] content"
    )
MSG_HASH(
    MENU_ENUM_LABEL_VALUE_PLAYLIST_MANAGER_LABEL_DISPLAY_MODE_REMOVE_PARENS_AND_BRACKETS,
    "Remove () and []"
    )
MSG_HASH(
    MENU_ENUM_LABEL_VALUE_PLAYLIST_MANAGER_LABEL_DISPLAY_MODE_KEEP_REGION,
    "Keep region"
    )
MSG_HASH(
    MENU_ENUM_LABEL_VALUE_PLAYLIST_MANAGER_LABEL_DISPLAY_MODE_KEEP_DISC_INDEX,
    "Keep disc index"
    )
MSG_HASH(
    MENU_ENUM_LABEL_VALUE_PLAYLIST_MANAGER_LABEL_DISPLAY_MODE_KEEP_REGION_AND_DISC_INDEX,
    "Keep region and disc index"
=======
    MENU_ENUM_LABEL_VALUE_PLAYLIST_MANAGER_LIST,
    "Gerenciamento de Listas de Reprodução"
    )
MSG_HASH(
    MENU_ENUM_SUBLABEL_PLAYLIST_MANAGER_LIST,
    "Executa tarefas de manutenção na lista de reprodução selecionada (ex: definir/restaurar associações padrões do núcleo)."
    )
MSG_HASH(
    MENU_ENUM_LABEL_VALUE_PLAYLIST_MANAGER_DEFAULT_CORE,
    "Núcleo Padrão"
    )
MSG_HASH(
    MENU_ENUM_SUBLABEL_PLAYLIST_MANAGER_DEFAULT_CORE,
    "Especifique o núcleo a ser usado ao iniciar o conteúdo por meio de uma entrada de lista de reprodução que não tenha uma associação principal existente."
    )
MSG_HASH(
    MENU_ENUM_LABEL_VALUE_PLAYLIST_MANAGER_RESET_CORES,
    "Restaurar Associações do Núcleo"
    )
MSG_HASH(
    MENU_ENUM_SUBLABEL_PLAYLIST_MANAGER_RESET_CORES,
    "Remova as associações existentes dos núcleos para todas as entradas da lista de reprodução."
    )
MSG_HASH(
    MSG_PLAYLIST_MANAGER_RESETTING_CORES,
    "Restaurando núcleos: "
    )
MSG_HASH(
    MSG_PLAYLIST_MANAGER_CORES_RESET,
    "Restauração dos núcleos: "
>>>>>>> 7935cc80
    )
MSG_HASH(
    MENU_ENUM_LABEL_VALUE_POINTER_ENABLE,
    "Suporte para Toque"
    )
MSG_HASH(
    MENU_ENUM_LABEL_VALUE_PORT,
    "Porta"
    )
MSG_HASH(
    MENU_ENUM_LABEL_VALUE_PRESENT,
    "Presente"
    )
MSG_HASH(
    MENU_ENUM_LABEL_VALUE_PRIVACY_SETTINGS,
    "Privacidade"
    )
MSG_HASH(
    MENU_ENUM_LABEL_VALUE_MIDI_SETTINGS,
    "MIDI"
    )
#ifdef HAVE_LAKKA
MSG_HASH(
    MENU_ENUM_LABEL_VALUE_QUIT_RETROARCH,
    "Reiniciar o RetroArch"
    )
#else
MSG_HASH(
    MENU_ENUM_LABEL_VALUE_QUIT_RETROARCH,
    "Sair do RetroArch"
    )
MSG_HASH(
    MENU_ENUM_LABEL_VALUE_RESTART_RETROARCH,
    "Reiniciar o RetroArch"
    )
#endif
MSG_HASH(MENU_ENUM_LABEL_VALUE_RDB_ENTRY_DETAIL,
      "Entrada do banco de dados")
MSG_HASH(MENU_ENUM_SUBLABEL_RDB_ENTRY_DETAIL,
      "Exibir informações do banco de dados do conteúdo atual")
MSG_HASH(
    MENU_ENUM_LABEL_VALUE_RDB_ENTRY_ANALOG,
    "Analógico suportado"
    )
MSG_HASH(
    MENU_ENUM_LABEL_VALUE_RDB_ENTRY_BBFC_RATING,
    "Classificação BBFC"
    )
MSG_HASH(
    MENU_ENUM_LABEL_VALUE_RDB_ENTRY_CERO_RATING,
    "Classificação CERO"
    )
MSG_HASH(
    MENU_ENUM_LABEL_VALUE_RDB_ENTRY_COOP,
    "Cooperativo suportado"
    )
MSG_HASH(
    MENU_ENUM_LABEL_VALUE_RDB_ENTRY_CRC32,
    "CRC32"
    )
MSG_HASH(
    MENU_ENUM_LABEL_VALUE_RDB_ENTRY_DESCRIPTION,
    "Descrição"
    )
MSG_HASH(
    MENU_ENUM_LABEL_VALUE_RDB_ENTRY_DEVELOPER,
    "Desenvolvedor"
    )
MSG_HASH(
    MENU_ENUM_LABEL_VALUE_RDB_ENTRY_EDGE_MAGAZINE_ISSUE,
    "Edição da Revista Edge"
    )
MSG_HASH(
    MENU_ENUM_LABEL_VALUE_RDB_ENTRY_EDGE_MAGAZINE_RATING,
    "Classificação da Revista Edge"
    )
MSG_HASH(
    MENU_ENUM_LABEL_VALUE_RDB_ENTRY_EDGE_MAGAZINE_REVIEW,
    "Análise da Revista Edge"
    )
MSG_HASH(
    MENU_ENUM_LABEL_VALUE_RDB_ENTRY_ELSPA_RATING,
    "Classificação ELSPA"
    )
MSG_HASH(
    MENU_ENUM_LABEL_VALUE_RDB_ENTRY_ENHANCEMENT_HW,
    "Hardware de Aprimoramento"
    )
MSG_HASH(
    MENU_ENUM_LABEL_VALUE_RDB_ENTRY_ESRB_RATING,
    "Classificação ESRB"
    )
MSG_HASH(
    MENU_ENUM_LABEL_VALUE_RDB_ENTRY_FAMITSU_MAGAZINE_RATING,
    "Classificação da Revista Famitsu"
    )
MSG_HASH(
    MENU_ENUM_LABEL_VALUE_RDB_ENTRY_FRANCHISE,
    "Franquia"
    )
MSG_HASH(
    MENU_ENUM_LABEL_VALUE_RDB_ENTRY_GENRE,
    "Gênero"
    )
MSG_HASH(
    MENU_ENUM_LABEL_VALUE_RDB_ENTRY_MD5,
    "MD5"
    )
MSG_HASH(
    MENU_ENUM_LABEL_VALUE_RDB_ENTRY_NAME,
    "Nome"
    )
MSG_HASH(
    MENU_ENUM_LABEL_VALUE_RDB_ENTRY_ORIGIN,
    "Origem"
    )
MSG_HASH(
    MENU_ENUM_LABEL_VALUE_RDB_ENTRY_PEGI_RATING,
    "Classificação PEGI"
    )
MSG_HASH(
    MENU_ENUM_LABEL_VALUE_RDB_ENTRY_PUBLISHER,
    "Editor"
    )
MSG_HASH(
    MENU_ENUM_LABEL_VALUE_RDB_ENTRY_RELEASE_MONTH,
    "Mês de Lançamento"
    )
MSG_HASH(
    MENU_ENUM_LABEL_VALUE_RDB_ENTRY_RELEASE_YEAR,
    "Ano de Lançamento"
    )
MSG_HASH(
    MENU_ENUM_LABEL_VALUE_RDB_ENTRY_RUMBLE,
    "Suporte para Vibração"
    )
MSG_HASH(
    MENU_ENUM_LABEL_VALUE_RDB_ENTRY_SERIAL,
    "Número de Série"
    )
MSG_HASH(
    MENU_ENUM_LABEL_VALUE_RDB_ENTRY_SHA1,
    "SHA1"
    )
MSG_HASH(
    MENU_ENUM_LABEL_VALUE_RDB_ENTRY_START_CONTENT,
    "Iniciar Conteúdo"
    )
MSG_HASH(
    MENU_ENUM_LABEL_VALUE_RDB_ENTRY_TGDB_RATING,
    "Classificação TGDB"
    )
MSG_HASH(
    MENU_ENUM_LABEL_VALUE_CONTENT_INFO_LABEL,
    "Nome"
    )
MSG_HASH(
    MENU_ENUM_LABEL_VALUE_CONTENT_INFO_PATH,
    "Caminho do arquivo"
    )
MSG_HASH(
    MENU_ENUM_LABEL_VALUE_CONTENT_INFO_CORE_NAME,
    "Núcleo"
    )
MSG_HASH(
    MENU_ENUM_LABEL_VALUE_CONTENT_INFO_DATABASE,
    "Banco de Dados"
    )
MSG_HASH(
    MENU_ENUM_LABEL_VALUE_CONTENT_INFO_RUNTIME,
    "Tempo de Jogo"
    )
MSG_HASH(
    MENU_ENUM_LABEL_VALUE_CONTENT_INFO_LAST_PLAYED,
    "Jogou Pela Última Vez"
    )
#ifdef HAVE_LAKKA_SWITCH
MSG_HASH(
    MENU_ENUM_LABEL_VALUE_REBOOT,
    "Reiniciar (RCM)"
    )
#else
MSG_HASH(
    MENU_ENUM_LABEL_VALUE_REBOOT,
    "Reiniciar"
    )
#endif
MSG_HASH(
    MENU_ENUM_LABEL_VALUE_RECORDING_CONFIG_DIRECTORY,
    "Configuração de Gravação"
    )
MSG_HASH(
    MENU_ENUM_LABEL_VALUE_RECORDING_OUTPUT_DIRECTORY,
    "Saída de Gravação"
    )
MSG_HASH(
    MENU_ENUM_LABEL_VALUE_RECORDING_SETTINGS,
    "Gravação"
    )
MSG_HASH(
    MENU_ENUM_LABEL_VALUE_RECORD_CONFIG,
    "Carregar Configuração de Gravação..."
    )
MSG_HASH(
    MENU_ENUM_LABEL_VALUE_STREAM_CONFIG,
    "Configuração de Transmissão Personalizada"
    )
MSG_HASH(
    MENU_ENUM_LABEL_VALUE_RECORD_DRIVER,
    "Driver de Gravação"
    )
MSG_HASH(
    MENU_ENUM_LABEL_VALUE_MIDI_DRIVER,
    "Driver MIDI"
    )
MSG_HASH(
    MENU_ENUM_LABEL_VALUE_RECORD_ENABLE,
    "Habilitar Gravação"
    )
MSG_HASH(
    MENU_ENUM_LABEL_VALUE_RECORD_PATH,
    "Salvar Saída de Gravação Como..."
    )
MSG_HASH(
    MENU_ENUM_LABEL_VALUE_RECORD_USE_OUTPUT_DIRECTORY,
    "Salvar Gravações no Diretório de Saída"
    )
MSG_HASH(
    MENU_ENUM_LABEL_VALUE_REMAP_FILE,
    "Arquivo de Remapeamento"
    )
MSG_HASH(
    MENU_ENUM_LABEL_VALUE_REMAP_FILE_LOAD,
    "Carregar Arquivo de Remapeamento"
    )
MSG_HASH(
    MENU_ENUM_LABEL_VALUE_REMAP_FILE_SAVE_CORE,
    "Salvar Arquivo de Remapeamento de Núcleo"
    )
MSG_HASH(
    MENU_ENUM_LABEL_VALUE_REMAP_FILE_SAVE_CONTENT_DIR,
    "Salvar Remapeamento de Controle para o Diretório de Conteúdo"
    )
MSG_HASH(
    MENU_ENUM_LABEL_VALUE_REMAP_FILE_SAVE_GAME,
    "Salvar Arquivo de Remapeamento de Jogo"
    )
MSG_HASH(
    MENU_ENUM_LABEL_VALUE_REMAP_FILE_REMOVE_CORE,
    "Excluir Arquivo de Remapeamento de Núcleo"
    )
MSG_HASH(
    MENU_ENUM_LABEL_VALUE_REMAP_FILE_REMOVE_GAME,
    "Excluir Arquivo de Remapeamento de Jogo"
    )
MSG_HASH(
    MENU_ENUM_LABEL_VALUE_REMAP_FILE_REMOVE_CONTENT_DIR,
    "Excluir Arquivo de Remapeamento de Jogo do Diretório de Conteúdo"
    )
MSG_HASH(
    MENU_ENUM_LABEL_VALUE_REQUIRED,
    "Obrigatório"
    )
MSG_HASH(
    MENU_ENUM_LABEL_VALUE_RESTART_CONTENT,
    "Reiniciar"
    )
MSG_HASH(
    MENU_ENUM_LABEL_VALUE_RESUME,
    "Continuar"
    )
MSG_HASH(
    MENU_ENUM_LABEL_VALUE_RESUME_CONTENT,
    "Continuar"
    )
MSG_HASH(
    MENU_ENUM_LABEL_VALUE_RETROKEYBOARD,
    "RetroKeyboard"
    )
MSG_HASH(
    MENU_ENUM_LABEL_VALUE_RETROPAD,
    "RetroPad"
    )
MSG_HASH(
    MENU_ENUM_LABEL_VALUE_RETROPAD_WITH_ANALOG,
    "RetroPad com Analógico"
    )
MSG_HASH(
    MENU_ENUM_LABEL_VALUE_RETRO_ACHIEVEMENTS_SETTINGS,
    "Conquistas"
    )
MSG_HASH(
    MENU_ENUM_LABEL_VALUE_REWIND_ENABLE,
    "Habilitar Rebobinagem"
    )
MSG_HASH(
    MENU_ENUM_LABEL_VALUE_CHEAT_APPLY_AFTER_TOGGLE,
    "Aplicar Após Alternar"
    )
MSG_HASH(
    MENU_ENUM_LABEL_VALUE_CHEAT_APPLY_AFTER_LOAD,
    "Aplicar Automaticamente Trapaças Durante o Carregamento do Jogo"
    )
MSG_HASH(
    MENU_ENUM_LABEL_VALUE_REWIND_GRANULARITY,
    "Níveis da Rebobinamento"
    )
MSG_HASH(
    MENU_ENUM_LABEL_VALUE_REWIND_BUFFER_SIZE,
    "Tamanho do Buffer da Rebobinamento (MB)"
    )
MSG_HASH(
    MENU_ENUM_LABEL_VALUE_REWIND_BUFFER_SIZE_STEP,
    "Tamanho do Intervalo de Ajuste do Buffer (MB)"
    )
MSG_HASH(
    MENU_ENUM_LABEL_VALUE_REWIND_SETTINGS,
    "Rebobinamento"
    )
MSG_HASH(
    MENU_ENUM_LABEL_VALUE_CHEAT_SETTINGS,
    "Configurações da Trapaça"
    )
MSG_HASH(
    MENU_ENUM_LABEL_VALUE_CHEAT_DETAILS_SETTINGS,
    "Detalhes da Trapaça"
    )
MSG_HASH(
    MENU_ENUM_LABEL_VALUE_CHEAT_SEARCH_SETTINGS,
    "Iniciar ou Continuar a Pesquisa de Trapaça"
    )
MSG_HASH(
    MENU_ENUM_LABEL_VALUE_RGUI_BROWSER_DIRECTORY,
    "Navegador de Arquivos"
    )
MSG_HASH(
    MENU_ENUM_LABEL_VALUE_RGUI_CONFIG_DIRECTORY,
    "Configuração"
    )
MSG_HASH(
    MENU_ENUM_LABEL_VALUE_RGUI_SHOW_START_SCREEN,
    "Mostrar Tela Inicial"
    )
MSG_HASH(
    MENU_ENUM_LABEL_VALUE_RIGHT_ANALOG,
    "Analógico Direito"
    )
MSG_HASH(
    MENU_ENUM_LABEL_VALUE_ADD_TO_FAVORITES,
    "Adicionar aos Favoritos"
    )
MSG_HASH(
    MENU_ENUM_LABEL_VALUE_ADD_TO_FAVORITES_PLAYLIST,
    "Adicionar aos Favoritos"
    )
MSG_HASH(
    MENU_ENUM_LABEL_VALUE_DOWNLOAD_PL_ENTRY_THUMBNAILS,
    "Baixar Miniaturas"
    )
MSG_HASH(
    MENU_ENUM_SUBLABEL_DOWNLOAD_PL_ENTRY_THUMBNAILS,
    "Faça o download de imagens em miniatura da captura de tela, arte da caixa ou tela de título para o conteúdo atual. Atualiza quaisquer miniaturas existentes."
    )
MSG_HASH(
    MENU_ENUM_LABEL_VALUE_SET_CORE_ASSOCIATION,
    "Definir Associação do Núcleo"
    )
MSG_HASH(
    MENU_ENUM_LABEL_VALUE_RESET_CORE_ASSOCIATION,
    "Redefinir Associação do Núcleo"
    )
MSG_HASH(
    MENU_ENUM_LABEL_VALUE_RUN,
    "Executar"
    )
MSG_HASH(
    MENU_ENUM_LABEL_VALUE_RUN_MUSIC,
    "Executar"
    )
MSG_HASH(
    MENU_ENUM_LABEL_VALUE_SAMBA_ENABLE,
    "Habilitar SAMBA"
    )
MSG_HASH(
    MENU_ENUM_LABEL_VALUE_SAVEFILE_DIRECTORY,
    "Arquivo de Jogo-Salvo"
    )
MSG_HASH(
    MENU_ENUM_LABEL_VALUE_SAVESTATE_AUTO_INDEX,
    "Índice Automático de Estado de Jogo"
    )
MSG_HASH(
    MENU_ENUM_LABEL_VALUE_SAVESTATE_AUTO_LOAD,
    "Carrega Automaticamente Estado de Jogo"
    )
MSG_HASH(
    MENU_ENUM_LABEL_VALUE_SAVESTATE_AUTO_SAVE,
    "Salvar Automaticamente Estado de Jogo"
    )
MSG_HASH(
    MENU_ENUM_LABEL_VALUE_SAVESTATE_DIRECTORY,
    "Arquivo de Estado de Jogo"
    )
MSG_HASH(
    MENU_ENUM_LABEL_VALUE_SAVESTATE_THUMBNAIL_ENABLE,
    "Miniaturas do Estado de Jogo"
    )
MSG_HASH(
    MENU_ENUM_LABEL_VALUE_SAVE_CURRENT_CONFIG,
    "Salvar Configuração Atual"
    )
MSG_HASH(
    MENU_ENUM_LABEL_VALUE_SAVE_CURRENT_CONFIG_OVERRIDE_CORE,
    "Salvar Redefinição de Núcleo"
    )
MSG_HASH(
    MENU_ENUM_LABEL_VALUE_SAVE_CURRENT_CONFIG_OVERRIDE_CONTENT_DIR,
    "Salvar Redefinições do Diretório de Conteúdo"
    )
MSG_HASH(
    MENU_ENUM_LABEL_VALUE_SAVE_CURRENT_CONFIG_OVERRIDE_GAME,
    "Salvar Redefinição de Jogo"
    )
MSG_HASH(
    MENU_ENUM_LABEL_VALUE_SAVE_NEW_CONFIG,
    "Salvar Nova Configuração"
    )
MSG_HASH(
    MENU_ENUM_LABEL_VALUE_SAVE_STATE,
    "Salvar Estado de Jogo"
    )
MSG_HASH(
    MENU_ENUM_LABEL_VALUE_SAVING_SETTINGS,
    "Salvando"
    )
MSG_HASH(
    MENU_ENUM_LABEL_VALUE_SCAN_DIRECTORY,
    "Analisar Diretório"
    )
MSG_HASH(
    MENU_ENUM_LABEL_VALUE_SCAN_FILE,
    "Analisar Arquivo"
    )
MSG_HASH(
    MENU_ENUM_LABEL_VALUE_SCAN_THIS_DIRECTORY,
    "<Analisar Este Diretório>"
    )
MSG_HASH(
    MENU_ENUM_LABEL_VALUE_SCREENSHOT_DIRECTORY,
    "Captura de Tela"
    )
MSG_HASH(
    MENU_ENUM_LABEL_VALUE_SCREEN_RESOLUTION,
    "Resolução da Tela"
    )
MSG_HASH(
    MENU_ENUM_LABEL_VALUE_SEARCH,
    "Procurar"
    )
MSG_HASH(
    MENU_ENUM_LABEL_VALUE_SECONDS,
    "segundos"
    )
MSG_HASH(
    MENU_ENUM_LABEL_VALUE_SETTINGS,
    "Configurações"
    )
MSG_HASH(
    MENU_ENUM_LABEL_VALUE_SETTINGS_TAB,
    "Configurações"
    )
MSG_HASH(
    MENU_ENUM_LABEL_VALUE_SHADER,
    "Shader"
    )
MSG_HASH(
    MENU_ENUM_LABEL_VALUE_SHADER_APPLY_CHANGES,
    "Aplicar Alterações"
    )
MSG_HASH(
    MENU_ENUM_LABEL_VALUE_SHADER_OPTIONS,
    "Shaders"
    )
MSG_HASH(
    MENU_ENUM_LABEL_VALUE_SHADER_PIPELINE_RIBBON,
    "Faixa"
    )
MSG_HASH(
    MENU_ENUM_LABEL_VALUE_SHADER_PIPELINE_RIBBON_SIMPLIFIED,
    "Faixa (simplificada)"
    )
MSG_HASH(
    MENU_ENUM_LABEL_VALUE_SHADER_PIPELINE_SIMPLE_SNOW,
    "Neve Simples"
    )
MSG_HASH(
    MENU_ENUM_LABEL_VALUE_SHADER_PIPELINE_SNOW,
    "Neve"
    )
MSG_HASH(
    MENU_ENUM_LABEL_VALUE_SHOW_ADVANCED_SETTINGS,
    "Exibir Configurações Avançadas"
    )
MSG_HASH(
    MENU_ENUM_LABEL_VALUE_SHOW_HIDDEN_FILES,
    "Exibir Arquivos e Pastas Ocultos"
    )
MSG_HASH(
    MENU_ENUM_LABEL_VALUE_SHUTDOWN,
    "Desligar"
    )
MSG_HASH(
    MENU_ENUM_LABEL_VALUE_SLOWMOTION_RATIO,
    "Taxa de Câmera Lenta"
    )
MSG_HASH(
    MENU_ENUM_LABEL_VALUE_RUN_AHEAD_ENABLED,
    "Adiantar Quadro para Reduzir a Latência"
    )
MSG_HASH(
    MENU_ENUM_LABEL_VALUE_RUN_AHEAD_FRAMES,
    "Número de Quadros para Adiantar"
    )
MSG_HASH(
    MENU_ENUM_LABEL_VALUE_RUN_AHEAD_SECONDARY_INSTANCE,
    "O Adiantamento de Quadro Usará uma Segunda Instância"
    )
MSG_HASH(
    MENU_ENUM_LABEL_VALUE_RUN_AHEAD_HIDE_WARNINGS,
    "Ocultar Avisos do Adiantamento de Quadro"
    )
MSG_HASH(
    MENU_ENUM_LABEL_VALUE_SORT_SAVEFILES_ENABLE,
    "Classificar Arquivos de Jogo-Salvo em Pastas"
    )
MSG_HASH(
    MENU_ENUM_LABEL_VALUE_SORT_SAVESTATES_ENABLE,
    "Classificar Arquivos de Estado de Jogo em Pastas"
    )
MSG_HASH(
    MENU_ENUM_LABEL_VALUE_SAVESTATES_IN_CONTENT_DIR_ENABLE,
    "Gravar Estados de Jogo no Diretório de Conteúdo"
    )
MSG_HASH(
    MENU_ENUM_LABEL_VALUE_SAVEFILES_IN_CONTENT_DIR_ENABLE,
    "Gravar Jogos-Salvos no Diretório de Conteúdo"
    )
MSG_HASH(
    MENU_ENUM_LABEL_VALUE_SYSTEMFILES_IN_CONTENT_DIR_ENABLE,
    "Arquivos de Sistema estão no Diretório de Conteúdo"
    )
MSG_HASH(
    MENU_ENUM_LABEL_VALUE_SCREENSHOTS_IN_CONTENT_DIR_ENABLE,
    "Salvar Capturas de Tela no Diretório de Conteúdo"
    )
MSG_HASH(
    MENU_ENUM_LABEL_VALUE_SSH_ENABLE,
    "Habilitar SSH"
    )
MSG_HASH(
    MENU_ENUM_LABEL_VALUE_START_CORE,
    "Iniciar Núcleo"
    )
MSG_HASH(
    MENU_ENUM_LABEL_VALUE_START_NET_RETROPAD,
    "Iniciar RetroPad Remoto"
    )
MSG_HASH(
    MENU_ENUM_LABEL_VALUE_START_VIDEO_PROCESSOR,
    "Iniciar Processador de Vídeo"
    )
MSG_HASH(
    MENU_ENUM_LABEL_VALUE_STATE_SLOT,
    "Compartimento do Estado de Jogo"
    )
MSG_HASH(
    MENU_ENUM_LABEL_VALUE_STATUS,
    "Condição"
    )
MSG_HASH(
    MENU_ENUM_LABEL_VALUE_STDIN_CMD_ENABLE,
    "Comandos stdin"
    )
MSG_HASH(
    MENU_ENUM_LABEL_VALUE_SUPPORTED_CORES,
    "Núcleos sugeridos"
    )
MSG_HASH(
    MENU_ENUM_LABEL_VALUE_SUSPEND_SCREENSAVER_ENABLE,
    "Desativar Protetor de Tela"
    )
MSG_HASH(
    MENU_ENUM_LABEL_VALUE_SYSTEM_BGM_ENABLE,
    "Habilitar Música em Segundo Plano do Sistema"
    )
MSG_HASH(
    MENU_ENUM_LABEL_VALUE_SYSTEM_DIRECTORY,
    "Sistema/BIOS"
    )
MSG_HASH(
    MENU_ENUM_LABEL_VALUE_SYSTEM_INFORMATION,
    "Informação do Sistema"
    )
MSG_HASH(
    MENU_ENUM_LABEL_VALUE_SYSTEM_INFO_7ZIP_SUPPORT,
    "Suporte a 7zip"
    )
MSG_HASH(
    MENU_ENUM_LABEL_VALUE_SYSTEM_INFO_ALSA_SUPPORT,
    "Suporte a ALSA"
    )
MSG_HASH(
    MENU_ENUM_LABEL_VALUE_SYSTEM_INFO_BUILD_DATE,
    "Data de compilação"
    )
MSG_HASH(
    MENU_ENUM_LABEL_VALUE_SYSTEM_INFO_CG_SUPPORT,
    "Suporte a Cg"
    )
MSG_HASH(
    MENU_ENUM_LABEL_VALUE_SYSTEM_INFO_COCOA_SUPPORT,
    "Suporte a Cocoa"
    )
MSG_HASH(
    MENU_ENUM_LABEL_VALUE_SYSTEM_INFO_COMMAND_IFACE_SUPPORT,
    "Suporte à interface de comando"
    )
MSG_HASH(
    MENU_ENUM_LABEL_VALUE_SYSTEM_INFO_CORETEXT_SUPPORT,
    "Suporte a CoreText"
    )
MSG_HASH(
    MENU_ENUM_LABEL_VALUE_SYSTEM_INFO_CPU_MODEL,
    "Modelo da CPU"
    )
MSG_HASH(
    MENU_ENUM_LABEL_VALUE_SYSTEM_INFO_CPU_FEATURES,
    "Características de CPU"
    )
MSG_HASH(
    MENU_ENUM_LABEL_VALUE_SYSTEM_INFO_DISPLAY_METRIC_DPI,
    "Métrica DPI da tela"
    )
MSG_HASH(
    MENU_ENUM_LABEL_VALUE_SYSTEM_INFO_DISPLAY_METRIC_MM_HEIGHT,
    "Métrica de altura da tela (mm)"
    )
MSG_HASH(
    MENU_ENUM_LABEL_VALUE_SYSTEM_INFO_DISPLAY_METRIC_MM_WIDTH,
    "Métrica de largura da tela (mm)"
    )
MSG_HASH(
    MENU_ENUM_LABEL_VALUE_SYSTEM_INFO_DSOUND_SUPPORT,
    "Suporte a DirectSound"
    )
MSG_HASH(
    MENU_ENUM_LABEL_VALUE_SYSTEM_INFO_WASAPI_SUPPORT,
    "Suporte a WASAPI"
    )
MSG_HASH(
    MENU_ENUM_LABEL_VALUE_SYSTEM_INFO_DYLIB_SUPPORT,
    "Suporte à biblioteca dinâmica"
    )
MSG_HASH(
    MENU_ENUM_LABEL_VALUE_SYSTEM_INFO_DYNAMIC_SUPPORT,
    "Carregamento dinâmico em tempo de execução da biblioteca Libretro"
    )
MSG_HASH(
    MENU_ENUM_LABEL_VALUE_SYSTEM_INFO_EGL_SUPPORT,
    "Suporte a EGL"
    )
MSG_HASH(
    MENU_ENUM_LABEL_VALUE_SYSTEM_INFO_FBO_SUPPORT,
    "Suporte a OpenGL/Direct3D render-to-texture (multi-pass shaders)"
    )
MSG_HASH(
    MENU_ENUM_LABEL_VALUE_SYSTEM_INFO_FFMPEG_SUPPORT,
    "Suporte a FFmpeg"
    )
MSG_HASH(
    MENU_ENUM_LABEL_VALUE_SYSTEM_INFO_FREETYPE_SUPPORT,
    "Suporte a FreeType"
    )
MSG_HASH(
    MENU_ENUM_LABEL_VALUE_SYSTEM_INFO_STB_TRUETYPE_SUPPORT,
    "Suporte a STB TrueType"
    )
MSG_HASH(
    MENU_ENUM_LABEL_VALUE_SYSTEM_INFO_FRONTEND_IDENTIFIER,
    "Identificador do Frontend"
    )
MSG_HASH(
    MENU_ENUM_LABEL_VALUE_SYSTEM_INFO_FRONTEND_NAME,
    "Nome do Frontend"
    )
MSG_HASH(
    MENU_ENUM_LABEL_VALUE_SYSTEM_INFO_FRONTEND_OS,
    "SO do Frontend"
    )
MSG_HASH(
    MENU_ENUM_LABEL_VALUE_SYSTEM_INFO_GIT_VERSION,
    "Versão Git"
    )
MSG_HASH(
    MENU_ENUM_LABEL_VALUE_SYSTEM_INFO_GLSL_SUPPORT,
    "Suporte a GLSL"
    )
MSG_HASH(
    MENU_ENUM_LABEL_VALUE_SYSTEM_INFO_HLSL_SUPPORT,
    "Suporte a HLSL"
    )
MSG_HASH(
    MENU_ENUM_LABEL_VALUE_SYSTEM_INFO_JACK_SUPPORT,
    "Suporte a JACK"
    )
MSG_HASH(
    MENU_ENUM_LABEL_VALUE_SYSTEM_INFO_KMS_SUPPORT,
    "Suporte a KMS/EGL"
    )
MSG_HASH(
    MENU_ENUM_LABEL_VALUE_SYSTEM_INFO_LAKKA_VERSION,
    "Versão Lakka"
    )
MSG_HASH(
    MENU_ENUM_LABEL_VALUE_SYSTEM_INFO_LIBRETRODB_SUPPORT,
    "Suporte a LibretroDB"
    )
MSG_HASH(
    MENU_ENUM_LABEL_VALUE_SYSTEM_INFO_LIBUSB_SUPPORT,
    "Suporte a Libusb"
    )
MSG_HASH(
    MENU_ENUM_LABEL_VALUE_SYSTEM_INFO_NETPLAY_SUPPORT,
    "Suporte de jogo em rede (ponto-a-ponto)"
    )
MSG_HASH(
    MENU_ENUM_LABEL_VALUE_SYSTEM_INFO_NETWORK_COMMAND_IFACE_SUPPORT,
    "Suporte à Interface de comando de rede"
    )
MSG_HASH(
    MENU_ENUM_LABEL_VALUE_SYSTEM_INFO_NETWORK_REMOTE_SUPPORT,
    "Suporte a Gamepad de Rede"
    )
MSG_HASH(
    MENU_ENUM_LABEL_VALUE_SYSTEM_INFO_OPENAL_SUPPORT,
    "Suporte a OpenAL"
    )
MSG_HASH(
    MENU_ENUM_LABEL_VALUE_SYSTEM_INFO_OPENGLES_SUPPORT,
    "Suporte a OpenGL ES"
    )
MSG_HASH(
    MENU_ENUM_LABEL_VALUE_SYSTEM_INFO_OPENGL_SUPPORT,
    "Suporte a OpenGL"
    )
MSG_HASH(
    MENU_ENUM_LABEL_VALUE_SYSTEM_INFO_OPENSL_SUPPORT,
    "Suporte a OpenSL"
    )
MSG_HASH(
    MENU_ENUM_LABEL_VALUE_SYSTEM_INFO_OPENVG_SUPPORT,
    "Suporte a OpenVG"
    )
MSG_HASH(
    MENU_ENUM_LABEL_VALUE_SYSTEM_INFO_OSS_SUPPORT,
    "Suporte a OSS"
    )
MSG_HASH(
    MENU_ENUM_LABEL_VALUE_SYSTEM_INFO_OVERLAY_SUPPORT,
    "Suporte à Sobreposição"
    )
MSG_HASH(
    MENU_ENUM_LABEL_VALUE_SYSTEM_INFO_POWER_SOURCE,
    "Fonte de Energia"
    )
MSG_HASH(
    MENU_ENUM_LABEL_VALUE_SYSTEM_INFO_POWER_SOURCE_CHARGED,
    "Carregado"
    )
MSG_HASH(
    MENU_ENUM_LABEL_VALUE_SYSTEM_INFO_POWER_SOURCE_CHARGING,
    "Carregando"
    )
MSG_HASH(
    MENU_ENUM_LABEL_VALUE_SYSTEM_INFO_POWER_SOURCE_DISCHARGING,
    "Descarregando"
    )
MSG_HASH(
    MENU_ENUM_LABEL_VALUE_SYSTEM_INFO_POWER_SOURCE_NO_SOURCE,
    "Não há fonte"
    )
MSG_HASH(
    MENU_ENUM_LABEL_VALUE_SYSTEM_INFO_PULSEAUDIO_SUPPORT,
    "Suporte a PulseAudio"
    )
MSG_HASH(
    MENU_ENUM_LABEL_VALUE_SYSTEM_INFO_PYTHON_SUPPORT,
    "Suporte a Python (suporte de script em Shaders)"
    )
MSG_HASH(
    MENU_ENUM_LABEL_VALUE_SYSTEM_INFO_RBMP_SUPPORT,
    "Suporte a BMP (RBMP)"
    )
MSG_HASH(
    MENU_ENUM_LABEL_VALUE_SYSTEM_INFO_RETRORATING_LEVEL,
    "Nível RetroRating"
    )
MSG_HASH(
    MENU_ENUM_LABEL_VALUE_SYSTEM_INFO_RJPEG_SUPPORT,
    "Suporte a JPEG (RJPEG)"
    )
MSG_HASH(
    MENU_ENUM_LABEL_VALUE_SYSTEM_INFO_ROARAUDIO_SUPPORT,
    "Suporte a RoarAudio"
    )
MSG_HASH(
    MENU_ENUM_LABEL_VALUE_SYSTEM_INFO_RPNG_SUPPORT,
    "Suporte a PNG (RPNG)"
    )
MSG_HASH(
    MENU_ENUM_LABEL_VALUE_SYSTEM_INFO_RSOUND_SUPPORT,
    "Suporte a RSound"
    )
MSG_HASH(
    MENU_ENUM_LABEL_VALUE_SYSTEM_INFO_RTGA_SUPPORT,
    "Suporte a TGA (RTGA)"
    )
MSG_HASH(
    MENU_ENUM_LABEL_VALUE_SYSTEM_INFO_SDL2_SUPPORT,
    "Suporte a SDL2"
    )
MSG_HASH(
    MENU_ENUM_LABEL_VALUE_SYSTEM_INFO_SDL_IMAGE_SUPPORT,
    "Suporte a imagem SDL"
    )
MSG_HASH(
    MENU_ENUM_LABEL_VALUE_SYSTEM_INFO_SDL_SUPPORT,
    "Suporte a SDL1.2"
    )
MSG_HASH(
    MENU_ENUM_LABEL_VALUE_SYSTEM_INFO_SLANG_SUPPORT,
    "Suporte a Slang"
    )
MSG_HASH(
    MENU_ENUM_LABEL_VALUE_SYSTEM_INFO_THREADING_SUPPORT,
    "Suporte a Paralelismo"
    )
MSG_HASH(
    MENU_ENUM_LABEL_VALUE_SYSTEM_INFO_UDEV_SUPPORT,
    "Suporte a Udev"
    )
MSG_HASH(
    MENU_ENUM_LABEL_VALUE_SYSTEM_INFO_V4L2_SUPPORT,
    "Suporte a Video4Linux2"
    )
MSG_HASH(
    MENU_ENUM_LABEL_VALUE_SYSTEM_INFO_VIDEO_CONTEXT_DRIVER,
    "Driver de contexto de vídeo"
    )
MSG_HASH(
    MENU_ENUM_LABEL_VALUE_SYSTEM_INFO_VULKAN_SUPPORT,
    "Suporte a Vulkan"
    )
MSG_HASH(
    MENU_ENUM_LABEL_VALUE_SYSTEM_INFO_METAL_SUPPORT,
    "Suporte a Metal"
    )
MSG_HASH(
    MENU_ENUM_LABEL_VALUE_SYSTEM_INFO_WAYLAND_SUPPORT,
    "Suporte a Wayland"
    )
MSG_HASH(
    MENU_ENUM_LABEL_VALUE_SYSTEM_INFO_X11_SUPPORT,
    "Suporte a X11"
    )
MSG_HASH(
    MENU_ENUM_LABEL_VALUE_SYSTEM_INFO_XAUDIO2_SUPPORT,
    "Suporte a XAudio2"
    )
MSG_HASH(
    MENU_ENUM_LABEL_VALUE_SYSTEM_INFO_XVIDEO_SUPPORT,
    "Suporte a XVideo"
    )
MSG_HASH(
    MENU_ENUM_LABEL_VALUE_SYSTEM_INFO_ZLIB_SUPPORT,
    "Suporte a Zlib"
    )
MSG_HASH(
    MENU_ENUM_LABEL_VALUE_TAKE_SCREENSHOT,
    "Capturar tela"
    )
MSG_HASH(
    MENU_ENUM_LABEL_VALUE_THREADED_DATA_RUNLOOP_ENABLE,
    "Paralelismo de tarefas"
    )
MSG_HASH(
    MENU_ENUM_LABEL_VALUE_THUMBNAILS,
    "Miniaturas"
    )
MSG_HASH(
    MENU_ENUM_LABEL_VALUE_THUMBNAILS_RGUI,
    "Miniatura Acima"
    )
MSG_HASH(
    MENU_ENUM_LABEL_VALUE_LEFT_THUMBNAILS,
    "Miniaturas à Esquerda"
    )
MSG_HASH(
    MENU_ENUM_LABEL_VALUE_LEFT_THUMBNAILS_RGUI,
    "Miniatura Abaixo"
    )
MSG_HASH(
    MENU_ENUM_LABEL_VALUE_LEFT_THUMBNAILS_OZONE,
    "Segunda Miniatura"
    )
MSG_HASH(
    MENU_ENUM_LABEL_VALUE_XMB_VERTICAL_THUMBNAILS,
    "Disposição Vertical de Miniaturas"
    )
MSG_HASH(
    MENU_ENUM_LABEL_VALUE_MENU_XMB_THUMBNAIL_SCALE_FACTOR,
    "Fator de Escala de Miniaturas"
    )
MSG_HASH(
    MENU_ENUM_SUBLABEL_MENU_XMB_THUMBNAIL_SCALE_FACTOR,
    "Reduz o tamanho da exibição de miniaturas dimensionando a largura máxima permitida."
    )
MSG_HASH(
    MENU_ENUM_LABEL_VALUE_MENU_THUMBNAIL_UPSCALE_THRESHOLD,
    "Limite de Redimensionamento de Miniaturas"
    )
MSG_HASH(
    MENU_ENUM_SUBLABEL_MENU_THUMBNAIL_UPSCALE_THRESHOLD,
    "Automaticamente redimensiona imagens em miniatura com uma largura/altura menor do que o valor especificado. Melhora a qualidade da imagem. Tem um impacto moderado no desempenho."
    )
MSG_HASH(
    MENU_ENUM_LABEL_VALUE_MENU_RGUI_INLINE_THUMBNAILS,
    "Mostrar Miniaturas da Lista de Reprodução"
    )
MSG_HASH(
    MENU_ENUM_SUBLABEL_MENU_RGUI_INLINE_THUMBNAILS,
    "Ativa a exibição de miniaturas em escala reduzida durante a visualização das listas de reprodução. Quando desativada, a 'Miniatura Acima' ainda pode ser alternada para tela cheia ao pressionar RetroPad Y."
    )
MSG_HASH(
    MENU_ENUM_LABEL_VALUE_MENU_RGUI_SWAP_THUMBNAILS,
    "Trocar Miniaturas"
    )
MSG_HASH(
    MENU_ENUM_SUBLABEL_MENU_RGUI_SWAP_THUMBNAILS,
    "Alterna as posições de exibição de 'Miniatura Acima' e 'Miniatura Abaixo'."
    )
MSG_HASH(
    MENU_ENUM_LABEL_VALUE_MENU_RGUI_THUMBNAIL_DELAY,
    "Atraso das Miniaturas (ms)"
    )
MSG_HASH(
    MENU_ENUM_SUBLABEL_MENU_RGUI_THUMBNAIL_DELAY,
    "Aplica um intervalo de tempo entre a seleção de uma entrada da lista de reprodução e o carregamento de suas miniaturas associadas. Configurar isso para um valor de pelo menos 256 ms permite a rolagem rápida e sem atrasos até mesmo nos dispositivos mais lentos."
    )
MSG_HASH(
    MENU_ENUM_LABEL_VALUE_MENU_RGUI_THUMBNAIL_DOWNSCALER,
    "Método de Redução da Escala de Miniaturas"
    )
MSG_HASH(
    MENU_ENUM_SUBLABEL_MENU_RGUI_THUMBNAIL_DOWNSCALER,
    "Método de reamostragem usado ao reduzir miniaturas para caber na tela."
    )
MSG_HASH(
    MENU_ENUM_LABEL_VALUE_RGUI_THUMB_SCALE_POINT,
    "Vizinho Mais Próximo (Rápido)"
    )
MSG_HASH(
    MENU_ENUM_LABEL_VALUE_RGUI_THUMB_SCALE_BILINEAR,
    "Bilinear"
    )
MSG_HASH(
    MENU_ENUM_LABEL_VALUE_RGUI_THUMB_SCALE_SINC,
    "Sinc/Lanczos3 (Lento)"
    )
MSG_HASH(
    MENU_ENUM_LABEL_VALUE_RGUI_UPSCALE_NONE,
    "Nenhum"
    )
MSG_HASH(
    MENU_ENUM_LABEL_VALUE_RGUI_UPSCALE_AUTO,
    "Automático"
    )
MSG_HASH(
    MENU_ENUM_LABEL_VALUE_RGUI_UPSCALE_X2,
    "x2"
    )
MSG_HASH(
    MENU_ENUM_LABEL_VALUE_RGUI_UPSCALE_X3,
    "x3"
    )
MSG_HASH(
    MENU_ENUM_LABEL_VALUE_RGUI_UPSCALE_X4,
    "x4"
    )
MSG_HASH(
    MENU_ENUM_LABEL_VALUE_RGUI_UPSCALE_X5,
    "x5"
    )
MSG_HASH(
    MENU_ENUM_LABEL_VALUE_RGUI_UPSCALE_X6,
    "x6"
    )
MSG_HASH(
    MENU_ENUM_LABEL_VALUE_RGUI_UPSCALE_X7,
    "x7"
    )
MSG_HASH(
    MENU_ENUM_LABEL_VALUE_RGUI_UPSCALE_X8,
    "x8"
    )
MSG_HASH(
    MENU_ENUM_LABEL_VALUE_RGUI_UPSCALE_X9,
    "x9"
    )
MSG_HASH(
    MENU_ENUM_LABEL_VALUE_RGUI_ASPECT_RATIO_4_3,
    "4:3"
    )
MSG_HASH(
    MENU_ENUM_LABEL_VALUE_RGUI_ASPECT_RATIO_16_9,
    "16:9"
    )
MSG_HASH(
    MENU_ENUM_LABEL_VALUE_RGUI_ASPECT_RATIO_16_9_CENTRE,
    "16:9 (Centralizado)"
    )
MSG_HASH(
    MENU_ENUM_LABEL_VALUE_RGUI_ASPECT_RATIO_16_10,
    "16:10"
    )
MSG_HASH(
    MENU_ENUM_LABEL_VALUE_RGUI_ASPECT_RATIO_16_10_CENTRE,
    "16:10 (Centralizado)"
    )
MSG_HASH(
    MENU_ENUM_LABEL_VALUE_RGUI_ASPECT_RATIO_LOCK_NONE,
    "DESLIGADO"
    )
MSG_HASH(
    MENU_ENUM_LABEL_VALUE_RGUI_ASPECT_RATIO_LOCK_FIT_SCREEN,
    "Ajustar à Tela"
    )
MSG_HASH(
    MENU_ENUM_LABEL_VALUE_RGUI_ASPECT_RATIO_LOCK_INTEGER,
    "Escala Inteira"
    )
MSG_HASH(
    MENU_ENUM_LABEL_VALUE_THUMBNAILS_DIRECTORY,
    "Miniaturas"
    )
MSG_HASH(
    MENU_ENUM_LABEL_VALUE_THUMBNAILS_UPDATER_LIST,
    "Atualizador de Miniaturas"
    )
MSG_HASH(
    MENU_ENUM_SUBLABEL_THUMBNAILS_UPDATER_LIST,
    "Baixe o pacote completo de miniaturas para o sistema selecionado."
    )
MSG_HASH(
    MENU_ENUM_LABEL_VALUE_PL_THUMBNAILS_UPDATER_LIST,
    "Atualizador de Miniaturas da Lista de Reprodução"
    )
MSG_HASH(
    MENU_ENUM_SUBLABEL_PL_THUMBNAILS_UPDATER_LIST,
    "Baixe miniaturas individuais para cada entrada da lista de reprodução selecionada."
    )
MSG_HASH(
    MENU_ENUM_LABEL_VALUE_THUMBNAIL_MODE_BOXARTS,
    "Arte da Caixa"
    )
MSG_HASH(
    MENU_ENUM_LABEL_VALUE_THUMBNAIL_MODE_SCREENSHOTS,
    "Capturas de Tela"
    )
MSG_HASH(
    MENU_ENUM_LABEL_VALUE_THUMBNAIL_MODE_TITLE_SCREENS,
    "Telas do Título"
    )
MSG_HASH(
    MENU_ENUM_LABEL_VALUE_TIMEDATE_ENABLE,
    "Exibir data e hora"
    )
MSG_HASH(
     MENU_ENUM_LABEL_VALUE_TIMEDATE_STYLE,
     "Estilo da data / hora"
    )
MSG_HASH(
     MENU_ENUM_SUBLABEL_TIMEDATE_STYLE,
     "Altera o estilo da data atual ou como a hora é mostrada dentro do menu."
    )
MSG_HASH(
     MENU_ENUM_LABEL_VALUE_TIMEDATE_STYLE_YMD_HMS,
     "YYYY-MM-DD HH:MM:SS"
    )
MSG_HASH(
     MENU_ENUM_LABEL_VALUE_TIMEDATE_STYLE_YMD_HM,
     "YYYY-MM-DD HH:MM"
    )
MSG_HASH(
     MENU_ENUM_LABEL_VALUE_TIMEDATE_STYLE_MDYYYY,
     "MM-DD-YYYY HH:MM"
    )
MSG_HASH(
     MENU_ENUM_LABEL_VALUE_TIMEDATE_STYLE_HMS,
     "HH:MM:SS"
    )
MSG_HASH(
     MENU_ENUM_LABEL_VALUE_TIMEDATE_STYLE_HM,
     "HH:MM"
    )
MSG_HASH(
     MENU_ENUM_LABEL_VALUE_TIMEDATE_STYLE_DM_HM,
     "DD/MM HH:MM"
    )
MSG_HASH(
     MENU_ENUM_LABEL_VALUE_TIMEDATE_STYLE_MD_HM,
     "MM/DD HH:MM"
    )
 MSG_HASH(
     MENU_ENUM_LABEL_VALUE_TIMEDATE_STYLE_AM_PM,
     "HH:MM:SS (AM/PM)"
    )
MSG_HASH(
    MENU_ENUM_LABEL_VALUE_MENU_TICKER_TYPE,
    "Animação da Rolagem de Texto"
    )
MSG_HASH(
    MENU_ENUM_SUBLABEL_MENU_TICKER_TYPE,
    "Seleciona o método de rolagem horizontal usado para exibir as sequências de texto do menu longo."
    )
MSG_HASH(
    MENU_ENUM_LABEL_VALUE_MENU_TICKER_TYPE_BOUNCE,
    "Salto para a esquerda/direita"
    )
MSG_HASH(
    MENU_ENUM_LABEL_VALUE_MENU_TICKER_TYPE_LOOP,
    "Rolar para a esquerda"
    )
MSG_HASH(
    MENU_ENUM_LABEL_VALUE_MENU_TICKER_SPEED,
    "Velocidade da Rolagem do Texto"
    )
MSG_HASH(
    MENU_ENUM_SUBLABEL_MENU_TICKER_SPEED,
    "Velocidade de animação ao rolar longas sequências de texto do menu."
    )
MSG_HASH(
    MENU_ENUM_LABEL_VALUE_RGUI_MENU_COLOR_THEME,
    "Tema da Cor do Menu"
    )
MSG_HASH(
    MENU_ENUM_SUBLABEL_RGUI_MENU_COLOR_THEME,
    "Seleciona um tema de cor diferente. Escolhendo 'Personalizado' permite o uso de arquivos predefinidos do tema de menu."
    )
MSG_HASH(
    MENU_ENUM_LABEL_VALUE_RGUI_MENU_THEME_PRESET,
    "Predefinição de Tema de Menu Personalizado"
    )
MSG_HASH(
    MENU_ENUM_SUBLABEL_RGUI_MENU_THEME_PRESET,
    "Seleciona uma predefinição de tema de menu no navegador de arquivos."
    )
MSG_HASH(
    MENU_ENUM_LABEL_VALUE_RGUI_MENU_COLOR_THEME_CUSTOM,
    "Personalizado"
    )
MSG_HASH(
    MENU_ENUM_LABEL_VALUE_RGUI_MENU_COLOR_THEME_CLASSIC_RED,
    "Vermelho Clássico"
    )
MSG_HASH(
    MENU_ENUM_LABEL_VALUE_RGUI_MENU_COLOR_THEME_CLASSIC_ORANGE,
    "Laranja Clássico"
    )
MSG_HASH(
    MENU_ENUM_LABEL_VALUE_RGUI_MENU_COLOR_THEME_CLASSIC_YELLOW,
    "Amarelo Clássico"
    )
MSG_HASH(
    MENU_ENUM_LABEL_VALUE_RGUI_MENU_COLOR_THEME_CLASSIC_GREEN,
    "Verde Clássico"
    )
MSG_HASH(
    MENU_ENUM_LABEL_VALUE_RGUI_MENU_COLOR_THEME_CLASSIC_BLUE,
    "Azul Clássico"
    )
MSG_HASH(
    MENU_ENUM_LABEL_VALUE_RGUI_MENU_COLOR_THEME_CLASSIC_VIOLET,
    "Violeta Clássico"
    )
MSG_HASH(
    MENU_ENUM_LABEL_VALUE_RGUI_MENU_COLOR_THEME_CLASSIC_GREY,
    "Cinza Clássico"
    )
MSG_HASH(
    MENU_ENUM_LABEL_VALUE_RGUI_MENU_COLOR_THEME_LEGACY_RED,
    "Vermelho Legado"
    )
MSG_HASH(
    MENU_ENUM_LABEL_VALUE_RGUI_MENU_COLOR_THEME_DARK_PURPLE,
    "Roxo Escuro"
    )
MSG_HASH(
    MENU_ENUM_LABEL_VALUE_RGUI_MENU_COLOR_THEME_MIDNIGHT_BLUE,
    "Azul Meia Noite"
    )
MSG_HASH(
    MENU_ENUM_LABEL_VALUE_RGUI_MENU_COLOR_THEME_GOLDEN,
    "Dourado"
    )
MSG_HASH(
    MENU_ENUM_LABEL_VALUE_RGUI_MENU_COLOR_THEME_ELECTRIC_BLUE,
    "Azul Elétrico"
    )
MSG_HASH(
    MENU_ENUM_LABEL_VALUE_RGUI_MENU_COLOR_THEME_APPLE_GREEN,
    "Verde Maçã"
    )
MSG_HASH(
    MENU_ENUM_LABEL_VALUE_RGUI_MENU_COLOR_THEME_VOLCANIC_RED,
    "Vermelho Vulcânico"
    )
MSG_HASH(
    MENU_ENUM_LABEL_VALUE_RGUI_MENU_COLOR_THEME_LAGOON,
    "Lagoa"
    )
MSG_HASH(
    MENU_ENUM_LABEL_VALUE_RGUI_MENU_COLOR_THEME_BROGRAMMER,
    "Brogrammer"
    )
MSG_HASH(
    MENU_ENUM_LABEL_VALUE_RGUI_MENU_COLOR_THEME_DRACULA,
    "Drácula"
    )
MSG_HASH(
    MENU_ENUM_LABEL_VALUE_RGUI_MENU_COLOR_THEME_FAIRYFLOSS,
    "Fio De Fada"
    )
MSG_HASH(
    MENU_ENUM_LABEL_VALUE_RGUI_MENU_COLOR_THEME_FLATUI,
    "IU Plana"
    )
MSG_HASH(
    MENU_ENUM_LABEL_VALUE_RGUI_MENU_COLOR_THEME_GRUVBOX_DARK,
    "Gruvbox Escuro"
    )
MSG_HASH(
    MENU_ENUM_LABEL_VALUE_RGUI_MENU_COLOR_THEME_GRUVBOX_LIGHT,
    "Gruvbox Claro"
    )
MSG_HASH(
    MENU_ENUM_LABEL_VALUE_RGUI_MENU_COLOR_THEME_HACKING_THE_KERNEL,
    "Hackeando o Kernel"
    )
MSG_HASH(
    MENU_ENUM_LABEL_VALUE_RGUI_MENU_COLOR_THEME_NORD,
    "Nord"
    )
MSG_HASH(
    MENU_ENUM_LABEL_VALUE_RGUI_MENU_COLOR_THEME_NOVA,
    "Nova"
    )
MSG_HASH(
    MENU_ENUM_LABEL_VALUE_RGUI_MENU_COLOR_THEME_ONE_DARK,
    "Escuro"
    )
MSG_HASH(
    MENU_ENUM_LABEL_VALUE_RGUI_MENU_COLOR_THEME_PALENIGHT,
    "Noite Pálida"
    )
MSG_HASH(
    MENU_ENUM_LABEL_VALUE_RGUI_MENU_COLOR_THEME_SOLARIZED_DARK,
    "Escuro Solarizado"
    )
MSG_HASH(
    MENU_ENUM_LABEL_VALUE_RGUI_MENU_COLOR_THEME_SOLARIZED_LIGHT,
    "Claro Solarizado"
    )
MSG_HASH(
    MENU_ENUM_LABEL_VALUE_RGUI_MENU_COLOR_THEME_TANGO_DARK,
    "Escuro Tango"
    )
MSG_HASH(
    MENU_ENUM_LABEL_VALUE_RGUI_MENU_COLOR_THEME_TANGO_LIGHT,
    "Claro Tango"
    )
MSG_HASH(
    MENU_ENUM_LABEL_VALUE_RGUI_MENU_COLOR_THEME_ZENBURN,
    "Fogo Zen"
    )
MSG_HASH(
    MENU_ENUM_LABEL_VALUE_RGUI_MENU_COLOR_THEME_ANTI_ZENBURN,
    "Anti-Fogo Zen"
    )
MSG_HASH(
    MENU_ENUM_LABEL_VALUE_TRUE,
    "Verdadeiro"
    )
MSG_HASH(
    MENU_ENUM_LABEL_VALUE_UI_COMPANION_ENABLE,
    "Habilitar Companheiro da Interface de Usuário"
    )
MSG_HASH(
    MENU_ENUM_LABEL_VALUE_UI_COMPANION_START_ON_BOOT,
    "Companheiro da Interface de Usuário Roda na Inicialização"
    )
MSG_HASH(
    MENU_ENUM_LABEL_VALUE_UI_COMPANION_TOGGLE,
    "Mostrar menu desktop na inicialização"
    )
MSG_HASH(
    MENU_ENUM_LABEL_VALUE_DESKTOP_MENU_ENABLE,
    "Habilitar menu desktop (reiniciar)"
    )
MSG_HASH(
    MENU_ENUM_LABEL_VALUE_UI_MENUBAR_ENABLE,
    "Barra de Menu"
    )
MSG_HASH(
    MENU_ENUM_LABEL_VALUE_UNABLE_TO_READ_COMPRESSED_FILE,
    "Incapaz de ler o arquivo comprimido."
    )
MSG_HASH(
    MENU_ENUM_LABEL_VALUE_UNDO_LOAD_STATE,
    "Desfazer Carregamento de Estado de Jogo"
    )
MSG_HASH(
    MENU_ENUM_LABEL_VALUE_UNDO_SAVE_STATE,
    "Desfazer Salvamento de Estado de Jogo"
    )
MSG_HASH(
    MENU_ENUM_LABEL_VALUE_UNKNOWN,
    "Desconhecido"
    )
MSG_HASH(
    MENU_ENUM_LABEL_VALUE_UPDATER_SETTINGS,
    "Atualizador"
    )
MSG_HASH(
    MENU_ENUM_LABEL_VALUE_UPDATE_ASSETS,
    "Atualizar Recursos"
    )
MSG_HASH(
    MENU_ENUM_LABEL_VALUE_UPDATE_AUTOCONFIG_PROFILES,
    "Atualizar Perfis de Auto Configuração"
    )
MSG_HASH(
    MENU_ENUM_LABEL_VALUE_UPDATE_CG_SHADERS,
    "Atualizar Shaders Cg"
    )
MSG_HASH(
    MENU_ENUM_LABEL_VALUE_UPDATE_CHEATS,
    "Atualizar Trapaças"
    )
MSG_HASH(
    MENU_ENUM_LABEL_VALUE_UPDATE_CORE_INFO_FILES,
    "Atualizar Arquivos de Informação de Núcleo"
    )
MSG_HASH(
    MENU_ENUM_LABEL_VALUE_UPDATE_DATABASES,
    "Atualizar Bases de Dados"
    )
MSG_HASH(
    MENU_ENUM_LABEL_VALUE_UPDATE_GLSL_SHADERS,
    "Atualizar Shaders GLSL"
    )
MSG_HASH(
    MENU_ENUM_LABEL_VALUE_UPDATE_LAKKA,
    "Atualizar Lakka"
    )
MSG_HASH(
    MENU_ENUM_LABEL_VALUE_UPDATE_OVERLAYS,
    "Atualizar Sobreposições"
    )
MSG_HASH(
    MENU_ENUM_LABEL_VALUE_UPDATE_SLANG_SHADERS,
    "Atualizar Shaders Slang"
    )
MSG_HASH(
    MENU_ENUM_LABEL_VALUE_USER,
    "Usuário"
    )
MSG_HASH(
    MENU_ENUM_LABEL_VALUE_KEYBOARD,
    "Kbd"
    )
MSG_HASH(
    MENU_ENUM_LABEL_VALUE_USER_INTERFACE_SETTINGS,
    "Interface de Usuário"
    )
MSG_HASH(
    MENU_ENUM_LABEL_VALUE_USER_LANGUAGE,
    "Idioma"
    )
MSG_HASH(
    MENU_ENUM_LABEL_VALUE_USER_SETTINGS,
    "Usuário"
    )
MSG_HASH(
    MENU_ENUM_LABEL_VALUE_USE_BUILTIN_IMAGE_VIEWER,
    "Utilizar o Visualizador de Imagem Integrado"
    )
MSG_HASH(
    MENU_ENUM_LABEL_VALUE_USE_BUILTIN_PLAYER,
    "Utilizar o Reprodutor de Mídia Integrado"
    )
MSG_HASH(
    MENU_ENUM_LABEL_VALUE_USE_THIS_DIRECTORY,
    "<Utilizar este diretório>"
    )
MSG_HASH(
    MENU_ENUM_LABEL_VALUE_VIDEO_ALLOW_ROTATE,
    "Permitir Rotação"
    )
MSG_HASH(
    MENU_ENUM_LABEL_VALUE_VIDEO_ASPECT_RATIO,
    "Configurar Proporção de Tela"
    )
MSG_HASH(
    MENU_ENUM_LABEL_VALUE_VIDEO_ASPECT_RATIO_AUTO,
    "Proporção de Tela Automática"
    )
MSG_HASH(
    MENU_ENUM_LABEL_VALUE_VIDEO_ASPECT_RATIO_INDEX,
    "Proporção de Tela"
    )
MSG_HASH(
    MENU_ENUM_LABEL_VALUE_VIDEO_BLACK_FRAME_INSERTION,
    "Inserção de Quadro Opaco"
    )
MSG_HASH(
    MENU_ENUM_LABEL_VALUE_VIDEO_CROP_OVERSCAN,
    "Cortar Overscan (Recarregar)"
    )
MSG_HASH(
    MENU_ENUM_LABEL_VALUE_VIDEO_DISABLE_COMPOSITION,
    "Desativar Composição da Área de Trabalho"
    )
#if defined(_3DS)
MSG_HASH(
    MENU_ENUM_LABEL_VALUE_VIDEO_3DS_LCD_BOTTOM,
    "Tela Inferior do 3DS"
    )
MSG_HASH(
    MENU_ENUM_SUBLABEL_VIDEO_3DS_LCD_BOTTOM,
    "Ativa a exibição de informações de status na tela inferior. Desative para aumentar a vida útil da bateria e melhorar o desempenho."
    )
MSG_HASH(
    MENU_ENUM_LABEL_VALUE_VIDEO_3DS_DISPLAY_MODE,
    "Modo de Exibição do 3DS"
    )
MSG_HASH(
    MENU_ENUM_SUBLABEL_VIDEO_3DS_DISPLAY_MODE,
    "Selecione entre os modos de exibição 3D e 2D. No modo '3D', os pixels são quadrados e um efeito de profundidade é aplicado ao visualizar o Menu Rápido. O modo '2D' oferece o melhor desempenho."
    )
MSG_HASH(
    MENU_ENUM_LABEL_VALUE_CTR_VIDEO_MODE_3D,
    "3D"
    )
MSG_HASH(
    MENU_ENUM_LABEL_VALUE_CTR_VIDEO_MODE_2D,
    "2D"
    )
MSG_HASH(
    MENU_ENUM_LABEL_VALUE_CTR_VIDEO_MODE_2D_400x240,
    "2D (Efeito de Grade de Pixels)"
    )
MSG_HASH(
    MENU_ENUM_LABEL_VALUE_CTR_VIDEO_MODE_2D_800x240,
    "2D (Alta Resolução)"
    )
#endif
MSG_HASH(
    MENU_ENUM_LABEL_VALUE_VIDEO_DRIVER,
    "Driver de Vídeo"
    )
MSG_HASH(
    MENU_ENUM_LABEL_VALUE_VIDEO_FILTER,
    "Filtro de Vídeo"
    )
MSG_HASH(
    MENU_ENUM_LABEL_VALUE_VIDEO_FILTER_DIR,
    "Filtro de Vídeo"
    )
MSG_HASH(
    MENU_ENUM_LABEL_VALUE_VIDEO_FILTER_FLICKER,
    "Filtro de tremulação de vídeo"
    )
MSG_HASH(
    MENU_ENUM_LABEL_VALUE_VIDEO_FONT_ENABLE,
    "Habilitar Notificações na Tela"
    )
MSG_HASH(
    MENU_ENUM_LABEL_VALUE_VIDEO_FONT_PATH,
    "Fonte das Notificações na Tela"
    )
MSG_HASH(
    MENU_ENUM_LABEL_VALUE_VIDEO_FONT_SIZE,
    "Tamanho da Notificação na Tela"
    )
MSG_HASH(
    MENU_ENUM_LABEL_VALUE_VIDEO_FORCE_ASPECT,
    "Forçar Proporção de Tela"
    )
MSG_HASH(
    MENU_ENUM_LABEL_VALUE_VIDEO_FORCE_SRGB_DISABLE,
    "Forçar Desativação de sRGB FBO"
    )
MSG_HASH(
    MENU_ENUM_LABEL_VALUE_VIDEO_FRAME_DELAY,
    "Atraso de Quadro"
    )
MSG_HASH(
    MENU_ENUM_LABEL_VALUE_VIDEO_FULLSCREEN,
    "Iniciar em Modo de Tela Cheia"
    )
MSG_HASH(
    MENU_ENUM_LABEL_VALUE_VIDEO_GAMMA,
    "Gama de Vídeo"
    )
MSG_HASH(
    MENU_ENUM_LABEL_VALUE_VIDEO_GPU_RECORD,
    "Usar Gravação da GPU"
    )
MSG_HASH(
    MENU_ENUM_LABEL_VALUE_VIDEO_GPU_SCREENSHOT,
    "Habilitar Captura de Tela da GPU"
    )
MSG_HASH(
    MENU_ENUM_LABEL_VALUE_VIDEO_HARD_SYNC,
    "Sincronia Rígida de GPU"
    )
MSG_HASH(
    MENU_ENUM_LABEL_VALUE_VIDEO_HARD_SYNC_FRAMES,
    "Quadros de Sincronia Rígida de GPU"
    )
MSG_HASH(
    MENU_ENUM_LABEL_VALUE_VIDEO_MAX_SWAPCHAIN_IMAGES,
    "Máximo de imagens na cadeia de troca"
    )
MSG_HASH(
    MENU_ENUM_LABEL_VALUE_VIDEO_MESSAGE_POS_X,
    "Posição X da Notificação na Tela"
    )
MSG_HASH(
    MENU_ENUM_LABEL_VALUE_VIDEO_MESSAGE_POS_Y,
    "Posição Y da Notificação na Tela"
    )
MSG_HASH(
    MENU_ENUM_LABEL_VALUE_VIDEO_MONITOR_INDEX,
    "Índice de Monitor"
    )
MSG_HASH(
    MENU_ENUM_LABEL_VALUE_VIDEO_POST_FILTER_RECORD,
    "Usar Gravação Pós-Filtro"
    )
MSG_HASH(
    MENU_ENUM_LABEL_VALUE_VIDEO_REFRESH_RATE,
    "Taxa de Atualização Vertical"
    )
MSG_HASH(
    MENU_ENUM_LABEL_VALUE_VIDEO_REFRESH_RATE_AUTO,
    "Taxa de Quadros Estimada da Tela"
    )
MSG_HASH(
    MENU_ENUM_LABEL_VALUE_VIDEO_REFRESH_RATE_POLLED,
    "Definir Taxa de Atualização Reportada"
    )
MSG_HASH(
    MENU_ENUM_LABEL_VALUE_VIDEO_ROTATION,
    "Rotação de Vídeo"
    )
MSG_HASH(
    MENU_ENUM_LABEL_VALUE_SCREEN_ORIENTATION,
    "Orientação da Tela"
    )
MSG_HASH(
    MENU_ENUM_LABEL_VALUE_VIDEO_SCALE,
    "Escala em Janela"
    )
MSG_HASH(
    MENU_ENUM_LABEL_VALUE_VIDEO_RECORD_THREADS,
    "Threads de Gravação"
    )
MSG_HASH(
    MENU_ENUM_LABEL_VALUE_VIDEO_SCALE_INTEGER,
    "Escala em Inteiros"
    )
MSG_HASH(
    MENU_ENUM_LABEL_VALUE_VIDEO_SETTINGS,
    "Vídeo"
    )
MSG_HASH(
    MENU_ENUM_LABEL_VALUE_VIDEO_SHADER_DIR,
    "Shader de Vídeo"
    )
MSG_HASH(
    MENU_ENUM_LABEL_VALUE_VIDEO_SHADER_NUM_PASSES,
    "Estágios de Shader"
    )
MSG_HASH(
    MENU_ENUM_LABEL_VALUE_VIDEO_SHADER_PARAMETERS,
    "Parâmetros de Shader"
    )
MSG_HASH(
    MENU_ENUM_LABEL_VALUE_VIDEO_SHADER_PRESET,
    "Carregar Predefinição de Shader"
    )
MSG_HASH(
    MENU_ENUM_LABEL_VALUE_VIDEO_SHADER_PRESET_SAVE_AS,
    "Salvar Predefinição de Shader Como"
    )
MSG_HASH(
    MENU_ENUM_LABEL_VALUE_VIDEO_SHADER_PRESET_SAVE_CORE,
    "Salvar Predefinição de Núcleo"
    )
MSG_HASH(
    MENU_ENUM_LABEL_VALUE_VIDEO_SHADER_PRESET_SAVE_PARENT,
    "Salvar Predefinição do Diretório de Conteúdo"
    )
MSG_HASH(
    MENU_ENUM_LABEL_VALUE_VIDEO_SHADER_PRESET_SAVE_GAME,
    "Salvar Predefinição de Jogo"
    )
MSG_HASH(
    MENU_ENUM_LABEL_VALUE_VIDEO_SHARED_CONTEXT,
    "Habilitar Contexto Compartilhado de Hardware"
    )
MSG_HASH(
    MENU_ENUM_LABEL_VALUE_VIDEO_SMOOTH,
    "Filtragem Bilinear"
    )
MSG_HASH(
    MENU_ENUM_LABEL_VALUE_VIDEO_SOFT_FILTER,
    "Habilitar Filtro por Software"
    )
MSG_HASH(
    MENU_ENUM_LABEL_VALUE_VIDEO_SWAP_INTERVAL,
    "Intervalo de Troca da Sincronização Vertical (V-Sync)"
    )
MSG_HASH(
    MENU_ENUM_LABEL_VALUE_VIDEO_TAB,
    "Vídeo"
    )
MSG_HASH(
    MENU_ENUM_LABEL_VALUE_VIDEO_THREADED,
    "Vídeo Paralelizado"
    )
MSG_HASH(
    MENU_ENUM_LABEL_VALUE_VIDEO_VFILTER,
    "Reduzir Tremulação de Vídeo"
    )
MSG_HASH(
    MENU_ENUM_LABEL_VALUE_VIDEO_VIEWPORT_CUSTOM_HEIGHT,
    "Altura Personalizada da Proporção de Tela"
    )
MSG_HASH(
    MENU_ENUM_LABEL_VALUE_VIDEO_VIEWPORT_CUSTOM_WIDTH,
    "Largura Personalizada da Proporção de Tela"
    )
MSG_HASH(
    MENU_ENUM_LABEL_VALUE_VIDEO_VIEWPORT_CUSTOM_X,
    "Posição X Personalizada da Proporção de Tela"
    )
MSG_HASH(
    MENU_ENUM_LABEL_VALUE_VIDEO_VIEWPORT_CUSTOM_Y,
    "Posição Y Personalizada da Proporção de Tela"
    )
MSG_HASH(
    MENU_ENUM_LABEL_VALUE_VIDEO_VI_WIDTH,
    "Definir Largura de Tela do VI"
    )
MSG_HASH(
    MENU_ENUM_LABEL_VALUE_VIDEO_OVERSCAN_CORRECTION_TOP,
    "Correção de Overscan (Superior)"
    )
MSG_HASH(
    MENU_ENUM_SUBLABEL_VIDEO_OVERSCAN_CORRECTION_TOP,
    "Ajuste o corte do overscan da exibição reduzindo o tamanho da imagem pelo número especificado de linhas de varredura (tiradas da parte superior da tela). Nota: pode introduzir artefatos de dimensionamento."
    )
MSG_HASH(
    MENU_ENUM_LABEL_VALUE_VIDEO_OVERSCAN_CORRECTION_BOTTOM,
    "Correção de Overscan (Inferior)"
    )
MSG_HASH(
    MENU_ENUM_SUBLABEL_VIDEO_OVERSCAN_CORRECTION_BOTTOM,
    "Ajuste o corte do overscan da exibição reduzindo o tamanho da imagem pelo número especificado de linhas de varredura (tiradas da parte inferior da tela). Nota: pode introduzir artefatos de dimensionamento."
    )
MSG_HASH(
    MENU_ENUM_LABEL_VALUE_VIDEO_VSYNC,
    "Sincronização Vertical (V-Sync)"
    )
MSG_HASH(
    MENU_ENUM_LABEL_VALUE_VIDEO_WINDOWED_FULLSCREEN,
    "Modo Janela em Tela Cheia"
    )
MSG_HASH(
    MENU_ENUM_LABEL_VALUE_VIDEO_WINDOW_WIDTH,
    "Largura da Janela"
    )
MSG_HASH(
    MENU_ENUM_LABEL_VALUE_VIDEO_WINDOW_HEIGHT,
    "Altura da Janela"
    )
MSG_HASH(
    MENU_ENUM_LABEL_VALUE_VIDEO_FULLSCREEN_X,
    "Largura em Tela Cheia"
    )
MSG_HASH(
    MENU_ENUM_LABEL_VALUE_VIDEO_FULLSCREEN_Y,
    "Altura em Tela Cheia"
    )
#ifdef HAVE_VIDEO_LAYOUT
MSG_HASH(
    MENU_ENUM_LABEL_VALUE_VIDEO_LAYOUT_ENABLE,
    "Ativar o Esquema de Vídeo"
    )
MSG_HASH(
    MENU_ENUM_SUBLABEL_VIDEO_LAYOUT_ENABLE,
    "Os esquemas de vídeo são usados para molduras e outros trabalhos artísticos."
    )
MSG_HASH(
    MENU_ENUM_LABEL_VALUE_VIDEO_LAYOUT_PATH,
    "Caminho do Esquema de Vídeo"
    )
MSG_HASH(
    MENU_ENUM_SUBLABEL_VIDEO_LAYOUT_PATH,
    "Selecione um esquema de vídeo no navegador de arquivos."
    )
MSG_HASH(
    MENU_ENUM_LABEL_VALUE_VIDEO_LAYOUT_SELECTED_VIEW,
    "Visualização selecionada"
    )
MSG_HASH(
    MENU_ENUM_SUBLABEL_VIDEO_LAYOUT_SELECTED_VIEW,
    "Selecione uma visualização dentro do esquema carregado."
    )
#endif
MSG_HASH(
    MENU_ENUM_LABEL_VALUE_WIFI_DRIVER,
    "Driver de Wi-Fi"
    )
MSG_HASH(
    MENU_ENUM_LABEL_VALUE_WIFI_SETTINGS,
    "Wi-Fi"
    )
MSG_HASH(
    MENU_ENUM_LABEL_VALUE_XMB_ALPHA_FACTOR,
    "Fator Alfa do Menu"
    )
MSG_HASH(
    MENU_ENUM_LABEL_VALUE_MENU_FONT_COLOR_RED,
    "Cor Vermelha da Fonte do Menu"
    )
MSG_HASH(
    MENU_ENUM_LABEL_VALUE_MENU_FONT_COLOR_GREEN,
    "Cor Verde da Fonte do Menu"
    )
MSG_HASH(
    MENU_ENUM_LABEL_VALUE_MENU_FONT_COLOR_BLUE,
    "Cor Azul da Fonte do Menu"
    )
MSG_HASH(
    MENU_ENUM_LABEL_VALUE_XMB_FONT,
    "Fonte do Menu"
    )
MSG_HASH(
    MENU_ENUM_LABEL_VALUE_XMB_ICON_THEME_CUSTOM,
    "Personalizado"
    )
MSG_HASH(
    MENU_ENUM_LABEL_VALUE_XMB_ICON_THEME_FLATUI,
    "FlatUI"
    )
MSG_HASH(
    MENU_ENUM_LABEL_VALUE_XMB_ICON_THEME_MONOCHROME,
    "Monocromático"
    )
MSG_HASH(
    MENU_ENUM_LABEL_VALUE_XMB_ICON_THEME_MONOCHROME_INVERTED,
     "Monocromático Invertido"
    )
MSG_HASH(
    MENU_ENUM_LABEL_VALUE_XMB_ICON_THEME_SYSTEMATIC,
    "Sistemático"
    )
MSG_HASH(
    MENU_ENUM_LABEL_VALUE_XMB_ICON_THEME_NEOACTIVE,
    "NeoActive"
    )
MSG_HASH(
    MENU_ENUM_LABEL_VALUE_XMB_ICON_THEME_PIXEL,
    "Pixel"
    )
MSG_HASH(
    MENU_ENUM_LABEL_VALUE_XMB_ICON_THEME_RETROACTIVE,
    "RetroActive"
    )
MSG_HASH(
    MENU_ENUM_LABEL_VALUE_XMB_ICON_THEME_RETROSYSTEM,
    "Retrosystem"
    )
MSG_HASH(
    MENU_ENUM_LABEL_VALUE_XMB_ICON_THEME_DOTART,
    "Dot-Art"
    )
MSG_HASH(
    MENU_ENUM_LABEL_VALUE_XMB_ICON_THEME_AUTOMATIC,
    "Automático"
    )
MSG_HASH(
    MENU_ENUM_LABEL_VALUE_XMB_ICON_THEME_AUTOMATIC_INVERTED,
    "Automático invertido"
    )
MSG_HASH(
    MENU_ENUM_LABEL_VALUE_XMB_MENU_COLOR_THEME,
    "Tema de Cor do Menu"
    )
MSG_HASH(
    MENU_ENUM_LABEL_VALUE_XMB_MENU_COLOR_THEME_APPLE_GREEN,
    "Verde Maçã"
    )
MSG_HASH(
    MENU_ENUM_LABEL_VALUE_XMB_MENU_COLOR_THEME_DARK,
    "Escuro"
    )
MSG_HASH(
    MENU_ENUM_LABEL_VALUE_XMB_MENU_COLOR_THEME_LIGHT,
    "Claro"
    )
MSG_HASH(
    MENU_ENUM_LABEL_VALUE_XMB_MENU_COLOR_THEME_MORNING_BLUE,
    "Azul da manhã"
    )
MSG_HASH(
    MENU_ENUM_LABEL_VALUE_XMB_MENU_COLOR_THEME_DARK_PURPLE,
    "Roxo Escuro"
    )
MSG_HASH(
    MENU_ENUM_LABEL_VALUE_XMB_MENU_COLOR_THEME_ELECTRIC_BLUE,
    "Azul Elétrico"
    )
MSG_HASH(
    MENU_ENUM_LABEL_VALUE_XMB_MENU_COLOR_THEME_GOLDEN,
    "Dourado"
    )
MSG_HASH(
    MENU_ENUM_LABEL_VALUE_XMB_MENU_COLOR_THEME_LEGACY_RED,
    "Vermelho Legado"
    )
MSG_HASH(
    MENU_ENUM_LABEL_VALUE_XMB_MENU_COLOR_THEME_MIDNIGHT_BLUE,
    "Azul Meia-noite"
    )
MSG_HASH(
    MENU_ENUM_LABEL_VALUE_XMB_MENU_COLOR_THEME_PLAIN,
    "Natural"
    )
MSG_HASH(
    MENU_ENUM_LABEL_VALUE_XMB_MENU_COLOR_THEME_UNDERSEA,
    "Submarino"
    )
MSG_HASH(
    MENU_ENUM_LABEL_VALUE_XMB_MENU_COLOR_THEME_VOLCANIC_RED,
    "Vermelho Vulcânico"
    )
MSG_HASH(
    MENU_ENUM_LABEL_VALUE_XMB_RIBBON_ENABLE,
    "Pipeline do Shader de Menu"
    )
MSG_HASH(
    MENU_ENUM_LABEL_VALUE_XMB_SCALE_FACTOR,
    "Fator de Escala do Menu"
    )
MSG_HASH(
    MENU_ENUM_LABEL_VALUE_XMB_SHADOWS_ENABLE,
    "Habilitar Sombras dos Ícones"
    )
MSG_HASH(
    MENU_ENUM_LABEL_VALUE_CONTENT_SHOW_HISTORY,
    "Exibir Aba de Histórico"
    )
MSG_HASH(
    MENU_ENUM_LABEL_VALUE_CONTENT_SHOW_ADD,
    "Exibir Aba de Importação de Conteúdo"
    )
MSG_HASH(
    MENU_ENUM_LABEL_VALUE_CONTENT_SHOW_PLAYLISTS,
    "Exibir Abas de Lista de Reprodução"
    )
MSG_HASH(
    MENU_ENUM_LABEL_VALUE_CONTENT_SHOW_FAVORITES,
    "Exibir Aba de Favoritos"
    )
MSG_HASH(
    MENU_ENUM_LABEL_VALUE_CONTENT_SHOW_IMAGES,
    "Exibir Aba de Imagem"
    )
MSG_HASH(
    MENU_ENUM_LABEL_VALUE_CONTENT_SHOW_MUSIC,
    "Exibir Aba de Música"
    )
MSG_HASH(
    MENU_ENUM_LABEL_VALUE_CONTENT_SHOW_SETTINGS,
    "Exibir Aba de Configurações"
    )
MSG_HASH(
    MENU_ENUM_LABEL_VALUE_CONTENT_SHOW_VIDEO,
    "Exibir Aba de Vídeo"
    )
MSG_HASH(
    MENU_ENUM_LABEL_VALUE_CONTENT_SHOW_NETPLAY,
    "Exibir Aba de Jogo em Rede"
    )
MSG_HASH(
    MENU_ENUM_LABEL_VALUE_XMB_LAYOUT,
    "Esquema do Menu"
    )
MSG_HASH(
    MENU_ENUM_LABEL_VALUE_XMB_THEME,
    "Tema de Ícones do Menu"
    )
MSG_HASH(
    MENU_ENUM_LABEL_VALUE_YES,
    "Sim"
    )
MSG_HASH(
    MENU_ENUM_LABEL_VIDEO_SHADER_PRESET_TWO,
    "Predefinição de Shader"
    )
MSG_HASH(
    MENU_ENUM_SUBLABEL_CHEEVOS_ENABLE,
    "Compita para ganhar conquistas personalizadas em jogos clássicos.\n"
    "Para mais informações, visite http://retroachievements.org"
    )
MSG_HASH(
    MENU_ENUM_SUBLABEL_CHEEVOS_TEST_UNOFFICIAL,
    "Habilita ou desabilita conquistas não oficiais e/ou recursos beta para fins de teste."
    )
MSG_HASH(
    MENU_ENUM_SUBLABEL_CHEEVOS_HARDCORE_MODE_ENABLE,
    "Dobra a quantidade de pontos ganhos.\n"
    "Desativa estado de jogo, trapaças, rebobinamento, pausa e câmera lenta em todos os jogos.\n"
    "A alternância dessa configuração em tempo de execução reiniciará seu jogo."
    )
MSG_HASH(
    MENU_ENUM_SUBLABEL_CHEEVOS_LEADERBOARDS_ENABLE,
    "Tabelas de classificação específicas do jogo.\n"
    "Não tem efeito se o modo Hardcore estiver desativado."
    )
MSG_HASH(
    MENU_ENUM_SUBLABEL_CHEEVOS_BADGES_ENABLE,
    "Habilita ou desabilita a exibição de insígnia na Lista de Conquistas."
    )
MSG_HASH(
    MENU_ENUM_SUBLABEL_CHEEVOS_VERBOSE_ENABLE,
    "Habilita ou desabilita detalhes das conquistas na tela."
    )
MSG_HASH(
    MENU_ENUM_SUBLABEL_CHEEVOS_AUTO_SCREENSHOT,
    "Obtém automaticamente uma captura de tela quando uma conquista é acionada."
    )
MSG_HASH(
    MENU_ENUM_SUBLABEL_CHEEVOS_OLD_ENABLE,
    "Usa a antiga implementação de processamento de conquistas\n"
    "(se não tiver certeza, mantenha-o)."
    )
MSG_HASH(
    MENU_ENUM_SUBLABEL_DRIVER_SETTINGS,
    "Altera os drivers utilizados pelo sistema."
    )
MSG_HASH(
    MENU_ENUM_SUBLABEL_RETRO_ACHIEVEMENTS_SETTINGS,
    "Altera as configurações de conquistas."
    )
MSG_HASH(
    MENU_ENUM_SUBLABEL_CORE_SETTINGS,
    "Altera as configurações de núcleo."
    )
MSG_HASH(
    MENU_ENUM_SUBLABEL_RECORDING_SETTINGS,
    "Altera as configurações de gravação."
    )
MSG_HASH(
    MENU_ENUM_SUBLABEL_ONSCREEN_DISPLAY_SETTINGS,
    "Altera as configurações de sobreposição e sobreposição de teclado, e as configurações de notificação na tela."
    )
MSG_HASH(
    MENU_ENUM_SUBLABEL_FRAME_THROTTLE_SETTINGS,
    "Altera as configurações de Rebobinamento, Avanço Rápido e Câmera Lenta."
    )
MSG_HASH(
    MENU_ENUM_SUBLABEL_SAVING_SETTINGS,
    "Altera as configurações de salvamento."
    )
MSG_HASH(
    MENU_ENUM_SUBLABEL_LOGGING_SETTINGS,
    "Altera as configurações de registro de eventos."
    )
MSG_HASH(
    MENU_ENUM_SUBLABEL_USER_INTERFACE_SETTINGS,
    "Altera as configurações da interface de usuário."
    )
MSG_HASH(
    MENU_ENUM_SUBLABEL_USER_SETTINGS,
    "Altera as configurações de conta, nome de usuário e idioma."
    )
MSG_HASH(
    MENU_ENUM_SUBLABEL_PRIVACY_SETTINGS,
    "Altera as configurações de privacidade."
    )
MSG_HASH(
    MENU_ENUM_SUBLABEL_MIDI_SETTINGS,
    "Altera as configurações de MIDI."
    )
MSG_HASH(
    MENU_ENUM_SUBLABEL_DIRECTORY_SETTINGS,
    "Altera os diretórios padrões onde os arquivos estão localizados."
    )
MSG_HASH(
    MENU_ENUM_SUBLABEL_PLAYLIST_SETTINGS,
    "Altera as configurações de lista de reprodução."
    )
MSG_HASH(
    MENU_ENUM_SUBLABEL_NETWORK_SETTINGS,
    "Ajusta as configurações de servidor e rede."
    )
MSG_HASH(
    MENU_ENUM_SUBLABEL_ADD_CONTENT_LIST,
    "Analisa o conteúdo e adiciona na base de dados."
    )
MSG_HASH(
    MENU_ENUM_SUBLABEL_AUDIO_SETTINGS,
    "Altera as configurações de saída de áudio."
    )
MSG_HASH(
    MENU_ENUM_SUBLABEL_BLUETOOTH_ENABLE,
    "Habilita ou desabilita o bluetooth."
    )
MSG_HASH(
    MENU_ENUM_SUBLABEL_CONFIG_SAVE_ON_EXIT,
    "Salva as alterações nos arquivos de configuração ao sair."
    )
MSG_HASH(
    MENU_ENUM_SUBLABEL_CONFIGURATION_SETTINGS,
    "Altera as definições padrões para os arquivos de configuração."
    )
MSG_HASH(
    MENU_ENUM_SUBLABEL_CONFIGURATIONS_LIST,
    "Gerencia e cria arquivos de configuração."
    )
MSG_HASH(
    MENU_ENUM_SUBLABEL_CPU_CORES,
    "Quantidade de Cores que a CPU possui."
    )
MSG_HASH(
    MENU_ENUM_SUBLABEL_FPS_SHOW,
    "Exibe a taxa atual de quadros por segundo na tela."
    )
MSG_HASH(
    MENU_ENUM_SUBLABEL_FRAMECOUNT_SHOW,
    "Exibe a contagem atual de quadros na tela."
    )
MSG_HASH(
    MENU_ENUM_SUBLABEL_MEMORY_SHOW,
    "Inclui o uso de memória atual/total na tela com FPS/Quadros."
    )
MSG_HASH(
    MENU_ENUM_SUBLABEL_INPUT_HOTKEY_BINDS,
    "Ajusta as configurações das teclas de atalho."
    )
MSG_HASH(
    MENU_ENUM_SUBLABEL_INPUT_MENU_ENUM_TOGGLE_GAMEPAD_COMBO,
    "Combinação de botões do Gamepad para alternar o menu."
    )
MSG_HASH(
    MENU_ENUM_SUBLABEL_INPUT_SETTINGS,
    "Altera as configurações de Joypad, Teclado e Mouse."
    )
MSG_HASH(
    MENU_ENUM_SUBLABEL_INPUT_USER_BINDS,
    "Configura os controles para este usuário."
    )
MSG_HASH(
    MENU_ENUM_SUBLABEL_LATENCY_SETTINGS,
    "Altera as configurações relacionadas a vídeo, áudio e latência dos comandos."
    )
MSG_HASH(
    MENU_ENUM_SUBLABEL_LOG_VERBOSITY,
    "Habilita ou desabilita o registro de eventos no terminal."
    )
MSG_HASH(
    MENU_ENUM_SUBLABEL_NETPLAY,
    "Entrar ou hospedar uma sessão de jogo em rede."
    )
MSG_HASH(
    MENU_ENUM_SUBLABEL_NETPLAY_LAN_SCAN_SETTINGS,
    "Procura e conecta aos anfitriões de jogo em rede na rede local."
    )
MSG_HASH(
    MENU_ENUM_SUBLABEL_INFORMATION_LIST_LIST,
    "Exibe informações de núcleo, rede e sistema."
    )
MSG_HASH(
    MENU_ENUM_SUBLABEL_ONLINE_UPDATER,
    "Baixa complementos, componentes e conteúdo para o RetroArch."
    )
MSG_HASH(
    MENU_ENUM_SUBLABEL_SAMBA_ENABLE,
    "Habilita ou desabilita o compartilhamento de pastas na rede."
    )
MSG_HASH(
    MENU_ENUM_SUBLABEL_SERVICES_SETTINGS,
    "Gerencia serviços ao nível de sistema operacional."
    )
MSG_HASH(
    MENU_ENUM_SUBLABEL_SHOW_HIDDEN_FILES,
    "Exibe arquivos/diretórios ocultos no navegador de arquivos."
    )
MSG_HASH(
    MENU_ENUM_SUBLABEL_SSH_ENABLE,
    "Habilita ou desabilita o acesso remoto à linha de comando."
    )
MSG_HASH(
    MENU_ENUM_SUBLABEL_SUSPEND_SCREENSAVER_ENABLE,
    "Evita que a proteção de tela do seu sistema seja ativada."
    )
MSG_HASH(
    MENU_ENUM_SUBLABEL_VIDEO_WINDOW_SCALE,
    "Define o tamanho da janela em relação ao tamanho da janela de exibição do núcleo. Como alternativa, você pode definir uma largura e altura de janela abaixo para um tamanho de janela fixo."
    )
MSG_HASH(
    MENU_ENUM_SUBLABEL_USER_LANGUAGE,
    "Define o idioma da interface."
    )
MSG_HASH(
    MENU_ENUM_SUBLABEL_VIDEO_BLACK_FRAME_INSERTION,
    "Insere um quadro opaco entre os quadros. Útil para usuários com telas de 120Hz que desejam jogar conteúdos em 60Hz para eliminar efeito de fantasma."
    )
MSG_HASH(
    MENU_ENUM_SUBLABEL_VIDEO_FRAME_DELAY,
    "Reduz a latência ao custo de maior risco de engasgamento de vídeo. Adiciona um atraso após o V-Sync (em ms)."
    )
MSG_HASH(
    MENU_ENUM_SUBLABEL_VIDEO_HARD_SYNC_FRAMES,
    "Define quantos quadros a CPU pode rodar à frente da GPU quando utilizado o recurso 'Sincronia Rígida de GPU'."
    )
MSG_HASH(
    MENU_ENUM_SUBLABEL_VIDEO_MAX_SWAPCHAIN_IMAGES,
    "Informa ao driver de vídeo para utilizar explicitamente um modo de buffer específico."
    )
MSG_HASH(
    MENU_ENUM_SUBLABEL_VIDEO_MONITOR_INDEX,
    "Seleciona qual tela de exibição a ser usada."
    )
MSG_HASH(
    MENU_ENUM_SUBLABEL_VIDEO_REFRESH_RATE_AUTO,
    "A taxa de atualização estimada da tela em Hz."
    )
MSG_HASH(
    MENU_ENUM_SUBLABEL_VIDEO_REFRESH_RATE_POLLED,
	"A taxa de atualização conforme relatada pelo driver de vídeo."
    )
MSG_HASH(
    MENU_ENUM_SUBLABEL_VIDEO_SETTINGS,
    "Altera as configurações de saída de vídeo."
    )
MSG_HASH(
    MENU_ENUM_SUBLABEL_WIFI_SETTINGS,
    "Analisa redes sem fio e estabelecer uma conexão."
    )
MSG_HASH(
    MENU_ENUM_SUBLABEL_HELP_LIST,
    "Saiba mais sobre como o programa funciona."
    )
MSG_HASH(
    MSG_ADDED_TO_FAVORITES,
    "Adicionado aos favoritos"
    )
MSG_HASH(
    MSG_SET_CORE_ASSOCIATION,
    "Conjunto de núcleo: "
    )
MSG_HASH(
    MSG_RESET_CORE_ASSOCIATION,
    "A associação do núcleo de entrada da lista de reprodução foi redefinida."
    )
MSG_HASH(
    MSG_APPENDED_DISK,
    "Disco anexado"
    )
MSG_HASH(
    MSG_APPLICATION_DIR,
    "Diretório do aplicativo"
    )
MSG_HASH(
    MSG_APPLYING_CHEAT,
    "Aplicando as alterações de Trapaças."
    )
MSG_HASH(
    MSG_APPLYING_SHADER,
    "Aplicando shader"
    )
MSG_HASH(
    MSG_AUDIO_MUTED,
    "Sem áudio."
    )
MSG_HASH(
    MSG_AUDIO_UNMUTED,
    "Áudio normal."
    )
MSG_HASH(
    MSG_AUTOCONFIG_FILE_ERROR_SAVING,
    "Erro em salvar o arquivo de auto configuração."
    )
MSG_HASH(
    MSG_AUTOCONFIG_FILE_SAVED_SUCCESSFULLY,
    "Arquivo de autoconfiguração salvo com sucesso."
    )
MSG_HASH(
    MSG_AUTOSAVE_FAILED,
    "Não foi possível inicializar o salvamento automático."
    )
MSG_HASH(
    MSG_AUTO_SAVE_STATE_TO,
    "Salvar automaticamente Estado de Jogo em"
    )
MSG_HASH(
    MSG_BLOCKING_SRAM_OVERWRITE,
    "Bloqueando Sobrescrita da SRAM"
    )
MSG_HASH(
    MSG_BRINGING_UP_COMMAND_INTERFACE_ON_PORT,
    "Trazendo a interface de comando na porta"
    )
MSG_HASH(
    MSG_BYTES,
    "bytes"
    )
MSG_HASH(
    MSG_CANNOT_INFER_NEW_CONFIG_PATH,
    "Não é possível inferir o novo caminho de configuração. Use a hora atual."
    )
MSG_HASH(
    MSG_CHEEVOS_HARDCORE_MODE_ENABLE,
    "Modo Hardcore Habilitado, Estados de Jogo e Rebobinamento estão desabilitados."
    )
MSG_HASH(
    MSG_COMPARING_WITH_KNOWN_MAGIC_NUMBERS,
    "Comparando com números mágicos conhecidos..."
    )
MSG_HASH(
    MSG_COMPILED_AGAINST_API,
    "Compilado contra a API"
    )
MSG_HASH(
    MSG_CONFIG_DIRECTORY_NOT_SET,
    "Diretório de configuração não definido. Não foi possível salvar a nova configuração."
    )
MSG_HASH(
    MSG_CONNECTED_TO,
    "Conectado a"
    )
MSG_HASH(
    MSG_CONTENT_CRC32S_DIFFER,
    "O CRC32 dos conteúdos difere. Não é possível utilizar jogos diferentes."
    )
MSG_HASH(
    MSG_CONTENT_LOADING_SKIPPED_IMPLEMENTATION_WILL_DO_IT,
    "Carregamento de conteúdo ignorado. A implementação irá carregar por conta própria."
    )
MSG_HASH(
    MSG_CORE_DOES_NOT_SUPPORT_SAVESTATES,
    "O núcleo não suporta Estados de Jogo."
    )
MSG_HASH(
    MSG_CORE_OPTIONS_FILE_CREATED_SUCCESSFULLY,
    "O arquivo de opções de núcleo foi criado com sucesso."
    )
MSG_HASH(
    MSG_COULD_NOT_FIND_ANY_NEXT_DRIVER,
    "Não foi possível encontrar nenhum driver seguinte"
    )
MSG_HASH(
    MSG_COULD_NOT_FIND_COMPATIBLE_SYSTEM,
    "Não foi possível encontrar um sistema compatível."
    )
MSG_HASH(
    MSG_COULD_NOT_FIND_VALID_DATA_TRACK,
    "Não foi possível encontrar uma faixa de dados válida"
    )
MSG_HASH(
    MSG_COULD_NOT_OPEN_DATA_TRACK,
    "Não foi possível abrir a faixa de dados"
    )
MSG_HASH(
    MSG_COULD_NOT_READ_CONTENT_FILE,
    "Não foi possível ler o arquivo de conteúdo"
    )
MSG_HASH(
    MSG_COULD_NOT_READ_MOVIE_HEADER,
    "Não foi possível ler o cabeçalho do filme."
    )
MSG_HASH(
    MSG_COULD_NOT_READ_STATE_FROM_MOVIE,
    "Não foi possível ler o Estado de Jogo do filme."
    )
MSG_HASH(
    MSG_CRC32_CHECKSUM_MISMATCH,
    "Soma de verificação CRC32 incompatível entre o arquivo de conteúdo e a soma de verificação de conteúdo salva no cabeçalho do arquivo de reprodução. Reprodução altamente susceptível de dessincronizar na reprodução."
    )
MSG_HASH(
    MSG_CUSTOM_TIMING_GIVEN,
    "Tempo personalizado fornecido"
    )
MSG_HASH(
    MSG_DECOMPRESSION_ALREADY_IN_PROGRESS,
    "Descompressão já está em andamento."
    )
MSG_HASH(
    MSG_DECOMPRESSION_FAILED,
    "Descompressão falhou."
    )
MSG_HASH(
    MSG_DETECTED_VIEWPORT_OF,
    "Detectada janela de exibição de"
    )
MSG_HASH(
    MSG_DID_NOT_FIND_A_VALID_CONTENT_PATCH,
    "Não encontrou uma modificação de conteúdo válido."
    )
MSG_HASH(
    MSG_DISCONNECT_DEVICE_FROM_A_VALID_PORT,
    "Desconectar dispositivo de uma porta válida."
    )
MSG_HASH(
    MSG_DISK_CLOSED,
    "Fechado"
    )
MSG_HASH(
    MSG_DISK_EJECTED,
    "Ejetado"
    )
MSG_HASH(
    MSG_DOWNLOADING,
    "Baixando"
    )
MSG_HASH(
    MSG_INDEX_FILE,
    "index"
    )
MSG_HASH(
    MSG_DOWNLOAD_FAILED,
    "Download falhou"
    )
MSG_HASH(
    MSG_ERROR,
    "Erro"
    )
MSG_HASH(
    MSG_ERROR_LIBRETRO_CORE_REQUIRES_CONTENT,
    "O núcleo Libretro requer conteúdo, mas nada foi fornecido."
    )
MSG_HASH(
    MSG_ERROR_LIBRETRO_CORE_REQUIRES_SPECIAL_CONTENT,
    "O núcleo Libretro requer conteúdo especial, mas nenhum foi fornecido."
    )
MSG_HASH(
    MSG_ERROR_LIBRETRO_CORE_REQUIRES_VFS,
    "O núcleo não suporta VFS, e o carregamento de uma cópia local falhou"
)
MSG_HASH(
    MSG_ERROR_PARSING_ARGUMENTS,
    "Erro em analisar os argumentos."
    )
MSG_HASH(
    MSG_ERROR_SAVING_CORE_OPTIONS_FILE,
    "Erro em salvar o arquivo de opções de núcleo."
    )
MSG_HASH(
    MSG_ERROR_SAVING_REMAP_FILE,
    "Erro em salvar o arquivo de remapeamento."
    )
MSG_HASH(
    MSG_ERROR_REMOVING_REMAP_FILE,
    "Erro em remover o arquivo de remapeamento."
    )
MSG_HASH(
    MSG_ERROR_SAVING_SHADER_PRESET,
    "Erro em salvar a predefinição de Shader."
    )
MSG_HASH(
    MSG_EXTERNAL_APPLICATION_DIR,
    "Diretório de Aplicativo Externo"
    )
MSG_HASH(
    MSG_EXTRACTING,
    "Extraindo"
    )
MSG_HASH(
    MSG_EXTRACTING_FILE,
    "Extraindo arquivo"
    )
MSG_HASH(
    MSG_FAILED_SAVING_CONFIG_TO,
    "Falha em salvar a configuração em"
    )
MSG_HASH(
    MSG_FAILED_TO,
    "Falha em"
    )
MSG_HASH(
    MSG_FAILED_TO_ACCEPT_INCOMING_SPECTATOR,
    "Falha em aceitar o espectador ingresso."
    )
MSG_HASH(
    MSG_FAILED_TO_ALLOCATE_MEMORY_FOR_PATCHED_CONTENT,
    "Falha em alocar memória para o conteúdo modificado..."
    )
MSG_HASH(
    MSG_FAILED_TO_APPLY_SHADER,
    "Falha em aplicar o Shader."
    )
MSG_HASH(
    MSG_FAILED_TO_BIND_SOCKET,
    "Falha em vincular o soquete."
    )
MSG_HASH(
    MSG_FAILED_TO_CREATE_THE_DIRECTORY,
    "Falha em criar o diretório."
    )
MSG_HASH(
    MSG_FAILED_TO_EXTRACT_CONTENT_FROM_COMPRESSED_FILE,
    "Falha em extrair o conteúdo do arquivo comprimido"
    )
MSG_HASH(
    MSG_FAILED_TO_GET_NICKNAME_FROM_CLIENT,
    "Falha em obter o apelido do cliente."
    )
MSG_HASH(
    MSG_FAILED_TO_LOAD,
    "Falha em carregar"
    )
MSG_HASH(
    MSG_FAILED_TO_LOAD_CONTENT,
    "Falha em carregar o conteúdo"
    )
MSG_HASH(
    MSG_FAILED_TO_LOAD_MOVIE_FILE,
    "Falha em carregar o arquivo de filme"
    )
MSG_HASH(
    MSG_FAILED_TO_LOAD_OVERLAY,
    "Falha em carregar a Sobreposição."
    )
MSG_HASH(
    MSG_FAILED_TO_LOAD_STATE,
    "Falha em carregar o Estado de Jogo de"
    )
MSG_HASH(
    MSG_FAILED_TO_OPEN_LIBRETRO_CORE,
    "Falha em abrir o núcleo Libretro"
    )
MSG_HASH(
    MSG_FAILED_TO_PATCH,
    "Falha em executar a modificação"
    )
MSG_HASH(
    MSG_FAILED_TO_RECEIVE_HEADER_FROM_CLIENT,
    "Falha em receber o cabeçalho do cliente."
    )
MSG_HASH(
    MSG_FAILED_TO_RECEIVE_NICKNAME,
    "Falha em receber o apelido."
    )
MSG_HASH(
    MSG_FAILED_TO_RECEIVE_NICKNAME_FROM_HOST,
    "Falha em receber o apelido do anfitrião."
    )
MSG_HASH(
    MSG_FAILED_TO_RECEIVE_NICKNAME_SIZE_FROM_HOST,
    "Falha em receber o tamanho do apelido do anfitrião."
    )
MSG_HASH(
    MSG_FAILED_TO_RECEIVE_SRAM_DATA_FROM_HOST,
    "Falha em receber os dados SRAM do anfitrião."
    )
MSG_HASH(
    MSG_FAILED_TO_REMOVE_DISK_FROM_TRAY,
    "Falha em remover o disco da bandeja."
    )
MSG_HASH(
    MSG_FAILED_TO_REMOVE_TEMPORARY_FILE,
    "Falha em remover o arquivo temporário"
    )
MSG_HASH(
    MSG_FAILED_TO_SAVE_SRAM,
    "Falha em salvar SRAM"
    )
MSG_HASH(
    MSG_FAILED_TO_SAVE_STATE_TO,
    "Falha em salvar o Estado de Jogo em"
    )
MSG_HASH(
    MSG_FAILED_TO_SEND_NICKNAME,
    "Falha em enviar o apelido."
    )
MSG_HASH(
    MSG_FAILED_TO_SEND_NICKNAME_SIZE,
    "Falha em enviar o tamanho do apelido."
    )
MSG_HASH(
    MSG_FAILED_TO_SEND_NICKNAME_TO_CLIENT,
    "Falha em enviar o apelido para o cliente."
    )
MSG_HASH(
    MSG_FAILED_TO_SEND_NICKNAME_TO_HOST,
    "Falha em enviar o apelido para o anfitrião."
    )
MSG_HASH(
    MSG_FAILED_TO_SEND_SRAM_DATA_TO_CLIENT,
    "Falha em enviar os dados SRAM para o cliente."
    )
MSG_HASH(
    MSG_FAILED_TO_START_AUDIO_DRIVER,
    "Falha em iniciar o driver de áudio. Prosseguindo sem áudio."
    )
MSG_HASH(
    MSG_FAILED_TO_START_MOVIE_RECORD,
    "Falha em iniciar a gravação do filme."
    )
MSG_HASH(
    MSG_FAILED_TO_START_RECORDING,
    "Falha em iniciar a gravação."
    )
MSG_HASH(
    MSG_FAILED_TO_TAKE_SCREENSHOT,
    "Falha em obter uma captura de tela."
    )
MSG_HASH(
    MSG_FAILED_TO_UNDO_LOAD_STATE,
    "Falha em desfazer o carregamento de Estado de Jogo."
    )
MSG_HASH(
    MSG_FAILED_TO_UNDO_SAVE_STATE,
    "Falha em desfazer o salvamento de Estado de Jogo."
    )
MSG_HASH(
    MSG_FAILED_TO_UNMUTE_AUDIO,
    "Falha em desativar o áudio mudo."
    )
MSG_HASH(
    MSG_FATAL_ERROR_RECEIVED_IN,
    "Erro fatal recebido em"
    )
MSG_HASH(
    MSG_FILE_NOT_FOUND,
    "Arquivo não encontrado"
    )
MSG_HASH(
    MSG_FOUND_AUTO_SAVESTATE_IN,
    "Estado de Jogo automático encontrado em"
    )
MSG_HASH(
    MSG_FOUND_DISK_LABEL,
    "Rótulo de disco encontrado"
    )
MSG_HASH(
    MSG_FOUND_FIRST_DATA_TRACK_ON_FILE,
    "Encontrada primeira faixa de dados no arquivo"
    )
MSG_HASH(
    MSG_FOUND_LAST_STATE_SLOT,
    "Encontrada último compartimento de Estado de Jogo"
    )
MSG_HASH(
    MSG_FOUND_SHADER,
    "Shader encontrado"
    )
MSG_HASH(
    MSG_FRAMES,
    "Quadros"
    )
MSG_HASH(
    MSG_GAME_SPECIFIC_CORE_OPTIONS_FOUND_AT,
    "Opções por Jogo: Opções de núcleo específicas do jogo encontradas em"
    )
MSG_HASH(
    MSG_GOT_INVALID_DISK_INDEX,
    "Índice de disco inválido obtido"
    )
MSG_HASH(
    MSG_GRAB_MOUSE_STATE,
    "Capturar estado do Mouse"
    )
MSG_HASH(
    MSG_GAME_FOCUS_ON,
    "Foco do jogo ligado"
    )
MSG_HASH(
    MSG_GAME_FOCUS_OFF,
    "Foco do jogo desligado"
    )
MSG_HASH(
    MSG_HW_RENDERED_MUST_USE_POSTSHADED_RECORDING,
    "O núcleo Libretro é renderizado por hardware. Deve usar a gravação pós-Shader também."
    )
MSG_HASH(
    MSG_INFLATED_CHECKSUM_DID_NOT_MATCH_CRC32,
    "A soma de verificação inflada não corresponde ao CRC32."
    )
MSG_HASH(
    MSG_INPUT_CHEAT,
    "Entrada de Trapaça"
    )
MSG_HASH(
    MSG_INPUT_CHEAT_FILENAME,
    "Nome do Arquivo de Trapaça"
    )
MSG_HASH(
    MSG_INPUT_PRESET_FILENAME,
    "Nome de Arquivo de Predefinição"
    )
MSG_HASH(
    MSG_INPUT_RENAME_ENTRY,
    "Renomear Título"
    )
MSG_HASH(
    MSG_INTERFACE,
    "Interface"
    )
MSG_HASH(
    MSG_INTERNAL_STORAGE,
    "Armazenamento Interno"
    )
MSG_HASH(
    MSG_REMOVABLE_STORAGE,
    "Armazenamento Removível"
    )
MSG_HASH(
    MSG_INVALID_NICKNAME_SIZE,
    "Tamanho de apelido inválido."
    )
MSG_HASH(
    MSG_IN_BYTES,
    "em bytes"
    )
MSG_HASH(
    MSG_IN_GIGABYTES,
    "em gigabytes"
    )
MSG_HASH(
    MSG_IN_MEGABYTES,
    "em megabytes"
    )
MSG_HASH(
    MSG_LIBRETRO_ABI_BREAK,
    "foi compilado contra uma versão diferente do libretro do que esta."
    )
MSG_HASH(
    MSG_LIBRETRO_FRONTEND,
    "Frontend para Libretro"
    )
MSG_HASH(
    MSG_LOADED_STATE_FROM_SLOT,
    "Estado de Jogo carregado do compartimento #%d."
    )
MSG_HASH(
    MSG_LOADED_STATE_FROM_SLOT_AUTO,
    "Estado de Jogo carregado do compartimento #-1 (automático)."
    )
MSG_HASH(
    MSG_LOADING,
    "Carregando"
    )
MSG_HASH(
    MSG_FIRMWARE,
    "Um ou mais arquivos de firmware estão faltando"
    )
MSG_HASH(
    MSG_LOADING_CONTENT_FILE,
    "Carregando arquivo de conteúdo"
    )
MSG_HASH(
    MSG_LOADING_HISTORY_FILE,
    "Carregando arquivo de histórico"
    )
MSG_HASH(
    MSG_LOADING_STATE,
    "Carregando Estado de Jogo"
    )
MSG_HASH(
    MSG_MEMORY,
    "Memória"
    )
MSG_HASH(
    MSG_MOVIE_FILE_IS_NOT_A_VALID_BSV1_FILE,
    "O arquivo de filme não é um arquivo BSV1 válido."
    )
MSG_HASH(
    MSG_MOVIE_FORMAT_DIFFERENT_SERIALIZER_VERSION,
    "O formato de filme parece ter uma versão de serializador diferente. Provavelmente irá falhar."
    )
MSG_HASH(
    MSG_MOVIE_PLAYBACK_ENDED,
    "Reprodução de filme terminou."
    )
MSG_HASH(
    MSG_MOVIE_RECORD_STOPPED,
    "Parando a gravação de filme."
    )
MSG_HASH(
    MSG_NETPLAY_FAILED,
    "Falha em inicializar o jogo em rede."
    )
MSG_HASH(
    MSG_NO_CONTENT_STARTING_DUMMY_CORE,
    "Sem conteúdo, iniciando um núcleo modelo."
    )
MSG_HASH(
    MSG_NO_SAVE_STATE_HAS_BEEN_OVERWRITTEN_YET,
    "Nenhum Estado de Jogo foi sobrescrito até o momento."
    )
MSG_HASH(
    MSG_NO_STATE_HAS_BEEN_LOADED_YET,
    "Nenhum Estado de Jogo foi carregado até o momento."
    )
MSG_HASH(
    MSG_OVERRIDES_ERROR_SAVING,
    "Erro em salvar as redefinições."
    )
MSG_HASH(
    MSG_OVERRIDES_SAVED_SUCCESSFULLY,
    "Redefinições salvas com sucesso."
    )
MSG_HASH(
    MSG_PAUSED,
    "Pausado."
    )
MSG_HASH(
    MSG_PROGRAM,
    "RetroArch"
    )
MSG_HASH(
    MSG_READING_FIRST_DATA_TRACK,
    "Lendo a primeira faixa de dados..."
    )
MSG_HASH(
    MSG_RECEIVED,
    "recebido"
    )
MSG_HASH(
    MSG_RECORDING_TERMINATED_DUE_TO_RESIZE,
    "A gravação terminou devido ao redimensionamento."
    )
MSG_HASH(
    MSG_RECORDING_TO,
    "Gravando em"
    )
MSG_HASH(
    MSG_REDIRECTING_CHEATFILE_TO,
    "Redirecionando o arquivo de Trapaça em"
    )
MSG_HASH(
    MSG_REDIRECTING_SAVEFILE_TO,
    "Redirecionando o Jogo-Salvo em"
    )
MSG_HASH(
    MSG_REDIRECTING_SAVESTATE_TO,
    "Redirecionando o Estado de Jogo em"
    )
MSG_HASH(
    MSG_REMAP_FILE_SAVED_SUCCESSFULLY,
    "Arquivo de remapeamento salvo com sucesso."
    )
MSG_HASH(
    MSG_REMAP_FILE_REMOVED_SUCCESSFULLY,
    "Arquivo de remapeamento salvo com sucesso."
    )
MSG_HASH(
    MSG_REMOVED_DISK_FROM_TRAY,
    "Disco removido da bandeja."
    )
MSG_HASH(
    MSG_REMOVING_TEMPORARY_CONTENT_FILE,
    "Removendo arquivo de conteúdo temporário"
    )
MSG_HASH(
    MSG_RESET,
    "Reinicializar"
    )
MSG_HASH(
    MSG_RESTARTING_RECORDING_DUE_TO_DRIVER_REINIT,
    "Reiniciando a gravação devido ao reinício do driver."
    )
MSG_HASH(
    MSG_RESTORED_OLD_SAVE_STATE,
    "Estado de Jogo antigo restaurado."
    )
MSG_HASH(
    MSG_RESTORING_DEFAULT_SHADER_PRESET_TO,
    "Shaders: restaurando predefinição padrão de Shader em"
    )
MSG_HASH(
    MSG_REVERTING_SAVEFILE_DIRECTORY_TO,
    "Revertendo diretório de Jogo-Salvo em"
    )
MSG_HASH(
    MSG_REVERTING_SAVESTATE_DIRECTORY_TO,
    "Revertendo diretório de Estado de Jogo em"
    )
MSG_HASH(
    MSG_REWINDING,
    "Voltando atrás."
    )
MSG_HASH(
    MSG_REWIND_INIT,
    "Inicializando o buffer de Rebobinamento com tamanho"
    )
MSG_HASH(
    MSG_REWIND_INIT_FAILED,
    "Falha em inicializar o buffer de Rebobinamento. O rebobinamento será desativado."
    )
MSG_HASH(
    MSG_REWIND_INIT_FAILED_THREADED_AUDIO,
    "Esta implementação usa áudio paralelizado. Não é possível utilizar o rebobinamento."
    )
MSG_HASH(
    MSG_REWIND_REACHED_END,
    "Final do buffer de rebobinamento atingido."
    )
MSG_HASH(
    MSG_SAVED_NEW_CONFIG_TO,
    "Nova configuração salva em"
    )
MSG_HASH(
    MSG_SAVED_STATE_TO_SLOT,
    "Estado de Jogo salvo no compartimento #%d."
    )
MSG_HASH(
    MSG_SAVED_STATE_TO_SLOT_AUTO,
    "Estado de Jogo salvo no compartimento #-1 (automático)."
    )
MSG_HASH(
    MSG_SAVED_SUCCESSFULLY_TO,
    "Salvo com sucesso em"
    )
MSG_HASH(
    MSG_SAVING_RAM_TYPE,
    "Salvando Tipo de RAM"
    )
MSG_HASH(
    MSG_SAVING_STATE,
    "Salvando Estado de Jogo"
    )
MSG_HASH(
    MSG_SCANNING,
    "Analisando"
    )
MSG_HASH(
    MSG_SCANNING_OF_DIRECTORY_FINISHED,
    "Análise de diretório terminada"
    )
MSG_HASH(
    MSG_SENDING_COMMAND,
    "Enviando comando"
    )
MSG_HASH(
    MSG_SEVERAL_PATCHES_ARE_EXPLICITLY_DEFINED,
    "Várias modificações de conteúdo estão explicitamente definidas, ignorando todas..."
    )
MSG_HASH(
    MSG_SHADER,
    "Shader"
    )
MSG_HASH(
    MSG_SHADER_PRESET_SAVED_SUCCESSFULLY,
    "Predefinição de Shader salva com sucesso."
    )
MSG_HASH(
    MSG_SKIPPING_SRAM_LOAD,
    "Ignorando carregamento da SRAM."
    )
MSG_HASH(
    MSG_SLOW_MOTION,
    "Câmera Lenta."
    )
MSG_HASH(
    MSG_FAST_FORWARD,
     "Avanço rápido."
    )
MSG_HASH(
    MSG_SLOW_MOTION_REWIND,
    "Rebobinamento em Câmera Lenta."
    )
MSG_HASH(
    MSG_SRAM_WILL_NOT_BE_SAVED,
    "SRAM não será salva."
    )
MSG_HASH(
    MSG_STARTING_MOVIE_PLAYBACK,
    "Iniciando reprodução de filme."
    )
MSG_HASH(
    MSG_STARTING_MOVIE_RECORD_TO,
    "Iniciando a gravação de filme em"
    )
MSG_HASH(
    MSG_STATE_SIZE,
    "Tamanho do Estado de Jogo"
    )
MSG_HASH(
    MSG_STATE_SLOT,
    "Compartimento do Estado de Jogo"
    )
MSG_HASH(
    MSG_TAKING_SCREENSHOT,
    "Obtendo captura de tela."
    )
MSG_HASH(
    MSG_SCREENSHOT_SAVED,
    "Captura de tela salva"
    )
MSG_HASH(
   MSG_ACHIEVEMENT_UNLOCKED,
   "Conquista desbloqueada"
   )
MSG_HASH(
    MSG_CHANGE_THUMBNAIL_TYPE,
    "Alterar o tipo de miniatura"
    )
MSG_HASH(
    MSG_NO_THUMBNAIL_AVAILABLE,
    "Nenhuma miniatura disponível"
    )
MSG_HASH(
    MSG_PRESS_AGAIN_TO_QUIT,
    "Pressione novamente para sair..."
    )
MSG_HASH(
    MSG_TO,
    "em"
    )
MSG_HASH(
    MSG_UNDID_LOAD_STATE,
    "Desfez o carregamento de Estado de Jogo."
    )
MSG_HASH(
    MSG_UNDOING_SAVE_STATE,
    "Desfazendo o salvamento de Estado de Jogo"
    )
MSG_HASH(
    MSG_UNKNOWN,
    "Desconhecido"
    )
MSG_HASH(
    MSG_UNPAUSED,
    "Retomando."
    )
MSG_HASH(
    MSG_UNRECOGNIZED_COMMAND,
    "Comando não reconhecido"
    )
MSG_HASH(
    MSG_USING_CORE_NAME_FOR_NEW_CONFIG,
    "Usando o nome do núcleo para uma nova configuração."
    )
MSG_HASH(
    MSG_USING_LIBRETRO_DUMMY_CORE_RECORDING_SKIPPED,
    "Usando o núcleo Libretro modelo. Pulando a gravação."
    )
MSG_HASH(
    MSG_VALUE_CONNECT_DEVICE_FROM_A_VALID_PORT,
    "Conecte o dispositivo a partir de uma porta válida."
    )
MSG_HASH(
    MSG_VALUE_DISCONNECTING_DEVICE_FROM_PORT,
    "Desconectando o dispositivo da porta"
    )
MSG_HASH(
    MSG_VALUE_REBOOTING,
    "Reinicializando..."
    )
MSG_HASH(
    MSG_VALUE_SHUTTING_DOWN,
    "Desligando..."
    )
MSG_HASH(
    MSG_VERSION_OF_LIBRETRO_API,
    "Versão da API libretro"
    )
MSG_HASH(
    MSG_VIEWPORT_SIZE_CALCULATION_FAILED,
    "Falha no cálculo de tamanho da janela de exibição! Prosseguindo usando dados brutos. Isto provavelmente não funcionará corretamente..."
    )
MSG_HASH(
    MSG_VIRTUAL_DISK_TRAY,
    "bandeja de disco virtual."
    )
MSG_HASH(
    MENU_ENUM_SUBLABEL_AUDIO_LATENCY,
    "Latência de áudio desejada em milissegundos. Pode não ser honrado se o driver de áudio não puder prover a latência desejada."
    )
MSG_HASH(
    MENU_ENUM_SUBLABEL_AUDIO_MUTE,
    "Silencia o áudio."
    )
MSG_HASH(
    MENU_ENUM_SUBLABEL_AUDIO_RATE_CONTROL_DELTA,
    "Ajuda a suavizar as imperfeições na regulagem ao sincronizar áudio e vídeo. Esteja ciente que se desativado, será quase impossível de se obter a sincronia adequada."
    )
MSG_HASH(
    MENU_ENUM_SUBLABEL_CAMERA_ALLOW,
    "Permite ou não o acesso à câmera pelos núcleos."
    )
MSG_HASH(
    MENU_ENUM_SUBLABEL_LOCATION_ALLOW,
    "Permite ou não o acesso ao serviço de localização pelos núcleos."
    )
MSG_HASH(
    MENU_ENUM_SUBLABEL_INPUT_MAX_USERS,
    "Número máximo de usuários suportados pelo RetroArch."
    )
MSG_HASH(
    MENU_ENUM_SUBLABEL_INPUT_POLL_TYPE_BEHAVIOR,
    "Influencia como a chamada seletiva de entrada é feita dentro do RetroArch. Definindo com 'Cedo' ou 'Tarde' pode resultar em menos latência, dependendo da sua configuração."
    )
MSG_HASH(
    MENU_ENUM_SUBLABEL_INPUT_ALL_USERS_CONTROL_MENU,
    "Permite a qualquer usuário controlar o menu. Se desabilitado, apenas o Usuário 1 poderá controlar o menu."
    )
MSG_HASH(
    MENU_ENUM_SUBLABEL_AUDIO_VOLUME,
    "Volume do áudio (em dB). 0dB é o volume normal, e nenhum ganho é aplicado."
    )
MSG_HASH(
    MENU_ENUM_SUBLABEL_AUDIO_WASAPI_EXCLUSIVE_MODE,
    "Permite ao driver WASAPI obter controle exclusivo do dispositivo de áudio. Se desativado, o modo compartilhado será utilizado."
    )
MSG_HASH(
    MENU_ENUM_SUBLABEL_AUDIO_WASAPI_FLOAT_FORMAT,
    "Utiliza formato de ponto flutuante para o driver WASAPI, se suportado pelo dispositivo de áudio."
    )
MSG_HASH(
    MENU_ENUM_SUBLABEL_AUDIO_WASAPI_SH_BUFFER_LENGTH,
    "O tamanho (em quadros) do buffer intermediário quando o driver WASAPI estiver em modo compartilhado."
    )
MSG_HASH(
    MENU_ENUM_SUBLABEL_AUDIO_SYNC,
    "Sincroniza o áudio. Recomendado."
    )
MSG_HASH(
    MENU_ENUM_SUBLABEL_INPUT_BUTTON_AXIS_THRESHOLD,
    "Até que ponto um eixo deve ser movido para resultar em um botão pressionado."
    )
MSG_HASH(
    MENU_ENUM_SUBLABEL_INPUT_BIND_TIMEOUT,
    "Quantidade de segundos para aguardar até proceder para o próximo vínculo."
    )
MSG_HASH(
    MENU_ENUM_SUBLABEL_INPUT_BIND_HOLD,
    "Quantidade de segundos para manter uma entrada para vinculá-la."
    )
MSG_HASH(
    MENU_ENUM_SUBLABEL_INPUT_TURBO_PERIOD,
    "Descreve o período quando os botões com turbo habilitado são alternados. Os números são descritos em quadros."
    )
MSG_HASH(
    MENU_ENUM_SUBLABEL_INPUT_DUTY_CYCLE,
    "Descreve quão longo deve ser o período de um botão com turbo habilitado. Os números são descritos como quadros."
    )
MSG_HASH(
    MENU_ENUM_SUBLABEL_VIDEO_VSYNC,
    "Sincroniza o vídeo de saída da placa gráfica com a taxa de atualização da tela. Recomendado."
    )
MSG_HASH(
    MENU_ENUM_SUBLABEL_VIDEO_ALLOW_ROTATE,
    "Permite que os núcleos definam a rotação. Quando desabilitado, as requisições de rotação são ignoradas. Útil para configurações onde se rotaciona manualmente a tela."
    )
MSG_HASH(
    MENU_ENUM_SUBLABEL_DUMMY_ON_CORE_SHUTDOWN,
    "Alguns núcleos podem ter um recurso de desligamento. Se habilitado, impedirá que o núcleo feche o RetroArch. Em vez disto, carrega um núcleo modelo."
    )
MSG_HASH(
    MENU_ENUM_SUBLABEL_CHECK_FOR_MISSING_FIRMWARE,
    "Verifica se todos os firmwares necessários estão presentes antes de tentar carregar conteúdo."
    )
MSG_HASH(
    MENU_ENUM_SUBLABEL_VIDEO_REFRESH_RATE,
    "Taxa de atualização vertical da sua tela. Utilizado para calcular uma taxa de saída de áudio adequada.\n"
    "OBS: Isto será ignorado se a função 'Vídeo Paralelizado' estiver habilitada."
    )
MSG_HASH(
    MENU_ENUM_SUBLABEL_AUDIO_ENABLE,
    "Habilita a saída de áudio."
    )
MSG_HASH(
    MENU_ENUM_SUBLABEL_AUDIO_MAX_TIMING_SKEW,
    "Mudança máxima na taxa de entrada de áudio. Se aumentado habilita grandes mudanças na regulagem ao custo de imprecisão no timbre do som (ex: rodando núcleos PAL em modo NTSC)."
    )
MSG_HASH(
    MSG_FAILED,
    "falhou"
    )
MSG_HASH(
    MSG_SUCCEEDED,
    "teve êxito"
    )
MSG_HASH(
    MSG_DEVICE_NOT_CONFIGURED,
    "não configurado"
    )
MSG_HASH(
    MSG_DEVICE_NOT_CONFIGURED_FALLBACK,
    "não configurado, usando reserva"
    )
MSG_HASH(
    MENU_ENUM_LABEL_VALUE_DATABASE_CURSOR_LIST,
    "Lista de Cursores da Base de Dados"
    )
MSG_HASH(
    MENU_ENUM_LABEL_VALUE_DATABASE_CURSOR_LIST_ENTRY_DEVELOPER,
    "Base de Dados - Filtro : Desenvolvedor"
    )
MSG_HASH(
    MENU_ENUM_LABEL_VALUE_DATABASE_CURSOR_LIST_ENTRY_PUBLISHER,
    "Base de Dados - Filtro : Publicador"
    )
MSG_HASH(
    MENU_ENUM_LABEL_VALUE_DISABLED,
    "Desabilitado"
    )
MSG_HASH(
    MENU_ENUM_LABEL_VALUE_ENABLED,
    "Habilitado"
    )
MSG_HASH(
    MENU_ENUM_LABEL_VALUE_CONTENT_HISTORY_PATH,
    "Caminho do Histórico de Conteúdo"
    )
MSG_HASH(
    MENU_ENUM_LABEL_VALUE_DATABASE_CURSOR_LIST_ENTRY_ORIGIN,
    "Base de Dados - Filtro : Origem"
    )
MSG_HASH(
    MENU_ENUM_LABEL_VALUE_DATABASE_CURSOR_LIST_ENTRY_FRANCHISE,
    "Base de Dados - Filtro : Franquia"
    )
MSG_HASH(
    MENU_ENUM_LABEL_VALUE_DATABASE_CURSOR_LIST_ENTRY_ESRB_RATING,
    "Base de Dados - Filtro : Classificação ESRB"
    )
MSG_HASH(
    MENU_ENUM_LABEL_VALUE_DATABASE_CURSOR_LIST_ENTRY_ELSPA_RATING,
    "Base de Dados - Filtro : Classificação ELSPA"
    )
MSG_HASH(
    MENU_ENUM_LABEL_VALUE_DATABASE_CURSOR_LIST_ENTRY_PEGI_RATING,
    "Base de Dados - Filtro : Classificação PEGI"
    )
MSG_HASH(
    MENU_ENUM_LABEL_VALUE_DATABASE_CURSOR_LIST_ENTRY_CERO_RATING,
    "Base de Dados - Filtro : Classificação CERO"
    )
MSG_HASH(
    MENU_ENUM_LABEL_VALUE_DATABASE_CURSOR_LIST_ENTRY_BBFC_RATING,
    "Base de Dados - Filtro : Classificação BBFC"
    )
MSG_HASH(
    MENU_ENUM_LABEL_VALUE_DATABASE_CURSOR_LIST_ENTRY_MAX_USERS,
    "Base de Dados - Filtro : Usuários máximos"
    )
MSG_HASH(
    MENU_ENUM_LABEL_VALUE_DATABASE_CURSOR_LIST_ENTRY_RELEASEDATE_BY_MONTH,
    "Base de Dados - Filtro : Data de Lançamento Por Mês"
    )
MSG_HASH(
    MENU_ENUM_LABEL_VALUE_DATABASE_CURSOR_LIST_ENTRY_RELEASEDATE_BY_YEAR,
    "Base de Dados - Filtro : Data de Lançamento Por Ano"
    )
MSG_HASH(
    MENU_ENUM_LABEL_VALUE_DATABASE_CURSOR_LIST_ENTRY_EDGE_MAGAZINE_ISSUE,
    "Base de Dados - Filtro : Edição da Revista Edge"
    )
MSG_HASH(
    MENU_ENUM_LABEL_VALUE_DATABASE_CURSOR_LIST_ENTRY_EDGE_MAGAZINE_RATING,
    "Base de Dados - Filtro : Classificação da Revista Edge"
    )
MSG_HASH(
    MENU_ENUM_LABEL_VALUE_DATABASE_CURSOR_LIST_ENTRY_DATABASE_INFO,
    "Informações da Base de Dados"
    )
MSG_HASH(
    MSG_WIFI_SCAN_COMPLETE,
    "Análise de Wi-Fi completa."
    )
MSG_HASH(
    MSG_SCANNING_WIRELESS_NETWORKS,
    "Analisando redes sem fio..."
    )
MSG_HASH(
    MSG_NETPLAY_LAN_SCAN_COMPLETE,
    "Análise de jogo em rede completa."
    )
MSG_HASH(
    MSG_NETPLAY_LAN_SCANNING,
    "Analisando por anfitriões de jogo em rede..."
    )
MSG_HASH(
    MENU_ENUM_SUBLABEL_PAUSE_NONACTIVE,
    "Pausa o jogo quando a janela do RetroArch não está ativa."
    )
MSG_HASH(
    MENU_ENUM_SUBLABEL_VIDEO_DISABLE_COMPOSITION,
    "Ativa ou desativa a composição (Somente no Windows)."
    )
MSG_HASH(
    MENU_ENUM_SUBLABEL_HISTORY_LIST_ENABLE,
    "Habilita ou desabilita a lista de reprodução recente para jogos, imagens, música e vídeos."
    )
MSG_HASH(
    MENU_ENUM_SUBLABEL_CONTENT_HISTORY_SIZE,
    "Limita o número de itens da lista de reprodução recente para jogos, imagens, música e vídeos."
    )
MSG_HASH(
    MENU_ENUM_LABEL_VALUE_INPUT_UNIFIED_MENU_CONTROLS,
    "Controles de Menu Unificados"
    )
MSG_HASH(
    MENU_ENUM_SUBLABEL_INPUT_UNIFIED_MENU_CONTROLS,
    "Utiliza os mesmos controles para o menu e jogo. Aplica-se ao teclado."
    )
MSG_HASH(
    MENU_ENUM_LABEL_VALUE_QUIT_PRESS_TWICE,
    "Pressione Sair Duas Vezes"
    )
MSG_HASH(
    MENU_ENUM_SUBLABEL_QUIT_PRESS_TWICE,
    "Pressione a tecla de atalho Sair duas vezes para sair do RetroArch."
    )
MSG_HASH(
    MENU_ENUM_SUBLABEL_VIDEO_FONT_ENABLE,
    "Exibe as mensagens na tela."
    )
MSG_HASH(
    MENU_ENUM_LABEL_VALUE_NETWORK_USER_REMOTE_ENABLE,
    "Habilitar Remoto do Usuário %d"
    )
MSG_HASH(
    MENU_ENUM_LABEL_VALUE_BATTERY_LEVEL_ENABLE,
    "Exibir nível de bateria"
    )
MSG_HASH(
    MENU_ENUM_LABEL_VALUE_MENU_SHOW_SUBLABELS,
    "Mostrar sub-rótulos do menu"
    )
MSG_HASH(
    MENU_ENUM_SUBLABEL_MENU_SHOW_SUBLABELS,
    "Mostra informações adicionais para a entrada de menu atualmente selecionada."
    )
MSG_HASH(
    MENU_ENUM_LABEL_VALUE_SELECT_FILE,
    "Selecionar Arquivo"
    )
MSG_HASH(
    MENU_ENUM_LABEL_VALUE_SELECT_FROM_PLAYLIST,
    "Selecione de uma lista de reprodução"
    )
MSG_HASH(
    MENU_ENUM_LABEL_VALUE_FILTER,
    "Filtro"
    )
MSG_HASH(
    MENU_ENUM_LABEL_VALUE_SCALE,
    "Escala"
    )
MSG_HASH(
    MENU_ENUM_LABEL_VALUE_NETPLAY_START_WHEN_LOADED,
    "O jogo em rede irá iniciar quando o conteúdo for carregado."
    )
MSG_HASH(
    MENU_ENUM_LABEL_VALUE_NETPLAY_LOAD_CONTENT_MANUALLY,
    "Não foi possível encontrar um núcleo adequado ou arquivo de conteúdo, carregue manualmente."
    )
MSG_HASH(
    MENU_ENUM_LABEL_VALUE_BROWSE_URL_LIST,
    "Navegar pela URL"
    )
MSG_HASH(
    MENU_ENUM_LABEL_VALUE_BROWSE_URL,
    "Caminho da URL"
    )
MSG_HASH(
    MENU_ENUM_LABEL_VALUE_BROWSE_START,
    "Iniciar"
    )
MSG_HASH(
    MENU_ENUM_LABEL_VALUE_SHADER_PIPELINE_BOKEH,
    "Bokeh"
    )
MSG_HASH(
    MENU_ENUM_LABEL_VALUE_SHADER_PIPELINE_SNOWFLAKE,
    "Floco de neve"
    )
MSG_HASH(
    MENU_ENUM_LABEL_VALUE_NETPLAY_REFRESH_ROOMS,
    "Atualizar Lista de Salas"
    )
MSG_HASH(
    MENU_ENUM_LABEL_VALUE_NETPLAY_ROOM_NICKNAME,
    "Apelido: %s"
    )
MSG_HASH(
    MENU_ENUM_LABEL_VALUE_NETPLAY_ROOM_NICKNAME_LAN,
    "Apelido (lan): %s"
    )
MSG_HASH(
    MENU_ENUM_LABEL_VALUE_NETPLAY_COMPAT_CONTENT_FOUND,
    "Conteúdo compatível encontrado"
    )
MSG_HASH(
    MENU_ENUM_SUBLABEL_VIDEO_CROP_OVERSCAN,
    "Corta alguns pixels ao redor das bordas da imagem habitualmente deixada em branco por desenvolvedores, que por vezes também contêm pixels de lixo."
    )
MSG_HASH(
    MENU_ENUM_SUBLABEL_VIDEO_SMOOTH,
    "Adiciona um leve embaciado à imagem para suavizar as arestas da borda dos pixels. Esta opção tem pouco impacto no desempenho."
    )
MSG_HASH(
    MENU_ENUM_SUBLABEL_VIDEO_FILTER,
    "Aplica um filtro de vídeo processado pela CPU.\n"
    "OBS: Pode vir a um alto custo de desempenho. Alguns filtros de vídeo podem funcionar apenas para núcleos que usam cores de 32 bits ou 16 bits."
    )
MSG_HASH(
    MENU_ENUM_SUBLABEL_CHEEVOS_USERNAME,
    "Insira o nome de usuário de sua conta Retro Achievements."
    )
MSG_HASH(
    MENU_ENUM_SUBLABEL_CHEEVOS_PASSWORD,
    "Insira a senha de sua conta Retro Achievements."
    )
MSG_HASH(
    MENU_ENUM_SUBLABEL_NETPLAY_NICKNAME,
    "Insira seu nome de usuário aqui. Isto será utilizado para sessões do jogo em rede, entre outras coisas."
    )
MSG_HASH(
    MENU_ENUM_SUBLABEL_VIDEO_POST_FILTER_RECORD,
    "Captura a imagem depois que os filtros (mas não os Shaders) forem aplicados. Seu vídeo ficará tão bonito quanto o que você vê na tela."
    )
MSG_HASH(
    MENU_ENUM_SUBLABEL_CORE_LIST,
    "Seleciona qual núcleo utilizar."
    )
MSG_HASH(
    MENU_ENUM_SUBLABEL_START_CORE,
    "Inicia o núcleo sem conteúdo."
    )
MSG_HASH(
    MENU_ENUM_SUBLABEL_DOWNLOAD_CORE,
    "Instala um núcleo do atualizador on-line."
    )
MSG_HASH(
    MENU_ENUM_SUBLABEL_SIDELOAD_CORE_LIST,
    "Instala ou restaura um núcleo do diretório de downloads."
    )
MSG_HASH(
    MENU_ENUM_SUBLABEL_LOAD_CONTENT_LIST,
    "Seleciona qual conteúdo iniciar."
    )
MSG_HASH(
    MENU_ENUM_SUBLABEL_NETWORK_INFORMATION,
    "Exibe as interfaces de rede e endereços de IP associados."
    )
MSG_HASH(
    MENU_ENUM_SUBLABEL_SYSTEM_INFORMATION,
    "Exibe informações específicas do dispositivo."
    )
#ifdef HAVE_LAKKA
MSG_HASH(
    MENU_ENUM_SUBLABEL_QUIT_RETROARCH,
    "Reinicia o programa."
    )
#else
MSG_HASH(
    MENU_ENUM_SUBLABEL_QUIT_RETROARCH,
    "Sai do programa."
    )
MSG_HASH(
    MENU_ENUM_SUBLABEL_RESTART_RETROARCH,
    "Reinicia o programa."
    )
#endif
MSG_HASH(
    MENU_ENUM_SUBLABEL_VIDEO_WINDOW_WIDTH,
    "Define a largura personalizada para a janela de exibição."
    )
MSG_HASH(
    MENU_ENUM_SUBLABEL_VIDEO_WINDOW_HEIGHT,
    "Definir a altura personalizada para a janela de exibição."
    )
MSG_HASH(
    MENU_ENUM_SUBLABEL_VIDEO_WINDOW_SAVE_POSITION,
    "Lembre-se do tamanho e posição da janela, permitindo que isso tenha precedência sobre a Escala em Janela."
    )
MSG_HASH(
    MENU_ENUM_SUBLABEL_VIDEO_FULLSCREEN_X,
    "Define a largura personalizada para o modo de tela cheia em não-janela. Deixar desativado irá usar a resolução da área de trabalho."
    )
MSG_HASH(
    MENU_ENUM_SUBLABEL_VIDEO_FULLSCREEN_Y,
    "Define a altura personalizada para o modo de tela cheia em não-janela. Deixar desativado irá usar a resolução da área de trabalho."
    )
MSG_HASH(
    MENU_ENUM_SUBLABEL_VIDEO_MESSAGE_POS_X,
    "Especifique a posição personalizada no eixo X para o texto na tela."
    )
MSG_HASH(
    MENU_ENUM_SUBLABEL_VIDEO_MESSAGE_POS_Y,
    "Especifique a posição personalizada no eixo Y para o texto na tela."
    )
MSG_HASH(
    MENU_ENUM_SUBLABEL_VIDEO_FONT_SIZE,
    "Especifique o tamanho da fonte em pontos."
    )
MSG_HASH(
    MENU_ENUM_SUBLABEL_INPUT_OVERLAY_HIDE_IN_MENU,
    "Oculta a Sobreposição enquanto estiver dentro do menu e exibe novamente ao sair."
    )
MSG_HASH(
    MENU_ENUM_SUBLABEL_INPUT_OVERLAY_SHOW_PHYSICAL_INPUTS,
    "Exibe comandos de teclado/controle na sobreposição."
    )
MSG_HASH(
    MENU_ENUM_SUBLABEL_INPUT_OVERLAY_SHOW_PHYSICAL_INPUTS_PORT,
    "Selecione a porta para a sobreposição escutar se Exibir Comandos na Sobreposição estiver habilitado."
    )
MSG_HASH(
    MENU_ENUM_SUBLABEL_INPUT_OVERLAY_SHOW_MOUSE_CURSOR,
    "Mostra o cursor do mouse ao usar uma sobreposição na tela."
    )
MSG_HASH(
    MENU_ENUM_SUBLABEL_PLAYLISTS_TAB,
    "O conteúdo verificado correspondente ao banco de dados aparecerá aqui."
    )
MSG_HASH(
    MENU_ENUM_SUBLABEL_VIDEO_SCALE_INTEGER,
    "Apenas dimensiona o vídeo em valores inteiros. O tamanho de base depende da geometria relatada pelo sistema e da proporção de tela. Se 'Forçar Proporção' não estiver definido, X / Y serão dimensionados independentemente em valores inteiros."
    )
MSG_HASH(
    MENU_ENUM_SUBLABEL_VIDEO_GPU_SCREENSHOT,
    "Captura a tela com Shader de GPU se disponível."
    )
MSG_HASH(
    MENU_ENUM_SUBLABEL_VIDEO_ROTATION,
    "Força uma certa rotação da tela. A rotação é adicionada a rotação que o núcleo definir."
    )
MSG_HASH(
    MENU_ENUM_SUBLABEL_SCREEN_ORIENTATION,
    "Força uma certa orientação da tela do sistema operacional."
    )
MSG_HASH(
    MENU_ENUM_SUBLABEL_VIDEO_FORCE_SRGB_DISABLE,
    "Desabilita de forma forçada o suporte sRGB FBO. Alguns drivers Intel OpenGL no Windows possuem problemas de vídeo com o suporte sRGB FBO se estiver habilitado. Habilitando isto pode contornar o problema."
    )
MSG_HASH(
    MENU_ENUM_SUBLABEL_VIDEO_FULLSCREEN,
    "Inicia em tela cheia. Pode ser mudado a qualquer momento."
    )
MSG_HASH(
    MENU_ENUM_SUBLABEL_VIDEO_WINDOWED_FULLSCREEN,
    "Se estiver em tela cheia, prefira utilizar uma janela de tela cheia."
    )
MSG_HASH(
    MENU_ENUM_SUBLABEL_VIDEO_GPU_RECORD,
    "Grava o material de saída do Shader de GPU se disponível."
    )
MSG_HASH(
    MENU_ENUM_SUBLABEL_SAVESTATE_AUTO_INDEX,
    "Ao criar um Estado de Jogo, o índice do Estado de Jogo é aumentado automaticamente antes de ser salvo. Ao carregar um conteúdo, o índice será definido para o índice mais alto existente."
    )
MSG_HASH(
    MENU_ENUM_SUBLABEL_BLOCK_SRAM_OVERWRITE,
    "Bloqueia a SRAM de ser sobrescrita ao carregar um Estado de Jogo. Pode causar problemas no jogo."
    )
MSG_HASH(
    MENU_ENUM_SUBLABEL_FASTFORWARD_RATIO,
    "Taxa máxima em que o conteúdo será executado quando utilizado o Avanço Rápido (ex: 5.0x para conteúdos em 60fps = 300 fps máx). Se for definido como 0.0x, a taxa de Avanço Rápido é ilimitada (sem FPS máx)."
    )
MSG_HASH(
    MENU_ENUM_SUBLABEL_SLOWMOTION_RATIO,
    "Quando está em Câmera Lenta, o conteúdo será diminuído pelo fator especificado/definido."
    )
MSG_HASH(
    MENU_ENUM_SUBLABEL_RUN_AHEAD_ENABLED,
    "Executa o núcleo lógico um ou mais quadros à frente e carrega o estado de volta para reduzir o atraso dos controles percebido."
    )
MSG_HASH(
    MENU_ENUM_SUBLABEL_RUN_AHEAD_FRAMES,
    "O número de quadros para avançar. Causa problemas de jogabilidade, como instabilidade, se você exceder o número de quadros de atraso internos do jogo."
    )
MSG_HASH(
    MENU_ENUM_SUBLABEL_INPUT_BLOCK_TIMEOUT,
    "O número de milissegundos a aguardar para obter uma amostra de entrada completa, use-a se você tiver problemas com pressionamentos de botão simultâneos (somente Android)."
    )
MSG_HASH(
    MENU_ENUM_SUBLABEL_RUN_AHEAD_SECONDARY_INSTANCE,
    "Usa uma segunda instância do núcleo do RetroArch para avançar quadros. Evita problemas de áudio devido ao estado de carregamento."
    )
MSG_HASH(
    MENU_ENUM_SUBLABEL_RUN_AHEAD_HIDE_WARNINGS,
    "Oculta a mensagem de aviso que aparece ao usar o Adiantar Quadro e o núcleo não suporta Estados de Jogo."
    )
MSG_HASH(
    MENU_ENUM_SUBLABEL_REWIND_ENABLE,
    "Cometeu um erro? Rebobine e tente novamente.\n"
    "Cuidado pois isso causa um impacto no desempenho ao jogar."
    )
MSG_HASH(
    MENU_ENUM_SUBLABEL_CHEAT_APPLY_AFTER_TOGGLE,
    "Aplicar a trapaça imediatamente após alternância."
    )
MSG_HASH(
    MENU_ENUM_SUBLABEL_CHEAT_APPLY_AFTER_LOAD,
    "Aplicar trapaças automaticamente quando o jogo for carregado."
    )
MSG_HASH(
    MENU_ENUM_SUBLABEL_CHEAT_REPEAT_COUNT,
    "O número de vezes que a trapaça será aplicada.\n"
    "Use com as outras duas opções de iteração para afetar grandes áreas da memória."
    )
MSG_HASH(
    MENU_ENUM_SUBLABEL_CHEAT_REPEAT_ADD_TO_ADDRESS,
    "Após cada 'Número de Iterações', o Endereço de Memória será aumentado pelo número de vezes do 'Tamanho da Pesquisa da Memória'."
    )
MSG_HASH(
    MENU_ENUM_SUBLABEL_CHEAT_REPEAT_ADD_TO_VALUE,
    "Após cada Número de Iterações, o Valor será aumentado por esse valor."
    )
MSG_HASH(
    MENU_ENUM_SUBLABEL_REWIND_GRANULARITY,
    "Ao definir um número de quadros para o rebobinamento, você pode retroceder vários quadros de uma só vez, aumentando a velocidade da função."
    )
MSG_HASH(
    MENU_ENUM_SUBLABEL_REWIND_BUFFER_SIZE,
    "A quantidade de memória (em MB) para reservar ao buffer de rebobinamento .  Aumentar esse valor aumentará a quantidade de histórico do rebobinamento."
    )
MSG_HASH(
    MENU_ENUM_SUBLABEL_REWIND_BUFFER_SIZE_STEP,
    "Sempre que você aumentar ou diminuir o valor do tamanho do buffer do rebobinamento por meio dessa interface, ele será alterado por esse valor"
    )
MSG_HASH(
    MENU_ENUM_SUBLABEL_CHEAT_IDX,
    "Posição do índice na lista."
    )
MSG_HASH(
    MENU_ENUM_SUBLABEL_CHEAT_ADDRESS_BIT_POSITION,
    "Bitmask o endereço quando o tamanho da busca da memória para < 8-bit."
    )
MSG_HASH(
    MENU_ENUM_SUBLABEL_CHEAT_MATCH_IDX,
    "Selecionar a coincidência para visualizar."
    )
MSG_HASH(
    MENU_ENUM_SUBLABEL_CHEAT_START_OR_CONT,
    ""
    )
MSG_HASH(
    MENU_ENUM_SUBLABEL_CHEAT_START_OR_RESTART,
    "Esquerda/Direita para alterar o tamanho do bit"
    )
MSG_HASH(
    MENU_ENUM_SUBLABEL_CHEAT_SEARCH_EXACT,
    "Esquerda/Direita para alterar o valor"
    )
MSG_HASH(
    MENU_ENUM_SUBLABEL_CHEAT_SEARCH_LT,
    ""
    )
MSG_HASH(
    MENU_ENUM_SUBLABEL_CHEAT_SEARCH_GT,
    ""
    )
MSG_HASH(
    MENU_ENUM_SUBLABEL_CHEAT_SEARCH_LTE,
    ""
    )
MSG_HASH(
    MENU_ENUM_SUBLABEL_CHEAT_SEARCH_GTE,
    ""
    )
MSG_HASH(
    MENU_ENUM_SUBLABEL_CHEAT_SEARCH_EQ,
    ""
    )
MSG_HASH(
    MENU_ENUM_SUBLABEL_CHEAT_SEARCH_NEQ,
    ""
    )
MSG_HASH(
    MENU_ENUM_SUBLABEL_CHEAT_SEARCH_EQPLUS,
    "Esquerda/Direita para alterar o valor"
    )
MSG_HASH(
    MENU_ENUM_SUBLABEL_CHEAT_SEARCH_EQMINUS,
    "Esquerda/Direita para alterar o valor"
    )
MSG_HASH(
    MENU_ENUM_SUBLABEL_CHEAT_ADD_MATCHES,
    ""
    )
MSG_HASH(
    MENU_ENUM_SUBLABEL_CHEAT_VIEW_MATCHES,
    ""
    )
MSG_HASH(
    MENU_ENUM_SUBLABEL_CHEAT_CREATE_OPTION,
    ""
    )
MSG_HASH(
    MENU_ENUM_SUBLABEL_CHEAT_DELETE_OPTION,
    ""
    )
MSG_HASH(
    MENU_ENUM_SUBLABEL_CHEAT_ADD_NEW_TOP,
    ""
    )
MSG_HASH(
    MENU_ENUM_SUBLABEL_CHEAT_ADD_NEW_BOTTOM,
    ""
    )
MSG_HASH(
    MENU_ENUM_SUBLABEL_CHEAT_DELETE_ALL,
    ""
    )
MSG_HASH(
    MENU_ENUM_SUBLABEL_CHEAT_RELOAD_CHEATS,
    ""
    )
MSG_HASH(
    MENU_ENUM_SUBLABEL_CHEAT_BIG_ENDIAN,
    "Big endian  : 258 = 0x0102,\n"
    "Little endian : 258 = 0x0201"
    )
MSG_HASH(
    MENU_ENUM_SUBLABEL_LIBRETRO_LOG_LEVEL,
    "Define o nível de registro de eventos para os núcleos. Se o nível do registro enviado por um núcleo for abaixo deste valor, o mesmo é ignorado."
    )
MSG_HASH(
    MENU_ENUM_SUBLABEL_PERFCNT_ENABLE,
    "Contadores de desempenho para o RetroArch (e núcleos).\n"
    "O contador de dados pode ajudar a determinar os gargalos do sistema e ajustar o desempenho do sistema e do aplicativo"
    )
MSG_HASH(
    MENU_ENUM_SUBLABEL_SAVESTATE_AUTO_SAVE,
    "Cria automaticamente um Estado de Jogo no final da execução do RetroArch. O RetroArch irá carregar automaticamente este Estado de Jogo se a função 'Autocarregar Estado de Jogo' estiver habilitada."
    )
MSG_HASH(
    MENU_ENUM_SUBLABEL_SAVESTATE_AUTO_LOAD,
    "Carrega automaticamente o último Estado de Jogo auto salvo na inicialização do RetroArch."
    )
MSG_HASH(
    MENU_ENUM_SUBLABEL_SAVESTATE_THUMBNAIL_ENABLE,
    "Mostrar miniaturas de estados salvos dentro do menu."
    )
MSG_HASH(
    MENU_ENUM_SUBLABEL_AUTOSAVE_INTERVAL,
    "Salva automaticamente o Save RAM não-volátil em um intervalo regular. Isso está desabilitado por padrão, a menos que seja definido de outra forma. O intervalo é medido em segundos. Um valor de 0 desativa o salvamento automático."
    )
MSG_HASH(
    MENU_ENUM_SUBLABEL_INPUT_REMAP_BINDS_ENABLE,
    "Se ativado, substitui os vínculos de entrada com as associações remapeadas definidas para o núcleo atual."
    )
MSG_HASH(
    MENU_ENUM_SUBLABEL_INPUT_AUTODETECT_ENABLE,
    "Habilita a detecção automática de entrada. Tentará configurar automaticamente joypads, estilo Plug-and-Play."
    )
MSG_HASH(
    MENU_ENUM_SUBLABEL_MENU_INPUT_SWAP_OK_CANCEL,
    "Troca de botões para OK/Cancelar. Desabilitado é o estilo de botão japonês, habilitada é o estilo ocidental."
    )
MSG_HASH(
    MENU_ENUM_SUBLABEL_PAUSE_LIBRETRO,
    "Se desabilitado, o conteúdo continuará sendo executado em segundo plano quando o menu do RetroArch for alternado."
    )
MSG_HASH(
    MENU_ENUM_SUBLABEL_VIDEO_DRIVER,
    "Driver de vídeo a ser utilizado."
    )
MSG_HASH(
    MENU_ENUM_SUBLABEL_AUDIO_DRIVER,
    "Driver de áudio a ser utilizado."
    )
MSG_HASH(
    MENU_ENUM_SUBLABEL_INPUT_DRIVER,
    "Driver de entrada a ser utilizado. Dependendo do driver de vídeo, pode forçar um driver de entrada diferente."
    )
MSG_HASH(
    MENU_ENUM_SUBLABEL_JOYPAD_DRIVER,
    "Driver do Joypad a ser utilizado."
    )
MSG_HASH(
    MENU_ENUM_SUBLABEL_AUDIO_RESAMPLER_DRIVER,
    "Driver de reamostragem de áudio a ser utilizado."
    )
MSG_HASH(
    MENU_ENUM_SUBLABEL_CAMERA_DRIVER,
    "Driver de câmera a ser utilizado."
    )
MSG_HASH(
    MENU_ENUM_SUBLABEL_LOCATION_DRIVER,
    "Driver de localização a ser utilizado."
    )
MSG_HASH(
    MENU_ENUM_SUBLABEL_MENU_DRIVER,
    "Driver de menu a ser utilizado."
    )
MSG_HASH(
    MENU_ENUM_SUBLABEL_RECORD_DRIVER,
    "Driver de gravação a ser utilizado."
    )
MSG_HASH(
    MENU_ENUM_SUBLABEL_MIDI_DRIVER,
    "Driver MIDI a ser utilizado."
    )
MSG_HASH(
    MENU_ENUM_SUBLABEL_WIFI_DRIVER,
    "Driver de WiFi a ser utilizado."
    )
MSG_HASH(
    MENU_ENUM_SUBLABEL_NAVIGATION_BROWSER_FILTER_SUPPORTED_EXTENSIONS_ENABLE,
    "Filtra os arquivos em exibição no explorador de arquivos por extensões suportadas."
    )
MSG_HASH(
    MENU_ENUM_SUBLABEL_MENU_WALLPAPER,
    "Selecione uma imagem para definir como plano de fundo do menu."
    )
MSG_HASH(
    MENU_ENUM_SUBLABEL_DYNAMIC_WALLPAPER,
    "Carrega dinamicamente um novo plano de fundo dependendo do contexto."
    )
MSG_HASH(
    MENU_ENUM_SUBLABEL_AUDIO_DEVICE,
    "Substitui o dispositivo de áudio padrão utilizado pelo driver de áudio. Isto depende do driver."
    )
MSG_HASH(
    MENU_ENUM_SUBLABEL_AUDIO_DSP_PLUGIN,
    "Plugin DSP de Áudio que processa o áudio antes de ser enviado para o driver."
    )
MSG_HASH(
    MENU_ENUM_SUBLABEL_AUDIO_OUTPUT_RATE,
    "Taxa de amostragem da saída de áudio."
    )
MSG_HASH(
    MENU_ENUM_SUBLABEL_OVERLAY_OPACITY,
    "Opacidade de todos os elementos de interface da Sobreposição."
    )
MSG_HASH(
    MENU_ENUM_SUBLABEL_OVERLAY_SCALE,
    "Escala de todos os elementos de interface da Sobreposição."
    )
MSG_HASH(
    MENU_ENUM_SUBLABEL_INPUT_OVERLAY_ENABLE,
    "As Sobreposições são usadas para bordas e controles na tela"
    )
MSG_HASH(
    MENU_ENUM_SUBLABEL_OVERLAY_PRESET,
    "Selecione uma Sobreposição pelo navegador de arquivos."
    )
MSG_HASH(
    MENU_ENUM_SUBLABEL_NETPLAY_IP_ADDRESS,
    "Endereço do anfitrião a se conectar."
    )
MSG_HASH(
    MENU_ENUM_SUBLABEL_NETPLAY_TCP_UDP_PORT,
    "Porta do endereço de IP do anfitrião. Pode ser uma porta TCP ou uma porta UDP."
    )
MSG_HASH(
    MENU_ENUM_SUBLABEL_NETPLAY_PASSWORD,
    "Senha para conectar ao anfitrião de jogo em rede. Utilizado apenas no modo anfitrião."
    )
MSG_HASH(
    MENU_ENUM_SUBLABEL_NETPLAY_PUBLIC_ANNOUNCE,
    "Anuncia os jogos em rede publicamente. Se não for definido, os clientes deverão conectar manualmente em vez de usar o lobby público."
    )
MSG_HASH(
    MENU_ENUM_SUBLABEL_NETPLAY_SPECTATE_PASSWORD,
    "Senha para conectar ao anfitrião de jogo em rede apenas com privilégios de espectador. Utilizado apenas no modo anfitrião."
    )
MSG_HASH(
    MENU_ENUM_SUBLABEL_NETPLAY_START_AS_SPECTATOR,
    "Define se o jogo em rede deve iniciar em modo espectador."
    )
MSG_HASH(
    MENU_ENUM_SUBLABEL_NETPLAY_ALLOW_SLAVES,
    "Define se conexões em modo escravo são permitidas. Clientes em modo escravo requerem muito pouco poder de processamento em ambos os lados, mas irão sofrer significamente da latência de rede."
    )
MSG_HASH(
    MENU_ENUM_SUBLABEL_NETPLAY_REQUIRE_SLAVES,
    "Define se conexões que não estão em modo escravo são proibidas. Não recomendado, exceto para redes muito rápidas com máquinas muito lentas."
    )
MSG_HASH(
    MENU_ENUM_SUBLABEL_NETPLAY_STATELESS_MODE,
    "Define se deve executar o jogo em rede em modo que não utilize Estados de Jogo. Se definido como verdadeiro, uma rede muito rápida é necessária, mas nenhum rebobinamento é realizado, portanto, não haverá instabilidade no jogo em rede."
    )
MSG_HASH(
    MENU_ENUM_SUBLABEL_NETPLAY_CHECK_FRAMES,
    "Frequência em quadros no qual o jogo em rede verificará se o anfitrião e o cliente estão sincronizados."
    )
MSG_HASH(
    MENU_ENUM_SUBLABEL_NETPLAY_NAT_TRAVERSAL,
    "Ao hospedar uma partida, tente receber conexões da Internet pública usando UPnP ou tecnologias similares para escapar das redes locais."
    )
MSG_HASH(
    MENU_ENUM_SUBLABEL_STDIN_CMD_ENABLE,
    "Habilita a interface de comando stdin."
    )
MSG_HASH(
    MENU_ENUM_SUBLABEL_MOUSE_ENABLE,
    "Habilita o controle por Mouse dentro do menu."
    )
MSG_HASH(
    MENU_ENUM_SUBLABEL_POINTER_ENABLE,
    "Habilita o controle por toque dentro do menu."
    )
MSG_HASH(
    MENU_ENUM_SUBLABEL_THUMBNAILS,
    "Tipo de miniatura a ser exibida."
    )
MSG_HASH(
    MENU_ENUM_SUBLABEL_THUMBNAILS_RGUI,
    "Tipo de miniatura a ser exibido no canto superior direito das listas de reprodução. Esta miniatura pode ser alternada em tela cheia pressionando RetroPad Y."
    )
MSG_HASH(
    MENU_ENUM_SUBLABEL_LEFT_THUMBNAILS,
    "Tipo de miniatura para exibir à esquerda."
    )
MSG_HASH(
    MENU_ENUM_SUBLABEL_LEFT_THUMBNAILS_RGUI,
    "Tipo de miniatura a ser exibido no canto inferior direito das listas de reprodução."
    )
MSG_HASH(
   MENU_ENUM_SUBLABEL_LEFT_THUMBNAILS_OZONE,
   "Substitui o painel de metadados do conteúdo por outra miniatura."
   )
MSG_HASH(
    MENU_ENUM_SUBLABEL_XMB_VERTICAL_THUMBNAILS,
    "Exibe a miniatura esquerda sob a direita, no lado direito da tela."
    )
MSG_HASH(
    MENU_ENUM_SUBLABEL_TIMEDATE_ENABLE,
    "Exibe data e/ou hora atuais dentro do menu."
    )
MSG_HASH(
    MENU_ENUM_SUBLABEL_BATTERY_LEVEL_ENABLE,
    "Exibe o nível de bateria atual dentro do menu."
    )
MSG_HASH(
    MENU_ENUM_SUBLABEL_NAVIGATION_WRAPAROUND,
    "Volta ao início ou final se o limite da lista for alcançado horizontalmente ou verticalmente."
    )
MSG_HASH(
    MENU_ENUM_SUBLABEL_NETPLAY_ENABLE_HOST,
    "Habilita o jogo em rede no modo anfitrião (servidor)."
    )
MSG_HASH(
    MENU_ENUM_SUBLABEL_NETPLAY_ENABLE_CLIENT,
    "Habilita o jogo em rede no modo cliente."
    )
MSG_HASH(
    MENU_ENUM_SUBLABEL_NETPLAY_DISCONNECT,
    "Desconecta de uma conexão de jogo em rede ativa."
    )
MSG_HASH(
    MENU_ENUM_SUBLABEL_SCAN_DIRECTORY,
    "Analisa um diretório por arquivos compatíveis e os adiciona à coleção."
    )
MSG_HASH(
    MENU_ENUM_SUBLABEL_SCAN_FILE,
    "Analisa um arquivo compatível e o adiciona à coleção."
    )
MSG_HASH(
    MENU_ENUM_SUBLABEL_VIDEO_SWAP_INTERVAL,
    "Usa um intervalo de troca personalizado para V-Sync. Defina para reduzir efetivamente a taxa de atualização do monitor pela metade."
    )
MSG_HASH(
    MENU_ENUM_SUBLABEL_SORT_SAVEFILES_ENABLE,
    "Ordena os Jogos-Salvos em pastas com o nome do núcleo utilizado."
    )
MSG_HASH(
    MENU_ENUM_SUBLABEL_SORT_SAVESTATES_ENABLE,
    "Ordena os Estados de Jogo em pastas com o nome do núcleo utilizado."
    )
MSG_HASH(
    MENU_ENUM_SUBLABEL_NETPLAY_REQUEST_DEVICE_I,
    "Solicita jogar com o dispositivo de entrada dado."
    )
MSG_HASH(
    MENU_ENUM_SUBLABEL_CORE_UPDATER_BUILDBOT_URL,
    "URL para o diretório de atualização de núcleos no buildbot do Libreto."
    )
MSG_HASH(
    MENU_ENUM_SUBLABEL_BUILDBOT_ASSETS_URL,
    "URL para o diretório de atualizações de recursos no buildbot do Libretro."
    )
MSG_HASH(
    MENU_ENUM_SUBLABEL_CORE_UPDATER_AUTO_EXTRACT_ARCHIVE,
    "Após o download, extrair automaticamente os arquivos contidos nos arquivos comprimidos baixados."
    )
MSG_HASH(
    MENU_ENUM_SUBLABEL_NETPLAY_REFRESH_ROOMS,
    "Analisa novas salas."
    )
MSG_HASH(
    MENU_ENUM_SUBLABEL_DELETE_ENTRY,
    "Remove esta entrada da coleção."
    )
MSG_HASH(
    MENU_ENUM_SUBLABEL_INFORMATION,
    "Visualiza mais informações sobre o conteúdo."
    )
MSG_HASH(
    MENU_ENUM_SUBLABEL_ADD_TO_FAVORITES,
    "Adiciona o item aos seus favoritos."
    )
MSG_HASH(
    MENU_ENUM_SUBLABEL_ADD_TO_FAVORITES_PLAYLIST,
    "Adiciona o item aos seus favoritos."
    )
MSG_HASH(
    MENU_ENUM_SUBLABEL_RUN,
    "Inicia o conteúdo."
    )
MSG_HASH(
    MENU_ENUM_SUBLABEL_MENU_FILE_BROWSER_SETTINGS,
    "Ajusta as definições do navegador de arquivos."
    )
MSG_HASH(
    MENU_ENUM_SUBLABEL_AUTO_REMAPS_ENABLE,
    "Habilita por padrão controles personalizados na inicialização."
    )
MSG_HASH(
    MENU_ENUM_SUBLABEL_AUTO_OVERRIDES_ENABLE,
    "Habilita por padrão configuração personalizada na inicialização."
    )
MSG_HASH(
    MENU_ENUM_SUBLABEL_GAME_SPECIFIC_OPTIONS,
    "Habilita por padrão opções de núcleo personalizadas na inicialização."
    )
MSG_HASH(
    MENU_ENUM_SUBLABEL_CORE_ENABLE,
    "Exibe o nome do núcleo atual dentro do menu."
    )
MSG_HASH(
    MENU_ENUM_SUBLABEL_DATABASE_MANAGER,
    "Visualiza as bases de dados."
    )
MSG_HASH(
    MENU_ENUM_SUBLABEL_CURSOR_MANAGER,
    "Visualiza as pesquisas anteriores."
    )
MSG_HASH(
    MENU_ENUM_SUBLABEL_TAKE_SCREENSHOT,
    "Captura uma imagem da tela."
    )
MSG_HASH(
    MENU_ENUM_SUBLABEL_CLOSE_CONTENT,
    "Fecha o conteúdo atual. Alterações não salvas serão perdidas."
    )
MSG_HASH(
    MENU_ENUM_SUBLABEL_LOAD_STATE,
    "Carrega um Estado de Jogo do compartimento selecionado atualmente."
    )
MSG_HASH(
    MENU_ENUM_SUBLABEL_SAVE_STATE,
    "Salva um Estado de Jogo no compartimento selecionado atualmente."
    )
MSG_HASH(
    MENU_ENUM_SUBLABEL_RESUME,
    "Continua a execução do conteúdo atual e sai do Menu Rápido."
    )
MSG_HASH(
    MENU_ENUM_SUBLABEL_RESUME_CONTENT,
    "Continua a execução do conteúdo atual e sai do Menu Rápido."
    )
MSG_HASH(
    MENU_ENUM_SUBLABEL_STATE_SLOT,
    "Altera o compartimento do Estado de Jogo selecionado atualmente."
    )
MSG_HASH(
    MENU_ENUM_SUBLABEL_UNDO_LOAD_STATE,
    "Se um Estado de Jogo for carregado, o conteúdo voltará ao estado anterior ao carregamento."
    )
MSG_HASH(
    MENU_ENUM_SUBLABEL_UNDO_SAVE_STATE,
    "Se o Estado de Jogo foi sobrescrito, ele voltará ao Estado de Jogo salvo anteriormente."
    )
MSG_HASH(
    MENU_ENUM_SUBLABEL_ACCOUNTS_RETRO_ACHIEVEMENTS,
    "Serviço Retro Achievements. Para mais informações, visite http://retroachievements.org (em inglês)"
    )
MSG_HASH(
    MENU_ENUM_SUBLABEL_ACCOUNTS_LIST,
    "Gerencia as contas configuradas atualmente."
    )
MSG_HASH(
    MENU_ENUM_SUBLABEL_INPUT_META_REWIND,
    "Gerencia as configurações do rebobinamento."
    )
MSG_HASH(
    MENU_ENUM_SUBLABEL_INPUT_META_CHEAT_DETAILS,
    "Gerencia as configurações dos detalhes da trapaça."
    )
MSG_HASH(
    MENU_ENUM_SUBLABEL_INPUT_META_CHEAT_SEARCH,
    "Inicia ou continua uma pesquisa de código de trapaça."
    )
MSG_HASH(
    MENU_ENUM_SUBLABEL_RESTART_CONTENT,
    "Reinicia o conteúdo do começo."
    )
MSG_HASH(
    MENU_ENUM_SUBLABEL_SAVE_CURRENT_CONFIG_OVERRIDE_CORE,
    "Salva um arquivo de redefinição de configuração que será aplicado a todo o conteúdo carregado por este núcleo. Terá prioridade sobre a configuração principal."
    )
MSG_HASH(
    MENU_ENUM_SUBLABEL_SAVE_CURRENT_CONFIG_OVERRIDE_CONTENT_DIR,
    "Salva um arquivo de redefinição de configuração que será aplicado a todo o conteúdo carregado no mesmo diretório que o arquivo atual. Terá prioridade sobre a configuração principal."
    )
MSG_HASH(
    MENU_ENUM_SUBLABEL_SAVE_CURRENT_CONFIG_OVERRIDE_GAME,
    "Salva um arquivo de redefinição de configuração que será aplicado apenas ao conteúdo atual. Terá prioridade sobre a configuração principal."
    )
MSG_HASH(
    MENU_ENUM_SUBLABEL_CORE_CHEAT_OPTIONS,
    "Configura os códigos de Trapaça."
    )
MSG_HASH(
    MENU_ENUM_SUBLABEL_SHADER_OPTIONS,
    "Configura o Shader para realçar a aparência da imagem."
    )
MSG_HASH(
    MENU_ENUM_SUBLABEL_CORE_INPUT_REMAPPING_OPTIONS,
    "Altera os controles para o conteúdo que está sendo executado."
    )
MSG_HASH(
    MENU_ENUM_SUBLABEL_CORE_OPTIONS,
    "Altera as opções para o conteúdo que está sendo executado."
    )
MSG_HASH(
    MENU_ENUM_SUBLABEL_SHOW_ADVANCED_SETTINGS,
    "Exibe as configurações avançadas para usuários experientes (oculto por padrão)."
    )
MSG_HASH(
    MENU_ENUM_SUBLABEL_THREADED_DATA_RUNLOOP_ENABLE,
    "Executar tarefas em linhas de processamento paralelas."
    )
MSG_HASH(
    MENU_ENUM_SUBLABEL_PLAYLIST_ENTRY_REMOVE,
    "Permite que o usuário possa remover itens das coleções."
    )
MSG_HASH(
    MENU_ENUM_SUBLABEL_SYSTEM_DIRECTORY,
    "Define o diretório de sistema. Os núcleos podem consultar este diretório para carregar arquivos de BIOS, configurações específicas do sistema, etc."
    )
MSG_HASH(
    MENU_ENUM_SUBLABEL_RGUI_BROWSER_DIRECTORY,
    "Define o diretório inicial do navegador de arquivos."
    )
MSG_HASH(
    MENU_ENUM_SUBLABEL_CONTENT_DIR,
    "Usualmente definido por desenvolvedores que agrupam aplicativos Libretro/RetroArch para apontar para os recursos."
    )
MSG_HASH(
    MENU_ENUM_SUBLABEL_DYNAMIC_WALLPAPERS_DIRECTORY,
    "Diretório para armazenar planos de fundo dinamicamente carregados pelo menu dependendo do contexto."
    )
MSG_HASH(
    MENU_ENUM_SUBLABEL_THUMBNAILS_DIRECTORY,
    "Miniaturas auxiliares (arte da embalagem/imagens diversas e etc.) são armazenadas aqui."
    )
MSG_HASH(
    MENU_ENUM_SUBLABEL_RGUI_CONFIG_DIRECTORY,
    "Define o diretório inicial para o navegador de configurações do menu."
    )
MSG_HASH(
    MENU_ENUM_SUBLABEL_NETPLAY_INPUT_LATENCY_FRAMES_MIN,
    "O número de quadros de latência de entrada para o jogo em rede utilizar para mascarar a latência da rede. Reduz a oscilação e torna o jogo em rede menos intensivo para a CPU, ao custo de atraso perceptível na entrada."
    )
MSG_HASH(
    MENU_ENUM_SUBLABEL_NETPLAY_INPUT_LATENCY_FRAMES_RANGE,
    "O intervalo de quadros de latência de entrada que pode ser utilizado para mascarar a latência da rede. Reduz a oscilação e torna o jogo em rede menos intensivo para a CPU, ao custo de atraso imprevisível na entrada."
    )
MSG_HASH(
    MENU_ENUM_SUBLABEL_DISK_CYCLE_TRAY_STATUS,
    "Alterna o disco atual. Se o disco estiver inserido, o mesmo será ejetado. Se o disco não estiver inserido, o mesmo será inserido."
    )
MSG_HASH(
    MENU_ENUM_SUBLABEL_DISK_INDEX,
    "Mude o índice do disco."
    )
MSG_HASH(
    MENU_ENUM_SUBLABEL_DISK_OPTIONS,
    "Gerenciamento de imagem de disco."
    )
MSG_HASH(
    MENU_ENUM_SUBLABEL_DISK_IMAGE_APPEND,
    "Selecione uma imagem de disco para inserir."
    )
MSG_HASH(
    MENU_ENUM_SUBLABEL_MENU_ENUM_THROTTLE_FRAMERATE,
    "Certifica-se de que a taxa de quadros é controlada enquanto estiver dentro do menu."
    )
MSG_HASH(
    MENU_ENUM_SUBLABEL_VRR_RUNLOOP_ENABLE,
    "Não desvia dos tempos solicitados pelo núcleo. Use com telas de Taxa de Atualização Variável, G-Sync, FreeSync."
    )
MSG_HASH(
    MENU_ENUM_SUBLABEL_XMB_LAYOUT,
    "Selecione um esquema diferente para a interface XMB."
    )
MSG_HASH(
    MENU_ENUM_SUBLABEL_XMB_THEME,
    "Selecione um tema diferente para os ícones. As alterações terão efeito após reiniciar o programa."
    )
MSG_HASH(
    MENU_ENUM_SUBLABEL_XMB_SHADOWS_ENABLE,
    "Habilite as sombras para todos os ícones.\n"
    "Isto terá um pequeno impacto no desempenho."
    )
MSG_HASH(
    MENU_ENUM_SUBLABEL_MATERIALUI_MENU_COLOR_THEME,
    "Selecione um tema de gradiente de cor de plano de fundo diferente."
    )
MSG_HASH(
    MENU_ENUM_SUBLABEL_MENU_WALLPAPER_OPACITY,
    "Modifica a opacidade do plano de fundo."
    )
MSG_HASH(
    MENU_ENUM_SUBLABEL_XMB_MENU_COLOR_THEME,
    "Selecione um tema de gradiente de cor de plano de fundo diferente."
    )
MSG_HASH(
    MENU_ENUM_SUBLABEL_XMB_RIBBON_ENABLE,
    "Selecione um efeito de plano de fundo animado. Pode exigir mais processamento da GPU dependendo do efeito. Se o desempenho for insatisfatório, desligue este efeito ou reverta para um efeito mais simples."
    )
MSG_HASH(
    MENU_ENUM_SUBLABEL_XMB_FONT,
    "Selecione uma fonte principal diferente para ser usada pelo menu."
    )
MSG_HASH(
    MENU_ENUM_SUBLABEL_CONTENT_SHOW_FAVORITES,
    "Exibe a aba de favoritos dentro do menu principal."
    )
MSG_HASH(
    MENU_ENUM_SUBLABEL_CONTENT_SHOW_IMAGES,
    "Exibe a aba de imagem dentro do menu principal."
    )
MSG_HASH(
    MENU_ENUM_SUBLABEL_CONTENT_SHOW_MUSIC,
    "Exibe a aba de música dentro do menu principal."
    )
MSG_HASH(
    MENU_ENUM_SUBLABEL_CONTENT_SHOW_VIDEO,
    "Exibe a aba de vídeo dentro do menu principal."
    )
MSG_HASH(
    MENU_ENUM_SUBLABEL_CONTENT_SHOW_NETPLAY,
    "Exibe a aba de jogo em rede dentro do menu principal."
    )
MSG_HASH(
    MENU_ENUM_SUBLABEL_CONTENT_SHOW_SETTINGS,
    "Exibe a aba de configurações dentro do menu principal."
    )
MSG_HASH(
    MENU_ENUM_SUBLABEL_CONTENT_SHOW_HISTORY,
    "Exibe a aba de histórico recente dentro do menu principal."
    )
MSG_HASH(
    MENU_ENUM_SUBLABEL_CONTENT_SHOW_ADD,
    "Exibe a aba de importação de conteúdo dentro do menu principal."
    )
MSG_HASH(
    MENU_ENUM_SUBLABEL_CONTENT_SHOW_PLAYLISTS,
    "Exibe abas da lista de reprodução dentro do menu principal."
    )
MSG_HASH(
    MENU_ENUM_SUBLABEL_RGUI_SHOW_START_SCREEN,
    "Exibe a tela inicial no menu. É automaticamente definido como falso após o programa iniciar pela primeira vez."
    )
MSG_HASH(
    MENU_ENUM_SUBLABEL_MATERIALUI_MENU_HEADER_OPACITY,
    "Modifica a opacidade do gráfico do cabeçalho."
    )
MSG_HASH(
    MENU_ENUM_SUBLABEL_MATERIALUI_MENU_FOOTER_OPACITY,
    "Modifica a opacidade do gráfico do rodapé."
    )
MSG_HASH(
    MENU_ENUM_SUBLABEL_DPI_OVERRIDE_ENABLE,
    "O menu normalmente se dimensiona dinamicamente. Se você desejar definir uma escala de tamanho específica em vez disto, habilite esta função."
    )
MSG_HASH(
    MENU_ENUM_SUBLABEL_DPI_OVERRIDE_VALUE,
    "Define o tamanho do dimensionamento personalizado aqui.\n"
    "OBS: Você deve habilitar a função 'Redefinição de DPI' para que este dimensionamento tenha efeito."
    )
MSG_HASH(
    MENU_ENUM_SUBLABEL_CORE_ASSETS_DIRECTORY,
    "Salva todos os arquivos baixados neste diretório."
    )
MSG_HASH(
    MENU_ENUM_SUBLABEL_INPUT_REMAPPING_DIRECTORY,
    "Salva todos os controles remapeados neste diretório."
    )
MSG_HASH(
    MENU_ENUM_SUBLABEL_LIBRETRO_DIR_PATH,
    "Diretório onde o programa busca por conteúdo/núcleos."
    )
MSG_HASH(
    MENU_ENUM_SUBLABEL_LIBRETRO_INFO_PATH,
    "Os arquivos de informação do aplicativo/núcleo são armazenados aqui."
    )
MSG_HASH(
    MENU_ENUM_SUBLABEL_JOYPAD_AUTOCONFIG_DIR,
    "Se um Joypad estiver conectado, o mesmo será configurado automaticamente se um arquivo de configuração correspondente estiver presente dento deste diretório."
    )
MSG_HASH(
    MENU_ENUM_SUBLABEL_PLAYLIST_DIRECTORY,
    "Salva todas as coleções neste diretório."
    )
MSG_HASH(
    MENU_ENUM_SUBLABEL_CACHE_DIRECTORY,
    "Se for definido um diretório, o conteúdo que é temporariamente extraído (ex: dos arquivos) sera extraído para este diretório."
    )
MSG_HASH(
    MENU_ENUM_SUBLABEL_CURSOR_DIRECTORY,
    "As consultas salvas são armazenadas neste diretório."
    )
MSG_HASH(
    MENU_ENUM_SUBLABEL_CONTENT_DATABASE_DIRECTORY,
    "As bases de dados são armazenadas neste diretório."
    )
MSG_HASH(
    MENU_ENUM_SUBLABEL_ASSETS_DIRECTORY,
    "Esta localização é consultada por padrão quando a interface do menu tenta procurar por recursos carregáveis, etc."
    )
MSG_HASH(
    MENU_ENUM_SUBLABEL_SAVEFILE_DIRECTORY,
    "Salva todos os Jogos-Salvos neste diretório. Se não for definido, tentaremos salvar dentro do diretório de trabalho do arquivo."
    )
MSG_HASH(
    MENU_ENUM_SUBLABEL_SAVESTATE_DIRECTORY,
    "Salva todos os Estados de Jogo neste diretório. Se não for definido, tentaremos salvar dentro do diretório de trabalho do arquivo."
    )
MSG_HASH(
    MENU_ENUM_SUBLABEL_SCREENSHOT_DIRECTORY,
    "Diretório para armazenar as capturas de tela."
    )
MSG_HASH(
    MENU_ENUM_SUBLABEL_OVERLAY_DIRECTORY,
    "Define um diretório onde as sobreposições são mantidas para facilitar o acesso."
    )
#ifdef HAVE_VIDEO_LAYOUT
MSG_HASH(
    MENU_ENUM_SUBLABEL_VIDEO_LAYOUT_DIRECTORY,
    "Define um diretório onde os esquemas de vídeo são mantidos para facilitar o acesso."
    )
#endif
MSG_HASH(
    MENU_ENUM_SUBLABEL_CHEAT_DATABASE_PATH,
    "Os arquivos de Trapaça são mantidos aqui."
    )
MSG_HASH(
    MENU_ENUM_SUBLABEL_AUDIO_FILTER_DIR,
    "Diretório onde os arquivos de filtro DSP de áudio são mantidos."
    )
MSG_HASH(
    MENU_ENUM_SUBLABEL_VIDEO_FILTER_DIR,
    "Diretório onde os arquivos de filtro de vídeo processado por CPU são mantidos."
    )
MSG_HASH(
    MENU_ENUM_SUBLABEL_VIDEO_SHADER_DIR,
    "Define um diretório onde os arquivos de Shader de vídeo processado por GPU são mantidos para fácil acesso."
    )
MSG_HASH(
    MENU_ENUM_SUBLABEL_RECORDING_OUTPUT_DIRECTORY,
    "As gravações serão armazenadas neste diretório."
    )
MSG_HASH(
    MENU_ENUM_SUBLABEL_RECORDING_CONFIG_DIRECTORY,
    "As configurações de gravação serão mantidas aqui."
    )
MSG_HASH(
    MENU_ENUM_SUBLABEL_VIDEO_FONT_PATH,
    "Selecione uma fonte diferente para as notificações na tela."
    )
MSG_HASH(
    MENU_ENUM_SUBLABEL_SHADER_APPLY_CHANGES,
    "As alterações das configurações de Shader terão efeito imediato. Use isto se você alterou a quantidade de estágios de Shader, filtros, escala FBO, etc."
    )
MSG_HASH(
    MENU_ENUM_SUBLABEL_VIDEO_SHADER_NUM_PASSES,
    "Aumentar ou diminuir a quantidade de estágios do pipeline de Shader. Você pode adicionar um Shader separado para cada estágio do pipeline e configurar sua escala e filtro."
    )
MSG_HASH(
    MENU_ENUM_SUBLABEL_VIDEO_SHADER_PRESET,
    "Carregar uma predefinição de Shader. O pipeline de Shader será definido automaticamente."
    )
MSG_HASH(
    MENU_ENUM_SUBLABEL_VIDEO_SHADER_PRESET_SAVE_AS,
    "Salvar as definições de Shader atuais como uma nova predefinição de Shader."
    )
MSG_HASH(
    MENU_ENUM_SUBLABEL_VIDEO_SHADER_PRESET_SAVE_CORE,
    "Salvar as definições de Shader atuais como a definição padrão para esta aplicação/núcleo."
    )
MSG_HASH(
    MENU_ENUM_SUBLABEL_VIDEO_SHADER_PRESET_SAVE_PARENT,
    "Salve as configurações atuais do shader como as configurações padrão para todos os arquivos no diretório de conteúdo atual."
    )
MSG_HASH(
    MENU_ENUM_SUBLABEL_VIDEO_SHADER_PRESET_SAVE_GAME,
    "Salvar as definições de Shader atuais como a definição padrão para o conteúdo."
    )
MSG_HASH(
    MENU_ENUM_SUBLABEL_VIDEO_SHADER_PARAMETERS,
    "Modifica diretamente o Shader atual. As alterações não serão salvas no arquivo de predefinição."
    )
MSG_HASH(
    MENU_ENUM_SUBLABEL_VIDEO_SHADER_PRESET_PARAMETERS,
    "Modifica a predefinição de Shader atualmente utilizada no menu."
    )
MSG_HASH(
    MENU_ENUM_SUBLABEL_CHEAT_NUM_PASSES,
    "Aumentar ou diminuir a quantidade de Trapaças."
    )
MSG_HASH(
    MENU_ENUM_SUBLABEL_CHEAT_APPLY_CHANGES,
    "As alterações de Trapaça terão efeito imediato."
    )
MSG_HASH(
    MENU_ENUM_SUBLABEL_CHEAT_START_SEARCH,
    "Iniciar a procura por uma nova trapaça. O número de bits pode ser alterado."
    )
MSG_HASH(
    MENU_ENUM_SUBLABEL_CHEAT_CONTINUE_SEARCH,
    "Continuar procurando por uma nova trapaça."
    )
MSG_HASH(
    MENU_ENUM_SUBLABEL_CHEAT_FILE_LOAD,
    "Carregar um arquivo de Trapaça."
    )
MSG_HASH(
    MENU_ENUM_SUBLABEL_CHEAT_FILE_LOAD_APPEND,
    "Carregar um arquivo de trapaça e anexar às trapaças existentes."
    )
MSG_HASH(
    MENU_ENUM_SUBLABEL_CHEAT_FILE_SAVE_AS,
    "Salvar as Trapaças atuais como um arquivo de Jogo-Salvo."
    )
MSG_HASH(
    MENU_ENUM_SUBLABEL_CONTENT_SETTINGS,
    "Acesse rapidamente todas as configurações relevantes ao jogo."
    )
MSG_HASH(
    MENU_ENUM_SUBLABEL_CORE_INFORMATION,
    "Visualiza as informações sobre a aplicação/núcleo."
    )
MSG_HASH(
    MENU_ENUM_SUBLABEL_VIDEO_ASPECT_RATIO,
    "Valor em ponto flutuante da proporção de tela (largura / altura), utilizado se Proporção de Tela estiver definido como 'Configuração'."
    )
MSG_HASH(
    MENU_ENUM_SUBLABEL_VIDEO_VIEWPORT_CUSTOM_HEIGHT,
    "Personaliza a altura da janela de exibição que é usada se a Proporção de Tela estiver definida como 'Personalizada'."
    )
MSG_HASH(
    MENU_ENUM_SUBLABEL_VIDEO_VIEWPORT_CUSTOM_WIDTH,
    "Personaliza a largura da janela de exibição que é usada se a Proporção de Tela estiver definida como 'Personalizada'."
    )
MSG_HASH(
    MENU_ENUM_SUBLABEL_VIDEO_VIEWPORT_CUSTOM_X,
    "Deslocamento personalizado no eixo-X da janela de exibição. Será ignorado se a 'Escala em Inteiros' estiver habilitada. Neste caso ela será centralizada automaticamente."
    )
MSG_HASH(
    MENU_ENUM_SUBLABEL_VIDEO_VIEWPORT_CUSTOM_Y,
    "Deslocamento personalizado no eixo-Y da janela de exibição. Será ignorado se a 'Escala em Inteiros' estiver habilitada. Neste caso ela será centralizada automaticamente."
    )
MSG_HASH(
    MENU_ENUM_LABEL_VALUE_NETPLAY_USE_MITM_SERVER,
    "Use Servidor de Retransmissão"
    )
MSG_HASH(
    MENU_ENUM_SUBLABEL_NETPLAY_USE_MITM_SERVER,
    "Encaminha conexões de jogo em rede através de um servidor 'homem no meio' (MITM). Útil se o anfitrião estiver atrás de um firewall ou tiver problemas de NAT/UPnP."
    )
MSG_HASH(
    MENU_ENUM_LABEL_VALUE_NETPLAY_MITM_SERVER,
    "Localização do Servidor de Retransmissão"
    )
MSG_HASH(
    MENU_ENUM_SUBLABEL_NETPLAY_MITM_SERVER,
    "Escolha um servidor de retransmissão específico para usar. Locais geograficamente mais próximos tendem a ter menor latência."
    )
MSG_HASH(
    MENU_ENUM_LABEL_VALUE_ADD_TO_MIXER,
    "Adicionar ao mixer"
    )
MSG_HASH(
    MENU_ENUM_LABEL_VALUE_ADD_TO_MIXER_AND_PLAY,
    "Adicionar ao mixer e reproduzir"
    )
MSG_HASH(
    MENU_ENUM_LABEL_VALUE_ADD_TO_MIXER_AND_COLLECTION,
    "Adicionar ao mixer"
    )
MSG_HASH(
    MENU_ENUM_LABEL_VALUE_ADD_TO_MIXER_AND_COLLECTION_AND_PLAY,
    "Adicionar ao mixer e reproduzir"
    )
MSG_HASH(
    MENU_ENUM_LABEL_VALUE_FILTER_BY_CURRENT_CORE,
    "Filtrar por núcleo atual"
    )
MSG_HASH(
    MSG_AUDIO_MIXER_VOLUME,
    "Volume global do mixer de áudio"
    )
MSG_HASH(
    MENU_ENUM_SUBLABEL_AUDIO_MIXER_VOLUME,
    "Volume global do mixer de áudio (em dB). 0dB é o volume normal, e nenhum ganho será aplicado."
    )
MSG_HASH(
    MENU_ENUM_LABEL_VALUE_AUDIO_MIXER_VOLUME,
    "Nível de Volume do Mixer de Áudio (dB)"
    )
MSG_HASH(
    MENU_ENUM_LABEL_VALUE_AUDIO_MIXER_MUTE,
    "Silenciar Mixer de Áudio"
    )
MSG_HASH(
    MENU_ENUM_SUBLABEL_AUDIO_MIXER_MUTE,
    "Silencia o mixer de áudio"
    )
MSG_HASH(
    MENU_ENUM_LABEL_VALUE_MENU_SHOW_ONLINE_UPDATER,
    "Exibir Atualizador On-line"
    )
MSG_HASH(
    MENU_ENUM_SUBLABEL_MENU_SHOW_ONLINE_UPDATER,
    "Exibir ou ocultar a opção 'Atualizador On-line'."
    )
MSG_HASH(
    MENU_ENUM_LABEL_VALUE_MENU_SHOW_LEGACY_THUMBNAIL_UPDATER,
    "Exibir Atualizador de Miniaturas Herdadas"
    )
MSG_HASH(
    MENU_ENUM_SUBLABEL_MENU_SHOW_LEGACY_THUMBNAIL_UPDATER,
    "Exibir ou ocultar a capacidade de baixar pacotes de miniaturas herdadas."
    )
MSG_HASH(
    MENU_ENUM_LABEL_VALUE_MENU_VIEWS_SETTINGS,
    "Visualizações"
    )
MSG_HASH(
    MENU_ENUM_SUBLABEL_MENU_VIEWS_SETTINGS,
    "Exibe elementos na tela de menu."
    )
MSG_HASH(
    MENU_ENUM_LABEL_VALUE_MENU_SHOW_CORE_UPDATER,
    "Exibir Atualizador de Núcleos"
    )
MSG_HASH(
    MENU_ENUM_SUBLABEL_MENU_SHOW_CORE_UPDATER,
    "Exibir ou ocultar a opção de atualizar núcleos (e arquivos de informação de núcleo)."
    )
MSG_HASH(
    MSG_PREPARING_FOR_CONTENT_SCAN,
    "Preparando a busca de conteúdo..."
    )
MSG_HASH(
    MENU_ENUM_LABEL_VALUE_CORE_DELETE,
    "Excluir núcleo"
    )
MSG_HASH(
    MENU_ENUM_SUBLABEL_CORE_DELETE,
    "Remove este núcleo do disco."
    )
MSG_HASH(
    MENU_ENUM_LABEL_VALUE_MENU_FRAMEBUFFER_OPACITY,
    "Opacidade do Framebuffer"
    )
MSG_HASH(
    MENU_ENUM_SUBLABEL_MENU_FRAMEBUFFER_OPACITY,
    "Modificar a opacidade do framebuffer."
    )
MSG_HASH(
    MENU_ENUM_LABEL_VALUE_GOTO_FAVORITES,
    "Favoritos"
    )
MSG_HASH(
    MENU_ENUM_SUBLABEL_GOTO_FAVORITES,
    "Conteúdo adicionado aos 'Favoritos' vai aparecer aqui."
    )
MSG_HASH(
    MENU_ENUM_LABEL_VALUE_GOTO_MUSIC,
    "Músicas"
    )
MSG_HASH(
    MENU_ENUM_SUBLABEL_GOTO_MUSIC,
    "Músicas que foram reproduzidas aparecem aqui."
    )
MSG_HASH(
    MENU_ENUM_LABEL_VALUE_GOTO_IMAGES,
    "Imagens"
    )
MSG_HASH(
    MENU_ENUM_SUBLABEL_GOTO_IMAGES,
    "Imagens que foram exibidas aparecem aqui."
    )
MSG_HASH(
    MENU_ENUM_LABEL_VALUE_GOTO_VIDEO,
    "Vídeos"
    )
MSG_HASH(
    MENU_ENUM_SUBLABEL_GOTO_VIDEO,
    "Vídeos que foram reproduzidos aparecem aqui."
    )
MSG_HASH(
    MENU_ENUM_LABEL_VALUE_MATERIALUI_ICONS_ENABLE,
    "Ícones do Menu"
    )
MSG_HASH(
    MENU_ENUM_SUBLABEL_MATERIALUI_ICONS_ENABLE,
    "Habilitar/desabilitar os ícones exibidos do lado esquerdo dos itens de menu."
    )
MSG_HASH(
    MENU_ENUM_LABEL_VALUE_XMB_MAIN_MENU_ENABLE_SETTINGS,
    "Habilitar Aba de Configurações"
    )
MSG_HASH(
    MENU_ENUM_LABEL_VALUE_CONTENT_SHOW_SETTINGS_PASSWORD,
    "Definir Senha para Habilitar Aba de Configurações"
    )
MSG_HASH(
    MSG_INPUT_ENABLE_SETTINGS_PASSWORD,
    "Digite a Senha"
    )
MSG_HASH(
    MSG_INPUT_ENABLE_SETTINGS_PASSWORD_OK,
    "Senha correta."
    )
MSG_HASH(
    MSG_INPUT_ENABLE_SETTINGS_PASSWORD_NOK,
    "Senha incorreta."
    )
MSG_HASH(
    MENU_ENUM_SUBLABEL_XMB_MAIN_MENU_ENABLE_SETTINGS,
    "Habilita a aba de configurações. É necessário reiniciar para que a aba apareça."
    )
MSG_HASH(
    MENU_ENUM_SUBLABEL_CONTENT_SHOW_SETTINGS_PASSWORD,
    "O fornecimento de uma senha ao ocultar a aba de configurações permite restaurar mais tarde a partir do menu, indo para a aba Menu Principal, selecionando Habilitar aba configurações e inserindo a senha."
    )
MSG_HASH(
    MENU_ENUM_SUBLABEL_PLAYLIST_ENTRY_RENAME,
    "Permite que o usuário renomeie os itens nas coleções."
    )
MSG_HASH(
    MENU_ENUM_LABEL_VALUE_PLAYLIST_ENTRY_RENAME,
    "Permitir renomear itens"
    )
MSG_HASH(
    MENU_ENUM_SUBLABEL_RENAME_ENTRY,
    "Renomear o título do item."
    )
MSG_HASH(
    MENU_ENUM_LABEL_VALUE_RENAME_ENTRY,
    "Renomear"
    )
MSG_HASH(
    MENU_ENUM_LABEL_VALUE_MENU_SHOW_LOAD_CORE,
    "Exibir Carregar Núcleo"
    )
MSG_HASH(
    MENU_ENUM_SUBLABEL_MENU_SHOW_LOAD_CORE,
    "Exibir ou ocultar a opção 'Carregar Núcleo'."
    )
MSG_HASH(
    MENU_ENUM_LABEL_VALUE_MENU_SHOW_LOAD_CONTENT,
    "Exibir Carregar Conteúdo"
    )
MSG_HASH(
    MENU_ENUM_SUBLABEL_MENU_SHOW_LOAD_CONTENT,
    "Exibir ou ocultar a opção 'Carregar Conteúdo'."
    )
MSG_HASH(
    MENU_ENUM_LABEL_VALUE_MENU_SHOW_LOAD_DISC,
    "Exibir Carregar Disco"
    )
MSG_HASH(
    MENU_ENUM_SUBLABEL_MENU_SHOW_LOAD_DISC,
    "Exibir ou ocultar a opção 'Carregar Disco'."
    )
MSG_HASH(
    MENU_ENUM_LABEL_VALUE_MENU_SHOW_DUMP_DISC,
    "Exibir Dumpar Disco"
    )
MSG_HASH(
    MENU_ENUM_SUBLABEL_MENU_SHOW_DUMP_DISC,
    "Exibir ou ocultar a opção 'Dumpar Disco'."
    )
MSG_HASH(
    MENU_ENUM_LABEL_VALUE_MENU_SHOW_INFORMATION,
    "Exibir Informação"
    )
MSG_HASH(
    MENU_ENUM_SUBLABEL_MENU_SHOW_INFORMATION,
    "Exibir ou ocultar a opção 'Informação'."
    )
MSG_HASH(
    MENU_ENUM_LABEL_VALUE_MENU_SHOW_CONFIGURATIONS,
    "Exibir Arquivo de Configuração"
    )
MSG_HASH(
    MENU_ENUM_SUBLABEL_MENU_SHOW_CONFIGURATIONS,
    "Exibir ou ocultar a opção 'Arquivo de Configuração'."
    )
MSG_HASH(
    MENU_ENUM_LABEL_VALUE_MENU_SHOW_HELP,
    "Exibir Ajuda"
    )
MSG_HASH(
    MENU_ENUM_SUBLABEL_MENU_SHOW_HELP,
    "Exibir ou ocultar a opção 'Ajuda'."
    )
#ifdef HAVE_LAKKA
MSG_HASH(
    MENU_ENUM_LABEL_VALUE_MENU_SHOW_QUIT_RETROARCH,
    "Exibir Sair do RetroArch"
    )
MSG_HASH(
    MENU_ENUM_SUBLABEL_MENU_SHOW_QUIT_RETROARCH,
    "Exibir ou ocultar a opção 'Reiniciar o RetroArch'."
    )
#else
MSG_HASH(
    MENU_ENUM_LABEL_VALUE_MENU_SHOW_QUIT_RETROARCH,
    "Exibir Sair do RetroArch"
    )
MSG_HASH(
    MENU_ENUM_SUBLABEL_MENU_SHOW_QUIT_RETROARCH,
    "Exibir ou ocultar a opção 'Sair do RetroArch'."
    )
MSG_HASH(
    MENU_ENUM_LABEL_VALUE_MENU_SHOW_RESTART_RETROARCH,
    "Exibir 'Reiniciar o RetroArch'"
    )
MSG_HASH(
    MENU_ENUM_SUBLABEL_MENU_SHOW_RESTART_RETROARCH,
    "Exibir ou ocultar a opção 'Reiniciar o RetroArch'"
    )
#endif
MSG_HASH(
    MENU_ENUM_LABEL_VALUE_MENU_SHOW_REBOOT,
    "Exibir Reiniciar"
    )
MSG_HASH(
    MENU_ENUM_SUBLABEL_MENU_SHOW_REBOOT,
    "Exibir ou ocultar a opção 'Reiniciar'."
    )
MSG_HASH(
    MENU_ENUM_LABEL_VALUE_MENU_SHOW_SHUTDOWN,
    "Exibir Desligar"
    )
MSG_HASH(
    MENU_ENUM_SUBLABEL_MENU_SHOW_SHUTDOWN,
    "Exibir ou ocultar a opção 'Desligar'."
    )
MSG_HASH(
    MENU_ENUM_LABEL_VALUE_QUICK_MENU_VIEWS_SETTINGS,
    "Menu Rápido"
    )
MSG_HASH(
    MENU_ENUM_SUBLABEL_QUICK_MENU_VIEWS_SETTINGS,
    "Exibir ou ocultar elementos na tela de Menu Rápido."
    )
MSG_HASH(
    MENU_ENUM_LABEL_VALUE_QUICK_MENU_SHOW_TAKE_SCREENSHOT,
    "Exibir Captura de Tela"
    )
MSG_HASH(
    MENU_ENUM_SUBLABEL_QUICK_MENU_SHOW_TAKE_SCREENSHOT,
    "Exibir ou ocultar a opção 'Captura de Tela'."
    )
MSG_HASH(
    MENU_ENUM_LABEL_VALUE_QUICK_MENU_SHOW_SAVE_LOAD_STATE,
    "Exibir Salvar/Carregar Estado"
    )
MSG_HASH(
    MENU_ENUM_SUBLABEL_QUICK_MENU_SHOW_SAVE_LOAD_STATE,
    "Exibir ou ocultar as opções para salvar/carregar estados."
    )
MSG_HASH(
    MENU_ENUM_LABEL_VALUE_QUICK_MENU_SHOW_UNDO_SAVE_LOAD_STATE,
    "Exibir Desfazer Salvar/Carregar Estado"
    )
MSG_HASH(
    MENU_ENUM_SUBLABEL_QUICK_MENU_SHOW_UNDO_SAVE_LOAD_STATE,
    "Exibir ou ocultar as opções para abolir o salvar/carregar estado."
    )
MSG_HASH(
    MENU_ENUM_LABEL_VALUE_QUICK_MENU_SHOW_ADD_TO_FAVORITES,
    "Exibir Adicionar aos Favoritos"
    )
MSG_HASH(
    MENU_ENUM_SUBLABEL_QUICK_MENU_SHOW_ADD_TO_FAVORITES,
    "Exibir ou ocultar a opção 'Adicionar aos Favoritos'."
    )
MSG_HASH(
    MENU_ENUM_LABEL_VALUE_QUICK_MENU_SHOW_START_RECORDING,
    "Exibir Iniciar Gravação"
    )
MSG_HASH(
    MENU_ENUM_SUBLABEL_QUICK_MENU_SHOW_START_RECORDING,
    "Exibir ou ocultar a opção 'Iniciar Gravação'."
    )
MSG_HASH(
    MENU_ENUM_LABEL_VALUE_QUICK_MENU_SHOW_START_STREAMING,
    "Exibir Iniciar Transmissão"
    )
MSG_HASH(
    MENU_ENUM_SUBLABEL_QUICK_MENU_SHOW_START_STREAMING,
    "Exibir ou ocultar a opção 'Iniciar Transmissão'."
    )
MSG_HASH(
    MENU_ENUM_LABEL_VALUE_QUICK_MENU_SHOW_SET_CORE_ASSOCIATION,
    "Exibir Definir Associação do Núcleo"
    )
MSG_HASH(
    MENU_ENUM_SUBLABEL_QUICK_MENU_SHOW_SET_CORE_ASSOCIATION,
    "Exibir ou ocultar a opção 'Definir Associação do Núcleo'."
    )
MSG_HASH(
    MENU_ENUM_LABEL_VALUE_QUICK_MENU_SHOW_RESET_CORE_ASSOCIATION,
    "Exibir Redefinir Associação do Núcleo"
    )
MSG_HASH(
    MENU_ENUM_SUBLABEL_QUICK_MENU_SHOW_RESET_CORE_ASSOCIATION,
    "Exibir ou ocultar a opção 'Redefinir Associação do Núcleo'."
    )
MSG_HASH(
    MENU_ENUM_LABEL_VALUE_QUICK_MENU_SHOW_OPTIONS,
    "Exibir Opções"
    )
MSG_HASH(
    MENU_ENUM_SUBLABEL_QUICK_MENU_SHOW_OPTIONS,
    "Exibir ou ocultar a opção 'Opções'."
    )
MSG_HASH(
    MENU_ENUM_LABEL_VALUE_QUICK_MENU_SHOW_CONTROLS,
    "Exibir Controles"
    )
MSG_HASH(
    MENU_ENUM_SUBLABEL_QUICK_MENU_SHOW_CONTROLS,
    "Exibir ou ocultar a opção 'Controles'."
    )
MSG_HASH(
    MENU_ENUM_LABEL_VALUE_QUICK_MENU_SHOW_CHEATS,
    "Exibir Trapaças"
    )
MSG_HASH(
    MENU_ENUM_SUBLABEL_QUICK_MENU_SHOW_CHEATS,
    "Exibir ou ocultar a opção 'Trapaças'."
    )
MSG_HASH(
    MENU_ENUM_LABEL_VALUE_QUICK_MENU_SHOW_SHADERS,
    "Exibir Shaders"
    )
MSG_HASH(
    MENU_ENUM_SUBLABEL_QUICK_MENU_SHOW_SHADERS,
    "Exibir ou ocultar a opção 'Shaders'."
    )
MSG_HASH(
    MENU_ENUM_LABEL_VALUE_QUICK_MENU_SHOW_SAVE_CORE_OVERRIDES,
    "Exibir Salvar Redefinição de Núcleo"
    )
MSG_HASH(
    MENU_ENUM_SUBLABEL_QUICK_MENU_SHOW_SAVE_CORE_OVERRIDES,
    "Exibir ou ocultar a opção 'Salvar Redefinição de Núcleo'."
    )
MSG_HASH(
    MENU_ENUM_LABEL_VALUE_QUICK_MENU_SHOW_SAVE_GAME_OVERRIDES,
    "Exibir Salvar Redefinição de Jogo"
    )
MSG_HASH(
    MENU_ENUM_SUBLABEL_QUICK_MENU_SHOW_SAVE_GAME_OVERRIDES,
    "Exibir ou ocultar a opção 'Salvar Redefinição de Jogo'."
    )
MSG_HASH(
    MENU_ENUM_LABEL_VALUE_QUICK_MENU_SHOW_INFORMATION,
    "Exibir Informação"
    )
MSG_HASH(
    MENU_ENUM_SUBLABEL_QUICK_MENU_SHOW_INFORMATION,
    "Exibir ou ocultar a opção 'Informação'."
    )
MSG_HASH(
    MENU_ENUM_LABEL_VALUE_QUICK_MENU_SHOW_DOWNLOAD_THUMBNAILS,
    "Exibir Baixar miniaturas"
    )
MSG_HASH(
    MENU_ENUM_SUBLABEL_QUICK_MENU_SHOW_DOWNLOAD_THUMBNAILS,
    "Exibir ou ocultar a opção 'Baixar miniaturas'."
    )
MSG_HASH(
    MENU_ENUM_LABEL_VALUE_VIDEO_MESSAGE_BGCOLOR_ENABLE,
    "Ativar Notificação de Fundo"
    )
MSG_HASH(
    MENU_ENUM_LABEL_VALUE_VIDEO_MESSAGE_BGCOLOR_RED,
    "Notificação de Fundo em Cor Vermelha"
    )
MSG_HASH(
    MENU_ENUM_LABEL_VALUE_VIDEO_MESSAGE_BGCOLOR_GREEN,
    "Notificação de Fundo em Cor Verde"
    )
MSG_HASH(
    MENU_ENUM_LABEL_VALUE_VIDEO_MESSAGE_BGCOLOR_BLUE,
    "Notificação de Fundo em Cor Azul"
    )
MSG_HASH(
    MENU_ENUM_LABEL_VALUE_VIDEO_MESSAGE_BGCOLOR_OPACITY,
    "Opacidade da Notificação de Fundo"
    )
MSG_HASH(
    MENU_ENUM_LABEL_VALUE_MENU_DISABLE_KIOSK_MODE,
    "Desabilitar o Modo Quiosque"
    )
MSG_HASH(
    MENU_ENUM_SUBLABEL_MENU_DISABLE_KIOSK_MODE,
    "Desabilita o Modo Quiosque. É necessária uma reinicialização para que a mudança tenha total efeito."
    )
MSG_HASH(
    MENU_ENUM_LABEL_VALUE_MENU_ENABLE_KIOSK_MODE,
    "Habilitar o Modo Quiosque"
    )
MSG_HASH(
    MENU_ENUM_SUBLABEL_MENU_ENABLE_KIOSK_MODE,
    "Protege a configuração escondendo todas as configurações relacionadas à configuração."
    )
MSG_HASH(
    MENU_ENUM_LABEL_VALUE_MENU_KIOSK_MODE_PASSWORD,
    "Definir senha para desabilitar o Modo Quiosque"
    )
MSG_HASH(
    MENU_ENUM_SUBLABEL_MENU_KIOSK_MODE_PASSWORD,
    "Fornece uma senha ao habilitar o Modo Quiosque tornando possível desabilitar mais tarde a partir do menu, indo para o Menu Principal, selecionando Desabilitar o Modo Quiosque e inserindo a senha."
    )
MSG_HASH(
    MSG_INPUT_KIOSK_MODE_PASSWORD,
    "Digite a Senha"
    )
MSG_HASH(
    MSG_INPUT_KIOSK_MODE_PASSWORD_OK,
    "Senha correta."
    )
MSG_HASH(
    MSG_INPUT_KIOSK_MODE_PASSWORD_NOK,
    "Senha incorreta."
    )
MSG_HASH(
    MENU_ENUM_LABEL_VALUE_VIDEO_MESSAGE_COLOR_RED,
    "Notificação em Cor Vermelha"
    )
MSG_HASH(
    MENU_ENUM_LABEL_VALUE_VIDEO_MESSAGE_COLOR_GREEN,
    "Notificação em Cor Verde"
    )
MSG_HASH(
    MENU_ENUM_LABEL_VALUE_VIDEO_MESSAGE_COLOR_BLUE,
    "Notificação em Cor Azul"
    )
MSG_HASH(
    MENU_ENUM_LABEL_VALUE_FRAMECOUNT_SHOW,
    "Exibir contagem de quadros na tela FPS"
    )
MSG_HASH(
    MSG_CONFIG_OVERRIDE_LOADED,
    "Substituição de configuração carregada."
    )
MSG_HASH(
    MSG_GAME_REMAP_FILE_LOADED,
    "Arquivo de remapeamento do jogo carregado."
    )
MSG_HASH(
    MSG_CORE_REMAP_FILE_LOADED,
    "Arquivo de remapeamento principal carregado."
    )
MSG_HASH(
    MSG_RUNAHEAD_CORE_DOES_NOT_SUPPORT_SAVESTATES,
    "O Adiantar Quadro foi desativado porque esse núcleo não suporta estados de jogo."
    )
MSG_HASH(
    MSG_RUNAHEAD_FAILED_TO_SAVE_STATE,
    "Falha ao salvar o estado do jogo. O Adiantar Quadro foi desativado."
    )
MSG_HASH(
    MSG_RUNAHEAD_FAILED_TO_LOAD_STATE,
    "Falha ao carregar o estado do jogo. O Adiantar Quadro foi desativado."
    )
MSG_HASH(
    MSG_RUNAHEAD_FAILED_TO_CREATE_SECONDARY_INSTANCE,
    "Falha ao criar uma segunda instância. O Adiantar Quadro agora usará apenas uma instância."
    )
MSG_HASH(
    MENU_ENUM_LABEL_VALUE_AUTOMATICALLY_ADD_CONTENT_TO_PLAYLIST,
    "Adicione automaticamente conteúdo à lista de reprodução"
    )
MSG_HASH(
    MENU_ENUM_SUBLABEL_AUTOMATICALLY_ADD_CONTENT_TO_PLAYLIST,
    "Verifica automaticamente o conteúdo carregado para que eles apareçam dentro das listas de reprodução."
    )
MSG_HASH(
    MSG_SCANNING_OF_FILE_FINISHED,
    "Verificação do arquivo terminado"
    )
MSG_HASH(
    MENU_ENUM_LABEL_VALUE_VIDEO_WINDOW_OPACITY,
    "Opacidade da Janela"
    )
MSG_HASH(
    MENU_ENUM_LABEL_VALUE_AUDIO_RESAMPLER_QUALITY,
    "Qualidade da Reamostragem do Áudio"
    )
MSG_HASH(
    MENU_ENUM_SUBLABEL_AUDIO_RESAMPLER_QUALITY,
    "Abaixe esse valor para favorecer o desempenho/baixa latência em relação à qualidade de áudio, aumente se desejar melhor qualidade de áudio à custa do desempenho/baixa latência."
    )
MSG_HASH(
    MENU_ENUM_LABEL_VALUE_SHADER_WATCH_FOR_CHANGES,
    "Ver arquivos de shader para mudanças"
    )
MSG_HASH(
    MENU_ENUM_SUBLABEL_SHADER_WATCH_FOR_CHANGES,
    "Aplicar automaticamente as alterações feitas nos arquivos de shader no disco."
    )
MSG_HASH(
    MENU_ENUM_LABEL_VALUE_VIDEO_WINDOW_SHOW_DECORATIONS,
    "Exibir Botões em Janela"
    )
MSG_HASH(
    MENU_ENUM_LABEL_VALUE_STATISTICS_SHOW,
    "Exibir estatísticas"
    )
MSG_HASH(
    MENU_ENUM_SUBLABEL_STATISTICS_SHOW,
    "Exibe estatísticas técnicas na tela."
    )
MSG_HASH(
    MENU_ENUM_LABEL_VALUE_MENU_RGUI_BORDER_FILLER_ENABLE,
    "Preenchimento da borda"
    )
MSG_HASH(
    MENU_ENUM_SUBLABEL_MENU_RGUI_BORDER_FILLER_ENABLE,
    "Exibir borda do menu."
    )
MSG_HASH(
    MENU_ENUM_LABEL_VALUE_MENU_RGUI_BORDER_FILLER_THICKNESS_ENABLE,
    "Espessura do preenchimento da borda"
    )
MSG_HASH(
    MENU_ENUM_SUBLABEL_MENU_RGUI_BORDER_FILLER_THICKNESS_ENABLE,
    "Aumentar a grossura do padrão xadrez da borda do menu"
    )
MSG_HASH(
    MENU_ENUM_LABEL_VALUE_MENU_RGUI_BACKGROUND_FILLER_THICKNESS_ENABLE,
    "Espessura do preenchimento de fundo"
    )
MSG_HASH(
    MENU_ENUM_SUBLABEL_MENU_RGUI_BACKGROUND_FILLER_THICKNESS_ENABLE,
    "Aumentar a grossura do padrão xadrez de fundo do menu"
    )
MSG_HASH(
    MENU_ENUM_LABEL_VALUE_MENU_RGUI_ASPECT_RATIO_LOCK,
    "Bloquear Proporção de Exibição do Menu"
    )
MSG_HASH(
    MENU_ENUM_SUBLABEL_MENU_RGUI_ASPECT_RATIO_LOCK,
    "Garante que o menu seja sempre exibido com a proporção correta. Se desativado, o menu rápido será esticado para corresponder ao conteúdo atualmente carregado."
    )
MSG_HASH(
    MENU_ENUM_LABEL_VALUE_MENU_RGUI_INTERNAL_UPSCALE_LEVEL,
    "Redimensionamento Interno"
    )
MSG_HASH(
    MENU_ENUM_SUBLABEL_MENU_RGUI_INTERNAL_UPSCALE_LEVEL,
    "Redimensiona a interface do menu antes de desenhar na tela. Quando usado com o 'Filtro Linear de Menu' ativado, remove artefatos de escala (pixels ímpares) mantendo uma imagem nítida. Tem um impacto significativo no desempenho que aumenta com o nível de redimensionamento."
    )
MSG_HASH(
    MENU_ENUM_LABEL_VALUE_MENU_RGUI_ASPECT_RATIO,
    "Proporção da Exibição de Menu"
    )
MSG_HASH(
    MENU_ENUM_SUBLABEL_MENU_RGUI_ASPECT_RATIO,
    "Seleciona a proporção do menu. As proporções widescreen aumentam a resolução horizontal da interface do menu. (Pode exigir uma reinicialização se 'Bloquear Proporção da Exibição do Menu' estiver desabilitado)"
    )
MSG_HASH(
    MENU_ENUM_LABEL_VALUE_MENU_RGUI_FULL_WIDTH_LAYOUT,
    "Usar Esquema de Largura Total"
    )
MSG_HASH(
    MENU_ENUM_SUBLABEL_MENU_RGUI_FULL_WIDTH_LAYOUT,
    "Redimensiona e posiciona as entradas do menu para aproveitar melhor o espaço disponível na tela. Desabilite isso para usar o esquema clássico de duas colunas de largura fixa."
    )
MSG_HASH(
    MENU_ENUM_LABEL_VALUE_MENU_RGUI_SHADOWS,
    "Efeitos de Sombra"
    )
MSG_HASH(
    MENU_ENUM_SUBLABEL_MENU_RGUI_SHADOWS,
    "Ativa as sombras projetadas para texto de menu, bordas e miniaturas. Tem um impacto modesto no desempenho."
    )
MSG_HASH(
    MENU_ENUM_LABEL_VALUE_MENU_RGUI_PARTICLE_EFFECT,
    "Animação de Fundo"
    )
MSG_HASH(
    MENU_ENUM_SUBLABEL_MENU_RGUI_PARTICLE_EFFECT,
    "Ative o efeito de animação de partículas de fundo. Tem um impacto significativo no desempenho."
    )
MSG_HASH(
    MENU_ENUM_LABEL_VALUE_RGUI_PARTICLE_EFFECT_NONE,
    "DESLIGADA"
)
MSG_HASH(
    MENU_ENUM_LABEL_VALUE_RGUI_PARTICLE_EFFECT_SNOW,
    "Neve (Leve)"
)
MSG_HASH(
    MENU_ENUM_LABEL_VALUE_RGUI_PARTICLE_EFFECT_SNOW_ALT,
    "Neve (Forte)"
)
MSG_HASH(
    MENU_ENUM_LABEL_VALUE_RGUI_PARTICLE_EFFECT_RAIN,
    "Chuva"
)
MSG_HASH(
    MENU_ENUM_LABEL_VALUE_RGUI_PARTICLE_EFFECT_VORTEX,
    "Vórtice"
)
MSG_HASH(
    MENU_ENUM_LABEL_VALUE_RGUI_PARTICLE_EFFECT_STARFIELD,
    "Campo de Estrela"
)
MSG_HASH(
    MENU_ENUM_LABEL_VALUE_MENU_RGUI_EXTENDED_ASCII,
    "Suporte a ASCII Estendido"
    )
MSG_HASH(
    MENU_ENUM_SUBLABEL_MENU_RGUI_EXTENDED_ASCII,
    "Ativa a exibição de caracteres ASCII não padrão. Necessário para compatibilidade com certos idiomas ocidentais não ingleses. Tem um impacto moderado no desempenho."
    )
MSG_HASH(
    MENU_ENUM_SUBLABEL_CRT_SWITCH_RESOLUTION,
    "Para monitores CRT apenas. Tenta usar a resolução exata do núcleo/jogo e a taxa de atualização."
    )
MSG_HASH(
    MENU_ENUM_LABEL_VALUE_CRT_SWITCH_RESOLUTION,
    "Trocar para Resolução CRT"
    )
MSG_HASH(
    MENU_ENUM_SUBLABEL_CRT_SWITCH_RESOLUTION_SUPER,
    "Alterna entre resoluções nativas e ultrawide."
    )
MSG_HASH(
    MENU_ENUM_LABEL_VALUE_CRT_SWITCH_RESOLUTION_SUPER,
    "Super Resolução CRT"
    )
MSG_HASH(
    MENU_ENUM_LABEL_VALUE_CONTENT_SHOW_REWIND,
    "Exibir Configurações de Rebobinamento"
    )
MSG_HASH(
    MENU_ENUM_SUBLABEL_CONTENT_SHOW_REWIND,
    "Exibir ou ocultar as opções de Rebobinamento."
    )
MSG_HASH(
    MENU_ENUM_SUBLABEL_CONTENT_SHOW_LATENCY,
    "Exibir ou ocultar as opções de Latência."
    )
MSG_HASH(
    MENU_ENUM_LABEL_VALUE_CONTENT_SHOW_LATENCY,
    "Exibir Configurações de Latência"
    )
MSG_HASH(
    MENU_ENUM_SUBLABEL_CONTENT_SHOW_OVERLAYS,
    "Exibir ou ocultar as opções de Sobreposição."
    )
MSG_HASH(
    MENU_ENUM_LABEL_VALUE_CONTENT_SHOW_OVERLAYS,
    "Exibir Configurações de Sobreposição"
    )
#ifdef HAVE_VIDEO_LAYOUT
MSG_HASH(
    MENU_ENUM_LABEL_VALUE_CONTENT_SHOW_VIDEO_LAYOUT,
    "Mostrar configurações de esquema de vídeo"
    )
MSG_HASH(
    MENU_ENUM_SUBLABEL_CONTENT_SHOW_VIDEO_LAYOUT,
    "Mostrar ou ocultar opções de esquema de vídeo."
    )
#endif
MSG_HASH(
    MENU_ENUM_LABEL_VALUE_AUDIO_ENABLE_MENU,
    "Ativar Áudio de Menu"
    )
MSG_HASH(
    MENU_ENUM_SUBLABEL_AUDIO_ENABLE_MENU,
    "Ativa ou desativa o som do menu."
    )
MSG_HASH(
    MENU_ENUM_LABEL_VALUE_AUDIO_MIXER_SETTINGS,
    "Configurações do Mixer"
    )
MSG_HASH(
    MENU_ENUM_SUBLABEL_AUDIO_MIXER_SETTINGS,
    "Visualiza e/ou modifica as configurações do mixer de áudio."
    )
MSG_HASH(
    MENU_ENUM_LABEL_VALUE_QT_INFO,
    "Informação"
    )
MSG_HASH(
    MENU_ENUM_LABEL_VALUE_QT_MENU_FILE,
    "&Arquivo"
    )
MSG_HASH(
    MENU_ENUM_LABEL_VALUE_QT_MENU_FILE_LOAD_CORE,
    "&Carregar Núcleo..."
    )
MSG_HASH(
    MENU_ENUM_LABEL_VALUE_QT_MENU_FILE_UNLOAD_CORE,
    "&Descarregar Núcleo"
    )
MSG_HASH(
    MENU_ENUM_LABEL_VALUE_QT_MENU_FILE_EXIT,
    "Sai&r"
    )
MSG_HASH(
    MENU_ENUM_LABEL_VALUE_QT_MENU_EDIT,
    "&Editar"
    )
MSG_HASH(
    MENU_ENUM_LABEL_VALUE_QT_MENU_EDIT_SEARCH,
    "&Pesquisar"
    )
MSG_HASH(
    MENU_ENUM_LABEL_VALUE_QT_MENU_VIEW,
    "&Visualizar"
    )
MSG_HASH(
    MENU_ENUM_LABEL_VALUE_QT_MENU_VIEW_CLOSED_DOCKS,
    "Docas Fechadas"
    )
MSG_HASH(
    MENU_ENUM_LABEL_VALUE_QT_MENU_VIEW_SHADER_PARAMS,
    "Parâmetros do Shader"
    )
MSG_HASH(
    MENU_ENUM_LABEL_VALUE_QT_MENU_VIEW_OPTIONS,
    "&Opções..."
    )
MSG_HASH(
    MENU_ENUM_LABEL_VALUE_QT_MENU_VIEW_OPTIONS_SAVE_DOCK_POSITIONS,
    "Lembrar Posições da Doca:"
    )
MSG_HASH(
    MENU_ENUM_LABEL_VALUE_QT_MENU_VIEW_OPTIONS_SAVE_GEOMETRY,
    "Lembrar Geometria da Janela:"
    )
MSG_HASH(
    MENU_ENUM_LABEL_VALUE_QT_MENU_VIEW_OPTIONS_SAVE_LAST_TAB,
    "Lembrar a Última Aba do Navegador de Conteúdo:"
    )
MSG_HASH(
    MENU_ENUM_LABEL_VALUE_QT_MENU_VIEW_OPTIONS_THEME,
    "Tema"
    )
MSG_HASH(
    MENU_ENUM_LABEL_VALUE_QT_MENU_VIEW_OPTIONS_THEME_SYSTEM_DEFAULT,
    "<Padrão do Sistema>"
    )
MSG_HASH(
    MENU_ENUM_LABEL_VALUE_QT_MENU_VIEW_OPTIONS_THEME_DARK,
    "Escuro"
    )
MSG_HASH(
    MENU_ENUM_LABEL_VALUE_QT_MENU_VIEW_OPTIONS_THEME_CUSTOM,
    "Personalizado..."
    )
MSG_HASH(
    MENU_ENUM_LABEL_VALUE_QT_MENU_VIEW_OPTIONS_TITLE,
    "Opções"
    )
MSG_HASH(
    MENU_ENUM_LABEL_VALUE_QT_MENU_TOOLS,
    "&Ferramentas"
    )
MSG_HASH(
    MENU_ENUM_LABEL_VALUE_QT_MENU_HELP,
    "&Ajuda"
    )
MSG_HASH(
    MENU_ENUM_LABEL_VALUE_QT_MENU_HELP_ABOUT,
    "Sobre o RetroArch"
    )
MSG_HASH(
    MENU_ENUM_LABEL_VALUE_QT_MENU_HELP_DOCUMENTATION,
    "Documentação"
    )
MSG_HASH(
    MENU_ENUM_LABEL_VALUE_QT_LOAD_CUSTOM_CORE,
    "Carregar Núcleo Personalizado..."
    )
MSG_HASH(
    MENU_ENUM_LABEL_VALUE_QT_LOAD_CORE,
    "Carregar Núcleo"
    )
MSG_HASH(
    MENU_ENUM_LABEL_VALUE_QT_LOADING_CORE,
    "Carregando Núcleo..."
    )
MSG_HASH(
    MENU_ENUM_LABEL_VALUE_QT_NAME,
    "Nome"
    )
MSG_HASH(
    MENU_ENUM_LABEL_VALUE_QT_CORE_VERSION,
    "Versão"
    )
MSG_HASH(
    MENU_ENUM_LABEL_VALUE_QT_TAB_PLAYLISTS,
    "Listas de Reprodução"
    )
MSG_HASH(
    MENU_ENUM_LABEL_VALUE_QT_TAB_FILE_BROWSER,
    "Navegador de Arquivos"
    )
MSG_HASH(
    MENU_ENUM_LABEL_VALUE_QT_TAB_FILE_BROWSER_TOP,
    "Topo"
    )
MSG_HASH(
    MENU_ENUM_LABEL_VALUE_QT_TAB_FILE_BROWSER_UP,
    "Subir"
    )
MSG_HASH(
    MENU_ENUM_LABEL_VALUE_QT_MENU_DOCK_CONTENT_BROWSER,
    "Navegador de Conteúdo"
    )
MSG_HASH(
    MENU_ENUM_LABEL_VALUE_QT_THUMBNAIL_BOXART,
    "Arte da Capa"
    )
MSG_HASH(
    MENU_ENUM_LABEL_VALUE_QT_THUMBNAIL_SCREENSHOT,
    "Captura de Tela"
    )
MSG_HASH(
    MENU_ENUM_LABEL_VALUE_QT_THUMBNAIL_TITLE_SCREEN,
    "Tela de Título"
    )
MSG_HASH(
    MENU_ENUM_LABEL_VALUE_QT_ALL_PLAYLISTS,
    "Todas as Listas de Reprodução"
    )
MSG_HASH(
    MENU_ENUM_LABEL_VALUE_QT_CORE,
    "Núcleo"
    )
MSG_HASH(
    MENU_ENUM_LABEL_VALUE_QT_CORE_INFO,
    "Informação do Núcleo"
    )
MSG_HASH(
    MENU_ENUM_LABEL_VALUE_QT_CORE_SELECTION_ASK,
    "<Me pergunte>"
    )
MSG_HASH(
    MENU_ENUM_LABEL_VALUE_QT_INFORMATION,
    "Informação"
    )
MSG_HASH(
    MENU_ENUM_LABEL_VALUE_QT_WARNING,
    "Advertência"
    )
MSG_HASH(
    MENU_ENUM_LABEL_VALUE_QT_ERROR,
    "Erro"
    )
MSG_HASH(
    MENU_ENUM_LABEL_VALUE_QT_NETWORK_ERROR,
    "Erro de Rede"
    )
MSG_HASH(
    MENU_ENUM_LABEL_VALUE_QT_RESTART_TO_TAKE_EFFECT,
    "Por favor, reinicie o programa para que as alterações entrem em vigor."
    )
MSG_HASH(
    MENU_ENUM_LABEL_VALUE_QT_LOG,
    "Registro"
    )
MSG_HASH(
    MENU_ENUM_LABEL_VALUE_QT_ITEMS_COUNT,
    "%1 itens"
    )
MSG_HASH(
   MENU_ENUM_LABEL_VALUE_QT_DROP_IMAGE_HERE,
   "Solte a imagem aqui"
   )
#ifdef HAVE_QT
MSG_HASH(
    MENU_ENUM_LABEL_VALUE_QT_SCAN_FINISHED,
    "Verificação Terminada.<br><br>\n"
    "Para que o conteúdo seja verificado corretamente, você deve em ordem:\n"
    "<ul><li>ter um núcleo compatível já baixado</li>\n"
    "<li>ter os \"Arquivos de Informação de Núcleo\" atualizados via Atualizador On-line</li>\n"
    "<li>ter a \"Base de Dados\" atualizada via Atualizador On-line</li>\n"
    "<li>reiniciar o RetroArch caso alguma das situações acima tenha sido feita</li></ul>\n"
    "E finalmente, o conteúdo deve corresponder as bases de dados existentes <a href=\"https://docs.libretro.com/guides/roms-playlists-thumbnails/#sources\">aqui</a>. Se ainda não estiver funcionando, considere <a href=\"https://www.github.com/libretro/RetroArch/issues\">enviar um relatório de erro</a>."
    )
#endif
MSG_HASH(
    MENU_ENUM_LABEL_VALUE_SHOW_WIMP,
    "Exibir Menu Desktop"
    )
MSG_HASH(
    MENU_ENUM_SUBLABEL_SHOW_WIMP,
    "Abre o menu desktop se estiver fechado."
    )
MSG_HASH(
    MENU_ENUM_LABEL_VALUE_QT_DONT_SHOW_AGAIN,
    "Não mostrar isto novamente"
    )
MSG_HASH(
    MENU_ENUM_LABEL_VALUE_QT_STOP,
    "Parar"
    )
MSG_HASH(
    MENU_ENUM_LABEL_VALUE_QT_ASSOCIATE_CORE,
    "Associar Núcleo"
    )
MSG_HASH(
    MENU_ENUM_LABEL_VALUE_QT_HIDDEN_PLAYLISTS,
    "Ocultar Listas de Reprodução"
    )
MSG_HASH(
    MENU_ENUM_LABEL_VALUE_QT_HIDE,
    "Ocultar"
    )
MSG_HASH(
    MENU_ENUM_LABEL_VALUE_QT_MENU_VIEW_OPTIONS_HIGHLIGHT_COLOR,
    "Cor de Destaque"
    )
MSG_HASH(
    MENU_ENUM_LABEL_VALUE_QT_CHOOSE,
    "&Escolher..."
    )
MSG_HASH(
    MENU_ENUM_LABEL_VALUE_QT_SELECT_COLOR,
    "Selecionar Cor"
    )
MSG_HASH(
    MENU_ENUM_LABEL_VALUE_QT_SELECT_THEME,
    "Selecionar Tema"
    )
MSG_HASH(
    MENU_ENUM_LABEL_VALUE_QT_CUSTOM_THEME,
    "Tema Personalizado"
    )
MSG_HASH(
    MENU_ENUM_LABEL_VALUE_QT_FILE_PATH_IS_BLANK,
    "O caminho do arquivo está em branco."
    )
MSG_HASH(
    MENU_ENUM_LABEL_VALUE_QT_FILE_IS_EMPTY,
    "O arquivo está vazio."
    )
MSG_HASH(
    MENU_ENUM_LABEL_VALUE_QT_FILE_READ_OPEN_FAILED,
    "Não foi possível abrir o arquivo para leitura."
    )
MSG_HASH(
    MENU_ENUM_LABEL_VALUE_QT_FILE_WRITE_OPEN_FAILED,
    "Não foi possível abrir o arquivo para ser gravado."
    )
MSG_HASH(
    MENU_ENUM_LABEL_VALUE_QT_FILE_DOES_NOT_EXIST,
    "O arquivo não existe."
    )
MSG_HASH(
    MENU_ENUM_LABEL_VALUE_QT_MENU_VIEW_OPTIONS_SUGGEST_LOADED_CORE_FIRST,
    "Sugerir Primeiro Núcleo Carregado:"
    )
MSG_HASH(
    MENU_ENUM_LABEL_VALUE_QT_ZOOM,
    "Zoom"
    )
MSG_HASH(
    MENU_ENUM_LABEL_VALUE_QT_VIEW,
    "Visualização"
    )
MSG_HASH(
    MENU_ENUM_LABEL_VALUE_QT_VIEW_TYPE_ICONS,
    "Ícones"
    )
MSG_HASH(
    MENU_ENUM_LABEL_VALUE_QT_VIEW_TYPE_LIST,
    "Lista"
    )
MSG_HASH(
    MENU_ENUM_LABEL_VALUE_QUICK_MENU_OVERRIDE_OPTIONS,
    "Opções de Substituição de Configuração"
    )
MSG_HASH(
    MENU_ENUM_SUBLABEL_QUICK_MENU_OVERRIDE_OPTIONS,
    "Opções para substituir a configuração global."
    )
MSG_HASH(
    MENU_ENUM_SUBLABEL_MIXER_ACTION_PLAY,
    "Irá iniciar a reprodução do fluxo de áudio. Uma vez terminado, removerá o fluxo de áudio atual da memória."
    )
MSG_HASH(
    MENU_ENUM_SUBLABEL_MIXER_ACTION_PLAY_LOOPED,
    "Irá iniciar a reprodução do fluxo de áudio. Uma vez terminado, ele fará um loop e reproduzirá a faixa novamente desde o começo."
    )
MSG_HASH(
    MENU_ENUM_SUBLABEL_MIXER_ACTION_PLAY_SEQUENTIAL,
    "Irá iniciar a reprodução do fluxo de áudio. Uma vez terminado, ele irá pular para o próximo fluxo de áudio em ordem sequencial e repetirá este comportamento. Útil como um modo de reprodução de álbum."
    )
MSG_HASH(
    MENU_ENUM_SUBLABEL_MIXER_ACTION_STOP,
    "Isso interromperá a reprodução do fluxo de áudio, mas não o removerá da memória. Você pode começar a reproduzi-lo novamente selecionando 'Reproduzir'."
    )
MSG_HASH(
    MENU_ENUM_SUBLABEL_MIXER_ACTION_REMOVE,
    "Isso interromperá a reprodução do fluxo de áudio e o removerá completamente da memória."
    )
MSG_HASH(
    MENU_ENUM_SUBLABEL_MIXER_ACTION_VOLUME,
    "Ajuste o volume do fluxo de áudio."
    )
MSG_HASH(
    MENU_ENUM_SUBLABEL_ADD_TO_MIXER,
    "Adiciona esta faixa de áudio a um compartimento de fluxo de áudio disponível. Se nenhum compartimento estiver disponível no momento, ele será ignorado."
    )
MSG_HASH(
    MENU_ENUM_SUBLABEL_ADD_TO_MIXER_AND_PLAY,
    "Adiciona esta faixa de áudio a um compartimento de fluxo de áudio disponível e reproduz. Se nenhum compartimento estiver disponível no momento, ele será ignorado."
    )
MSG_HASH(
    MENU_ENUM_LABEL_VALUE_MIXER_ACTION_PLAY,
    "Reproduzir"
    )
MSG_HASH(
    MENU_ENUM_LABEL_VALUE_MIXER_ACTION_PLAY_LOOPED,
    "Reproduzir (Loop)"
    )
MSG_HASH(
    MENU_ENUM_LABEL_VALUE_MIXER_ACTION_PLAY_SEQUENTIAL,
    "Reproduzir (Sequencial)"
    )
MSG_HASH(
    MENU_ENUM_LABEL_VALUE_MIXER_ACTION_STOP,
    "Parar"
    )
MSG_HASH(
    MENU_ENUM_LABEL_VALUE_MIXER_ACTION_REMOVE,
    "Remover"
    )
MSG_HASH(
    MENU_ENUM_LABEL_VALUE_MIXER_ACTION_VOLUME,
    "Volume"
    )
MSG_HASH(
    MENU_ENUM_LABEL_VALUE_DETECT_CORE_LIST_OK_CURRENT_CORE,
    "Núcleo atual"
    )
MSG_HASH(
    MENU_ENUM_LABEL_VALUE_QT_MENU_SEARCH_CLEAR,
    "Limpar"
    )
MSG_HASH(
    MENU_ENUM_SUBLABEL_ACHIEVEMENT_PAUSE,
    "Pausar conquistas para a sessão atual (Esta ação ativará Estados de Jogos, Trapaças, Rebobinamento, Pausa e Câmera Lenta)."
    )
MSG_HASH(
    MENU_ENUM_SUBLABEL_ACHIEVEMENT_RESUME,
    "Continuar conquistas para a sessão atual (Esta ação desabilitará Estados de Jogos, Trapaças, Rebobinamento, Pausa e Câmera Lenta e reiniciará o jogo atual)."
    )
MSG_HASH(
    MENU_ENUM_LABEL_VALUE_DISCORD_IN_MENU,
    "No Menu"
    )
MSG_HASH(
    MENU_ENUM_LABEL_VALUE_DISCORD_IN_GAME,
    "No Jogo"
    )
MSG_HASH(
    MENU_ENUM_LABEL_VALUE_DISCORD_IN_GAME_PAUSED,
    "No Jogo (Pausado)"
    )
MSG_HASH(
    MENU_ENUM_LABEL_VALUE_DISCORD_STATUS_PLAYING,
    "Jogando"
    )
MSG_HASH(
    MENU_ENUM_LABEL_VALUE_DISCORD_STATUS_PAUSED,
    "Pausado"
    )
MSG_HASH(
    MENU_ENUM_LABEL_VALUE_DISCORD_ALLOW,
    "Habilitar o Discord"
    )
MSG_HASH(
    MENU_ENUM_SUBLABEL_DISCORD_ALLOW,
    "Habilitar ou desabilitar o suporte ao Discord.\n"
    "OBS: Não funcionará com a versão do navegador, apenas o cliente nativo de desktop."
    )
MSG_HASH(
    MENU_ENUM_LABEL_VALUE_MIDI_INPUT,
    "Entrada"
    )
MSG_HASH(
    MENU_ENUM_SUBLABEL_MIDI_INPUT,
    "Selecionar o dispositivo de entrada."
    )
MSG_HASH(
    MENU_ENUM_LABEL_VALUE_MIDI_OUTPUT,
    "Saída"
    )
MSG_HASH(
    MENU_ENUM_SUBLABEL_MIDI_OUTPUT,
    "Selecionar o dispositivo de saída."
    )
MSG_HASH(
    MENU_ENUM_LABEL_VALUE_MIDI_VOLUME,
    "Volume"
    )
MSG_HASH(
    MENU_ENUM_SUBLABEL_MIDI_VOLUME,
    "Definir o volume de saída (%)."
    )
MSG_HASH(
    MENU_ENUM_LABEL_VALUE_POWER_MANAGEMENT_SETTINGS,
    "Gerenciamento de Energia"
    )
MSG_HASH(
    MENU_ENUM_SUBLABEL_POWER_MANAGEMENT_SETTINGS,
    "Altera as configurações de gerenciamento de energia."
    )
MSG_HASH(
    MENU_ENUM_LABEL_VALUE_SUSTAINED_PERFORMANCE_MODE,
    "Modo de Desempenho Sustentado"
    )
MSG_HASH(
    MENU_ENUM_LABEL_VALUE_SYSTEM_INFO_MPV_SUPPORT,
    "Suporte de mpv"
    )
MSG_HASH(
    MENU_ENUM_LABEL_VALUE_CHEAT_IDX,
    "Índice"
    )
MSG_HASH(
    MENU_ENUM_LABEL_VALUE_CHEAT_MATCH_IDX,
    "Ver Coincidência #"
    )
MSG_HASH(
    MENU_ENUM_LABEL_VALUE_CHEAT_MATCH,
    "Coincidir Endereço: %08X Máscara: %02X"
    )
MSG_HASH(
    MENU_ENUM_LABEL_VALUE_CHEAT_COPY_MATCH,
    "Criar Código de Coincidência #"
    )
MSG_HASH(
    MENU_ENUM_LABEL_VALUE_CHEAT_DELETE_MATCH,
    "Excluir Coincidência #"
    )
MSG_HASH(
    MENU_ENUM_LABEL_VALUE_CHEAT_BROWSE_MEMORY,
    "Examinar Endereço: %08X"
    )
MSG_HASH(
    MENU_ENUM_LABEL_VALUE_CHEAT_DESC,
    "Descrição"
    )
MSG_HASH(
    MENU_ENUM_LABEL_VALUE_CHEAT_STATE,
    "Habilitar"
    )
MSG_HASH(
    MENU_ENUM_LABEL_VALUE_CHEAT_CODE,
    "Código"
    )
MSG_HASH(
    MENU_ENUM_LABEL_VALUE_CHEAT_HANDLER,
    "Manipulador"
    )
MSG_HASH(
    MENU_ENUM_LABEL_VALUE_CHEAT_MEMORY_SEARCH_SIZE,
    "Tamanho da Memória de Pesquisa"
    )
MSG_HASH(
    MENU_ENUM_LABEL_VALUE_CHEAT_TYPE,
    "Tipo"
    )
MSG_HASH(
    MENU_ENUM_LABEL_VALUE_CHEAT_VALUE,
    "Valor"
    )
MSG_HASH(
    MENU_ENUM_LABEL_VALUE_CHEAT_ADDRESS,
    "Endereço da Memória"
    )
MSG_HASH(
    MENU_ENUM_LABEL_VALUE_CHEAT_ADDRESS_BIT_POSITION,
    "Máscara do Endereço da Memória"
    )
MSG_HASH(
    MENU_ENUM_LABEL_VALUE_CHEAT_RUMBLE_TYPE,
    "Vibrar Quando Memória"
    )
MSG_HASH(
    MENU_ENUM_LABEL_VALUE_CHEAT_RUMBLE_VALUE,
    "Valor da Vibração"
    )
MSG_HASH(
    MENU_ENUM_LABEL_VALUE_CHEAT_RUMBLE_PORT,
    "Porta de Vibração"
    )
MSG_HASH(
    MENU_ENUM_LABEL_VALUE_CHEAT_RUMBLE_PRIMARY_STRENGTH,
    "Força Primária da Vibração"
    )
MSG_HASH(
    MENU_ENUM_LABEL_VALUE_CHEAT_RUMBLE_PRIMARY_DURATION,
    "Duração (ms) da Vibração Primária"
    )
MSG_HASH(
    MENU_ENUM_LABEL_VALUE_CHEAT_RUMBLE_SECONDARY_STRENGTH,
    "Força Secundária da Vibração"
    )
MSG_HASH(
    MENU_ENUM_LABEL_VALUE_CHEAT_RUMBLE_SECONDARY_DURATION,
    "Duração (ms) da Vibração Secundária"
    )
MSG_HASH(
    MENU_ENUM_LABEL_VALUE_CHEAT_REPEAT_COUNT,
    "Número de Iterações"
    )
MSG_HASH(
    MENU_ENUM_LABEL_VALUE_CHEAT_REPEAT_ADD_TO_VALUE,
    "Aumento de Valor em Cada Iteração"
    )
MSG_HASH(
    MENU_ENUM_LABEL_VALUE_CHEAT_REPEAT_ADD_TO_ADDRESS,
    "Aumento de Endereço em Cada Iteração"
    )
MSG_HASH(
    MENU_ENUM_LABEL_VALUE_CHEAT_ADD_NEW_AFTER,
    "Adicionar Nova Trapaça Depois Desta"
    )
MSG_HASH(
    MENU_ENUM_LABEL_VALUE_CHEAT_ADD_NEW_BEFORE,
    "Adicionar Nova Trapaça Antes Desta"
    )
MSG_HASH(
    MENU_ENUM_LABEL_VALUE_CHEAT_COPY_AFTER,
    "Copiar Esta Trapaça Depois"
    )
MSG_HASH(
    MENU_ENUM_LABEL_VALUE_CHEAT_COPY_BEFORE,
    "Copiar Esta Trapaça Antes"
    )
MSG_HASH(
    MENU_ENUM_LABEL_VALUE_CHEAT_DELETE,
    "Excluir Esta Trapaça"
    )
MSG_HASH(
    MENU_ENUM_LABEL_CHEAT_HANDLER_TYPE_EMU,
    "Emulador"
    )
MSG_HASH(
    MENU_ENUM_LABEL_CHEAT_HANDLER_TYPE_RETRO,
    "RetroArch"
    )
MSG_HASH(
    MENU_ENUM_LABEL_CHEAT_TYPE_DISABLED,
    "<Desabilitado>"
    )
MSG_HASH(
    MENU_ENUM_LABEL_CHEAT_TYPE_SET_TO_VALUE,
    "Ajustar Valor"
    )
MSG_HASH(
    MENU_ENUM_LABEL_CHEAT_TYPE_INCREASE_VALUE,
    "Aumentar por Valor"
    )
MSG_HASH(
    MENU_ENUM_LABEL_CHEAT_TYPE_DECREASE_VALUE,
    "Diminuir por Valor"
    )
MSG_HASH(
    MENU_ENUM_LABEL_CHEAT_TYPE_RUN_NEXT_IF_EQ,
    "Executar próxima trapaça se valor for igual à memória"
    )
MSG_HASH(
    MENU_ENUM_LABEL_CHEAT_TYPE_RUN_NEXT_IF_NEQ,
    "Executar próxima trapaça se valor for diferente da memória"
    )
MSG_HASH(
    MENU_ENUM_LABEL_CHEAT_TYPE_RUN_NEXT_IF_LT,
    "Executar próxima trapaça se valor for menor que a memória"
    )
MSG_HASH(
    MENU_ENUM_LABEL_CHEAT_TYPE_RUN_NEXT_IF_GT,
    "Executar próxima trapaça se valor for maior que a memória"
    )
MSG_HASH(
    MENU_ENUM_LABEL_RUMBLE_TYPE_DISABLED,
    "<Desabilitado>"
    )
MSG_HASH(
    MENU_ENUM_LABEL_RUMBLE_TYPE_CHANGES,
    "Alterações"
    )
MSG_HASH(
    MENU_ENUM_LABEL_RUMBLE_TYPE_DOES_NOT_CHANGE,
    "Não Altera"
    )
MSG_HASH(
    MENU_ENUM_LABEL_RUMBLE_TYPE_INCREASE,
    "Aumenta"
    )
MSG_HASH(
    MENU_ENUM_LABEL_RUMBLE_TYPE_DECREASE,
    "Diminui"
    )
MSG_HASH(
    MENU_ENUM_LABEL_RUMBLE_TYPE_EQ_VALUE,
    "Igual Ao Valor da Vibração"
    )
MSG_HASH(
    MENU_ENUM_LABEL_RUMBLE_TYPE_NEQ_VALUE,
    "Diferente Ao Valor da Vibração"
    )
MSG_HASH(
    MENU_ENUM_LABEL_RUMBLE_TYPE_LT_VALUE,
    "Menor Ao Valor da Vibração"
    )
MSG_HASH(
    MENU_ENUM_LABEL_RUMBLE_TYPE_GT_VALUE,
    "Maior Ao Valor da Vibração"
    )
MSG_HASH(
    MENU_ENUM_LABEL_RUMBLE_TYPE_INCREASE_BY_VALUE,
    "Aumenta o Valor da Vibração"
    )
MSG_HASH(
    MENU_ENUM_LABEL_RUMBLE_TYPE_DECREASE_BY_VALUE,
    "Diminui o Valor da Vibração"
    )
MSG_HASH(
    MENU_ENUM_LABEL_CHEAT_MEMORY_SIZE_1,
    "1-bit, valor máx. = 0x01"
    )
MSG_HASH(
    MENU_ENUM_LABEL_CHEAT_MEMORY_SIZE_2,
    "2-bit, valor máx. = 0x03"
    )
MSG_HASH(
    MENU_ENUM_LABEL_CHEAT_MEMORY_SIZE_4,
    "4-bit, valor máx. = 0x0F"
    )
MSG_HASH(
    MENU_ENUM_LABEL_CHEAT_MEMORY_SIZE_8,
    "8-bit, valor máx. = 0xFF"
    )
MSG_HASH(
    MENU_ENUM_LABEL_CHEAT_MEMORY_SIZE_16,
    "16-bit, valor máx. = 0xFFFF"
    )
MSG_HASH(
    MENU_ENUM_LABEL_CHEAT_MEMORY_SIZE_32,
    "32-bit, valor máx. = 0xFFFFFFFF"
    )
MSG_HASH(
    MENU_ENUM_LABEL_RUMBLE_PORT_0,
    "1"
    )
MSG_HASH(
    MENU_ENUM_LABEL_RUMBLE_PORT_1,
    "2"
    )
MSG_HASH(
    MENU_ENUM_LABEL_RUMBLE_PORT_2,
    "3"
    )
MSG_HASH(
    MENU_ENUM_LABEL_RUMBLE_PORT_3,
    "4"
    )
MSG_HASH(
    MENU_ENUM_LABEL_RUMBLE_PORT_4,
    "5"
    )
MSG_HASH(
    MENU_ENUM_LABEL_RUMBLE_PORT_5,
    "6"
    )
MSG_HASH(
    MENU_ENUM_LABEL_RUMBLE_PORT_6,
    "7"
    )
MSG_HASH(
    MENU_ENUM_LABEL_RUMBLE_PORT_7,
    "8"
    )
MSG_HASH(
    MENU_ENUM_LABEL_RUMBLE_PORT_8,
    "9"
    )
MSG_HASH(
    MENU_ENUM_LABEL_RUMBLE_PORT_9,
    "10"
    )
MSG_HASH(
    MENU_ENUM_LABEL_RUMBLE_PORT_10,
    "11"
    )
MSG_HASH(
    MENU_ENUM_LABEL_RUMBLE_PORT_11,
    "12"
    )
MSG_HASH(
    MENU_ENUM_LABEL_RUMBLE_PORT_12,
    "13"
    )
MSG_HASH(
    MENU_ENUM_LABEL_RUMBLE_PORT_13,
    "14"
    )
MSG_HASH(
    MENU_ENUM_LABEL_RUMBLE_PORT_14,
    "15"
    )
MSG_HASH(
    MENU_ENUM_LABEL_RUMBLE_PORT_15,
    "16"
    )
MSG_HASH(
    MENU_ENUM_LABEL_RUMBLE_PORT_16,
    "Todas"
    )
MSG_HASH(
    MENU_ENUM_LABEL_VALUE_CHEAT_START_OR_CONT,
    "Iniciar ou Continuar a Pesquisa de Trapaças"
    )
MSG_HASH(
    MENU_ENUM_LABEL_VALUE_CHEAT_START_OR_RESTART,
    "Iniciar ou Reiniciar a Pesquisa de Trapaças"
    )
MSG_HASH(
    MENU_ENUM_LABEL_VALUE_CHEAT_SEARCH_EXACT,
    "Pesquisar Memória por Valores"
    )
MSG_HASH(
    MENU_ENUM_LABEL_VALUE_CHEAT_SEARCH_LT,
    "Pesquisar Memória por Valores"
    )
MSG_HASH(
    MENU_ENUM_LABEL_VALUE_CHEAT_SEARCH_GT,
    "Pesquisar Memória por Valores"
    )
MSG_HASH(
    MENU_ENUM_LABEL_VALUE_CHEAT_SEARCH_EQ,
    "Pesquisar Memória por Valores"
    )
MSG_HASH(
    MENU_ENUM_LABEL_VALUE_CHEAT_SEARCH_GTE,
    "Pesquisar Memória por Valores"
    )
MSG_HASH(
    MENU_ENUM_LABEL_VALUE_CHEAT_SEARCH_LTE,
    "Pesquisar Memória por Valores"
    )
MSG_HASH(
    MENU_ENUM_LABEL_VALUE_CHEAT_SEARCH_NEQ,
    "Pesquisar Memória por Valores"
    )
MSG_HASH(
    MENU_ENUM_LABEL_VALUE_CHEAT_SEARCH_EQPLUS,
    "Pesquisar Memória por Valores"
    )
MSG_HASH(
    MENU_ENUM_LABEL_VALUE_CHEAT_SEARCH_EQMINUS,
    "Pesquisar Memória por Valores"
    )
MSG_HASH(
    MENU_ENUM_LABEL_VALUE_CHEAT_ADD_MATCHES,
    "Adicionar as %u Coincidências para Sua Lista"
    )
MSG_HASH(
    MENU_ENUM_LABEL_VALUE_CHEAT_VIEW_MATCHES,
    "Ver Lista de %u Coincidências"
    )
MSG_HASH(
    MENU_ENUM_LABEL_VALUE_CHEAT_CREATE_OPTION,
    "Criar Código Desta CoincidênciaCoincidência"
    )
MSG_HASH(
    MENU_ENUM_LABEL_VALUE_CHEAT_DELETE_OPTION,
    "Excluir Esta Coincidência"
    )
MSG_HASH(
    MENU_ENUM_LABEL_VALUE_CHEAT_ADD_NEW_TOP,
    "Adicionar Novo Código no Início"
    )
MSG_HASH(
    MENU_ENUM_LABEL_VALUE_CHEAT_ADD_NEW_BOTTOM,
    "Adicionar Novo Código no Final"
    )
MSG_HASH(
    MENU_ENUM_LABEL_VALUE_CHEAT_DELETE_ALL,
    "Excluir Todas as Trapaças"
    )
MSG_HASH(
    MENU_ENUM_LABEL_VALUE_CHEAT_RELOAD_CHEATS,
    "Recarregar Trapaças Específicas do Jogo"
    )
MSG_HASH(
    MENU_ENUM_LABEL_CHEAT_SEARCH_EXACT_VAL,
    "Igual a %u (%X)"
    )
MSG_HASH(
    MENU_ENUM_LABEL_CHEAT_SEARCH_LT_VAL,
    "Menos do que Antes"
    )
MSG_HASH(
    MENU_ENUM_LABEL_CHEAT_SEARCH_GT_VAL,
    "Maior que Antes"
    )
MSG_HASH(
    MENU_ENUM_LABEL_CHEAT_SEARCH_LTE_VAL,
    "Menos ou Igual a Antes"
    )
MSG_HASH(
    MENU_ENUM_LABEL_CHEAT_SEARCH_GTE_VAL,
    "Maior ou Igual a Antes"
    )
MSG_HASH(
    MENU_ENUM_LABEL_CHEAT_SEARCH_EQ_VAL,
    "Igual a Antes"
    )
MSG_HASH(
    MENU_ENUM_LABEL_CHEAT_SEARCH_NEQ_VAL,
    "Diferente a Antes"
    )
MSG_HASH(
    MENU_ENUM_LABEL_CHEAT_SEARCH_EQPLUS_VAL,
    "Igual a Depois+%u (%X)"
    )
MSG_HASH(
    MENU_ENUM_LABEL_CHEAT_SEARCH_EQMINUS_VAL,
    "Igual a Antes-%u (%X)"
    )
MSG_HASH(
    MENU_ENUM_LABEL_CHEAT_SEARCH_SETTINGS,
    "Iniciar ou Continuar Pesquisa de Trapaças"
    )
MSG_HASH(
    MSG_CHEAT_INIT_SUCCESS,
    "Pesquisa de trapaças iniciada corretamente"
    )
MSG_HASH(
    MSG_CHEAT_INIT_FAIL,
    "Falha ao iniciar a pesquisa de trapaças"
    )
MSG_HASH(
    MSG_CHEAT_SEARCH_NOT_INITIALIZED,
    "A pesquisa não foi iniciada"
    )
MSG_HASH(
    MSG_CHEAT_SEARCH_FOUND_MATCHES,
    "Número de coincidências  = %u"
    )
MSG_HASH(
    MENU_ENUM_LABEL_VALUE_CHEAT_BIG_ENDIAN,
    "Big Endian"
    )
MSG_HASH(
    MSG_CHEAT_SEARCH_ADDED_MATCHES_SUCCESS,
    "Adicionadas %u coincidências"
    )
MSG_HASH(
    MSG_CHEAT_SEARCH_ADDED_MATCHES_FAIL,
    "Falha ao adicionar coincidências"
    )
MSG_HASH(
    MSG_CHEAT_SEARCH_ADD_MATCH_SUCCESS,
    "Código criado da coincidência"
    )
MSG_HASH(
    MSG_CHEAT_SEARCH_ADD_MATCH_FAIL,
    "Falha ao criar o código"
    )
MSG_HASH(
    MSG_CHEAT_SEARCH_DELETE_MATCH_SUCCESS,
    "Excluir coincidência"
    )
MSG_HASH(
    MSG_CHEAT_SEARCH_ADDED_MATCHES_TOO_MANY,
    "Não há espaço suficiente. O máximo é 100 trapaças"
    )
MSG_HASH(
    MSG_CHEAT_ADD_TOP_SUCCESS,
    "Nova trapaça adicionada ao início da lista."
    )
MSG_HASH(
    MSG_CHEAT_ADD_BOTTOM_SUCCESS,
    "Nova trapaça adicionada ao final da lista."
    )
MSG_HASH(
    MSG_CHEAT_DELETE_ALL_INSTRUCTIONS,
    "Pressione direita cinco vezes para excluir todas as trapaças."
    )
MSG_HASH(
    MSG_CHEAT_DELETE_ALL_SUCCESS,
    "Todas as trapaças foram excluídas."
    )
MSG_HASH(
    MSG_CHEAT_ADD_BEFORE_SUCCESS,
    "Nova trapaça adicionada antes deste."
    )
MSG_HASH(
    MSG_CHEAT_ADD_AFTER_SUCCESS,
    "Nova trapaça adicionada depois deste."
    )
MSG_HASH(
    MSG_CHEAT_COPY_BEFORE_SUCCESS,
    "Trapaça copiada antes deste."
    )
MSG_HASH(
    MSG_CHEAT_COPY_AFTER_SUCCESS,
    "Trapaça copiada depois deste."
    )
MSG_HASH(
    MSG_CHEAT_DELETE_SUCCESS,
    "Trapaça excluída."
    )
MSG_HASH(
    MENU_ENUM_LABEL_VALUE_QT_PROGRESS,
    "Progresso:"
    )
MSG_HASH(
    MENU_ENUM_LABEL_VALUE_QT_MENU_VIEW_OPTIONS_ALL_PLAYLISTS_LIST_MAX_COUNT,
    "\"Todas as Listas de Repr.\" Máx. Entradas em Lista:"
    )
MSG_HASH(
    MENU_ENUM_LABEL_VALUE_QT_MENU_VIEW_OPTIONS_ALL_PLAYLISTS_GRID_MAX_COUNT,
    "\"Todas as Listas de Repr.\" Máx. Entradas em Grade:"
    )
MSG_HASH(
    MENU_ENUM_LABEL_VALUE_QT_MENU_VIEW_OPTIONS_SHOW_HIDDEN_FILES,
    "Mostrar arquivos e pastas ocultas:"
    )
MSG_HASH(
    MENU_ENUM_LABEL_VALUE_QT_NEW_PLAYLIST,
    "Nova Lista de Reprodução"
    )
MSG_HASH(
    MENU_ENUM_LABEL_VALUE_QT_ENTER_NEW_PLAYLIST_NAME,
    "Por favor, insira o novo nome da lista de reprodução:"
    )
MSG_HASH(
    MENU_ENUM_LABEL_VALUE_QT_DELETE_PLAYLIST,
    "Excluir Lista de Reprodução"
    )
MSG_HASH(
    MENU_ENUM_LABEL_VALUE_QT_RENAME_PLAYLIST,
    "Renomear Lista de Reprodução"
    )
MSG_HASH(
    MENU_ENUM_LABEL_VALUE_QT_CONFIRM_DELETE_PLAYLIST,
    "Tem certeza de que deseja excluir a lista de reprodução \"%1\"?"
    )
MSG_HASH(
    MENU_ENUM_LABEL_VALUE_QT_QUESTION,
    "Pergunta"
    )
MSG_HASH(
    MENU_ENUM_LABEL_VALUE_QT_COULD_NOT_DELETE_FILE,
    "Não foi possível excluir o arquivo."
    )
MSG_HASH(
    MENU_ENUM_LABEL_VALUE_QT_COULD_NOT_RENAME_FILE,
    "Não foi possível renomear o arquivo."
    )
MSG_HASH(
    MENU_ENUM_LABEL_VALUE_QT_GATHERING_LIST_OF_FILES,
    "Coletando lista de arquivos..."
    )
MSG_HASH(
    MENU_ENUM_LABEL_VALUE_QT_ADDING_FILES_TO_PLAYLIST,
    "Adicionando arquivos à lista de reprodução..."
    )
MSG_HASH(
    MENU_ENUM_LABEL_VALUE_QT_PLAYLIST_ENTRY,
    "Entrada da Lista de Reprodução"
    )
MSG_HASH(
    MENU_ENUM_LABEL_VALUE_QT_PLAYLIST_ENTRY_NAME,
    "Nome:"
    )
MSG_HASH(
    MENU_ENUM_LABEL_VALUE_QT_PLAYLIST_ENTRY_PATH,
    "Caminho:"
    )
MSG_HASH(
    MENU_ENUM_LABEL_VALUE_QT_PLAYLIST_ENTRY_CORE,
    "Núcleo:"
    )
MSG_HASH(
    MENU_ENUM_LABEL_VALUE_QT_PLAYLIST_ENTRY_DATABASE,
    "Banco de Dados:"
    )
MSG_HASH(
    MENU_ENUM_LABEL_VALUE_QT_PLAYLIST_ENTRY_EXTENSIONS,
    "Extensões:"
    )
MSG_HASH(
    MENU_ENUM_LABEL_VALUE_QT_PLAYLIST_ENTRY_EXTENSIONS_PLACEHOLDER,
    "(separado por espaço; inclui tudo por padrão)"
    )
MSG_HASH(
    MENU_ENUM_LABEL_VALUE_QT_PLAYLIST_ENTRY_FILTER_INSIDE_ARCHIVES,
    "Filtrar dentro dos arquivos"
    )
MSG_HASH(
    MENU_ENUM_LABEL_VALUE_QT_FOR_THUMBNAILS,
    "(usado para encontrar miniaturas)"
    )
MSG_HASH(
    MENU_ENUM_LABEL_VALUE_QT_CONFIRM_DELETE_PLAYLIST_ITEM,
    "Tem certeza de que deseja excluir o item \"%1\"?"
    )
MSG_HASH(
    MENU_ENUM_LABEL_VALUE_QT_CANNOT_ADD_TO_ALL_PLAYLISTS,
    "Por favor, primeiro escolha uma única lista de reprodução."
    )
MSG_HASH(
    MENU_ENUM_LABEL_VALUE_QT_DELETE,
    "Excluir"
    )
MSG_HASH(
    MENU_ENUM_LABEL_VALUE_QT_ADD_ENTRY,
    "Adicionar Entrada..."
    )
MSG_HASH(
    MENU_ENUM_LABEL_VALUE_QT_ADD_FILES,
    "Adicionar Arquivo(s)..."
    )
MSG_HASH(
    MENU_ENUM_LABEL_VALUE_QT_ADD_FOLDER,
    "Adicionar Pasta..."
    )
MSG_HASH(
    MENU_ENUM_LABEL_VALUE_QT_EDIT,
    "Editar"
    )
MSG_HASH(
    MENU_ENUM_LABEL_VALUE_QT_SELECT_FILES,
    "Selecionar Arquivos"
    )
MSG_HASH(
    MENU_ENUM_LABEL_VALUE_QT_SELECT_FOLDER,
    "Selecionar Pasta"
    )
MSG_HASH(
    MENU_ENUM_LABEL_VALUE_QT_FIELD_MULTIPLE,
    "<múltiplos>"
    )
MSG_HASH(
    MENU_ENUM_LABEL_VALUE_QT_COULD_NOT_UPDATE_PLAYLIST_ENTRY,
    "Erro ao atualizar a entrada da lista de reprodução."
    )
MSG_HASH(
    MENU_ENUM_LABEL_VALUE_QT_PLEASE_FILL_OUT_REQUIRED_FIELDS,
    "Por favor, preencha todos os campos requeridos."
    )
MSG_HASH(
    MENU_ENUM_LABEL_VALUE_QT_UPDATE_RETROARCH_NIGHTLY,
    "Atualizar o RetroArch (nightly)"
    )
MSG_HASH(
    MENU_ENUM_LABEL_VALUE_QT_UPDATE_RETROARCH_FINISHED,
    "O RetroArch foi atualizado com sucesso. Por favor, reinicie o aplicativo para que as alterações entrem em vigor."
    )
MSG_HASH(
    MENU_ENUM_LABEL_VALUE_QT_UPDATE_RETROARCH_FAILED,
    "Falha na atualização."
    )
MSG_HASH(
    MENU_ENUM_LABEL_VALUE_QT_MENU_HELP_ABOUT_CONTRIBUTORS,
    "Colaboradores"
    )
MSG_HASH(
    MENU_ENUM_LABEL_VALUE_QT_CURRENT_SHADER,
    "Shader atual"
    )
MSG_HASH(
    MENU_ENUM_LABEL_VALUE_QT_MOVE_DOWN,
    "Move para Baixo"
    )
MSG_HASH(
    MENU_ENUM_LABEL_VALUE_QT_MOVE_UP,
    "Move para Cima"
    )
MSG_HASH(
    MENU_ENUM_LABEL_VALUE_QT_LOAD,
    "Carregar"
    )
MSG_HASH(
    MENU_ENUM_LABEL_VALUE_QT_SAVE,
    "Salvar"
    )
MSG_HASH(
    MENU_ENUM_LABEL_VALUE_QT_REMOVE,
    "Remover"
    )
MSG_HASH(
    MENU_ENUM_LABEL_VALUE_QT_APPLY,
    "Aplicar"
    )
MSG_HASH(
    MENU_ENUM_LABEL_VALUE_QT_SHADER_ADD_PASS,
    "Adicionar Passada"
    )
MSG_HASH(
    MENU_ENUM_LABEL_VALUE_QT_SHADER_CLEAR_ALL_PASSES,
    "Limpar Todas as Passadas"
    )
MSG_HASH(
    MENU_ENUM_LABEL_VALUE_QT_SHADER_NO_PASSES,
    "Não há passada de shader."
    )
MSG_HASH(
    MENU_ENUM_LABEL_VALUE_QT_RESET_PASS,
    "Restaurar Passada"
    )
MSG_HASH(
    MENU_ENUM_LABEL_VALUE_QT_RESET_ALL_PASSES,
    "Restaurar Todas as Passadas"
    )
MSG_HASH(
    MENU_ENUM_LABEL_VALUE_QT_RESET_PARAMETER,
    "Restaurar Parâmetro"
    )
MSG_HASH(
    MENU_ENUM_LABEL_VALUE_QT_DOWNLOAD_THUMBNAIL,
    "Baixar miniaturas"
    )
MSG_HASH(
    MENU_ENUM_LABEL_VALUE_QT_DOWNLOAD_ALREADY_IN_PROGRESS,
    "Um download já está em progresso."
    )
MSG_HASH(
    MENU_ENUM_LABEL_VALUE_QT_MENU_VIEW_OPTIONS_STARTUP_PLAYLIST,
    "Iniciar na lista de reprodução:"
    )
MSG_HASH(
   MENU_ENUM_LABEL_VALUE_QT_MENU_VIEW_OPTIONS_THUMBNAIL_TYPE,
   "Tipo de visualização de miniatura de ícones:"
   )
MSG_HASH(
   MENU_ENUM_LABEL_VALUE_QT_MENU_VIEW_OPTIONS_THUMBNAIL_CACHE_LIMIT,
   "Limite de cache de miniaturas:"
   )
MSG_HASH(
    MENU_ENUM_LABEL_VALUE_QT_DOWNLOAD_ALL_THUMBNAILS,
    "Baixar Todas as Miniaturas"
    )
MSG_HASH(
    MENU_ENUM_LABEL_VALUE_QT_DOWNLOAD_ALL_THUMBNAILS_ENTIRE_SYSTEM,
    "Sistema Inteiro"
    )
MSG_HASH(
    MENU_ENUM_LABEL_VALUE_QT_DOWNLOAD_ALL_THUMBNAILS_THIS_PLAYLIST,
    "Esta Lista de Reprodução"
    )
MSG_HASH(
    MENU_ENUM_LABEL_VALUE_QT_THUMBNAIL_PACK_DOWNLOADED_SUCCESSFULLY,
    "Miniaturas baixadas com sucesso."
    )
MSG_HASH(
    MENU_ENUM_LABEL_VALUE_QT_DOWNLOAD_PLAYLIST_THUMBNAIL_PROGRESS,
    "Sucedido: %1 Falhou: %2"
    )
MSG_HASH(
    MSG_DEVICE_CONFIGURED_IN_PORT,
    "Configurado na porta:"
    )
MSG_HASH(
    MSG_FAILED_TO_SET_DISK,
    "Falha ao definir o disco"
    )
MSG_HASH(
    MENU_ENUM_LABEL_VALUE_QT_CORE_OPTIONS,
    "Opções de Núcleo"
    )
MSG_HASH(
    MENU_ENUM_LABEL_VALUE_VIDEO_ADAPTIVE_VSYNC,
    "Vsync Adaptativo"
    )
MSG_HASH(
    MENU_ENUM_SUBLABEL_VIDEO_ADAPTIVE_VSYNC,
    "O V-Sync é ativado até o desempenho ficar abaixo da taxa de atualização desejada.\n"
    "Pode minimizar as travadas quando o desempenho cai abaixo do tempo real e pode ser mais eficiente em termos energéticos."
    )
MSG_HASH(
    MENU_ENUM_LABEL_VALUE_CRT_SWITCHRES_SETTINGS,
    "Trocar para Resolução CRT"
    )
MSG_HASH(
    MENU_ENUM_SUBLABEL_CRT_SWITCHRES_SETTINGS,
    "Saída nativa, sinais de baixa resolução para uso com monitores CRT."
    )
MSG_HASH(
    MENU_ENUM_SUBLABEL_CRT_SWITCH_X_AXIS_CENTERING,
    "Alterne entre essas opções se a imagem não estiver centralizada corretamente no visor."
    )
MSG_HASH(
    MENU_ENUM_LABEL_VALUE_CRT_SWITCH_X_AXIS_CENTERING,
    "Centralização do Eixo-X"
    )
MSG_HASH(
    MENU_ENUM_SUBLABEL_CRT_SWITCH_RESOLUTION_USE_CUSTOM_REFRESH_RATE,
    "Use uma taxa de atualização personalizada especificada no arquivo de configuração, se necessário."
    )
MSG_HASH(
    MENU_ENUM_LABEL_VALUE_CRT_SWITCH_RESOLUTION_USE_CUSTOM_REFRESH_RATE,
    "Usar Taxa de Atualização Personalizada"
    )
MSG_HASH(
    MENU_ENUM_SUBLABEL_CRT_SWITCH_RESOLUTION_OUTPUT_DISPLAY_ID,
    "Selecione a porta de saída conectada ao monitor CRT."
    )
MSG_HASH(
    MENU_ENUM_LABEL_VALUE_CRT_SWITCH_RESOLUTION_OUTPUT_DISPLAY_ID,
    "ID da Saída de Exibição"
    )
MSG_HASH(
    MENU_ENUM_LABEL_VALUE_QUICK_MENU_START_RECORDING,
    "Iniciar Gravação"
    )
MSG_HASH(
    MENU_ENUM_SUBLABEL_QUICK_MENU_START_RECORDING,
    "Inicia a gravação."
    )
MSG_HASH(
    MENU_ENUM_LABEL_VALUE_QUICK_MENU_STOP_RECORDING,
    "Parar Gravação"
    )
MSG_HASH(
    MENU_ENUM_SUBLABEL_QUICK_MENU_STOP_RECORDING,
    "Para a gravação."
    )
MSG_HASH(
    MENU_ENUM_LABEL_VALUE_QUICK_MENU_START_STREAMING,
    "Iniciar Transmissão"
    )
MSG_HASH(
    MENU_ENUM_SUBLABEL_QUICK_MENU_START_STREAMING,
    "Inicia a transmissão."
    )
MSG_HASH(
    MENU_ENUM_LABEL_VALUE_QUICK_MENU_STOP_STREAMING,
    "Parar Transmissão"
    )
MSG_HASH(
    MENU_ENUM_SUBLABEL_QUICK_MENU_STOP_STREAMING,
    "Para a transmissão."
    )
MSG_HASH(
    MENU_ENUM_LABEL_VALUE_INPUT_META_RECORDING_TOGGLE,
    "Alternar gravação"
    )
MSG_HASH(
    MENU_ENUM_LABEL_VALUE_INPUT_META_STREAMING_TOGGLE,
    "Alternar transmissão"
    )
MSG_HASH(
    MENU_ENUM_LABEL_VALUE_INPUT_META_AI_SERVICE,
    "Serviço IA"
    )
MSG_HASH(
    MSG_CHEEVOS_HARDCORE_MODE_DISABLED,
    "Um estado do jogo foi carregado, Conquistas no Modo Hardcore foram desativadas para a sessão atual. Reinicie para ativar o modo hardcore."
    )
MSG_HASH(
    MENU_ENUM_LABEL_VALUE_VIDEO_RECORD_QUALITY,
    "Qualidade da Gravação"
    )
MSG_HASH(
    MENU_ENUM_LABEL_VALUE_VIDEO_STREAM_QUALITY,
    "Qualidade da Transmissão"
    )
MSG_HASH(
    MENU_ENUM_LABEL_VALUE_STREAMING_URL,
    "URL da Transmissão"
    )
MSG_HASH(
    MENU_ENUM_LABEL_VALUE_UDP_STREAM_PORT,
    "Porta da Transmissão UDP"
    )
MSG_HASH(
    MENU_ENUM_LABEL_VALUE_ACCOUNTS_TWITCH,
    "Twitch"
    )
MSG_HASH(
    MENU_ENUM_LABEL_VALUE_ACCOUNTS_YOUTUBE,
    "YouTube"
    )
MSG_HASH(
    MENU_ENUM_LABEL_VALUE_TWITCH_STREAM_KEY,
    "Chave da Transmissão do Twitch"
    )
MSG_HASH(
    MENU_ENUM_LABEL_VALUE_YOUTUBE_STREAM_KEY,
    "Chave da Transmissão do YouTube"
    )
MSG_HASH(
    MENU_ENUM_LABEL_VALUE_STREAMING_MODE,
    "Modo de Transmissão"
    )
MSG_HASH(
    MENU_ENUM_LABEL_VALUE_STREAMING_TITLE,
    "Título da Transmissão"
    )
MSG_HASH(
    MENU_ENUM_LABEL_VALUE_INPUT_SPLIT_JOYCON,
    "Split Joy-Con"
    )
MSG_HASH(
    MENU_ENUM_LABEL_VALUE_RESET_TO_DEFAULT_CONFIG,
    "Restaurar aos Padrões"
    )
MSG_HASH(
    MENU_ENUM_SUBLABEL_RESET_TO_DEFAULT_CONFIG,
    "Restaura a configuração atual para os valores padrão."
    )
MSG_HASH(
    MENU_ENUM_LABEL_VALUE_BASIC_MENU_CONTROLS_OK,
    "OK"
    )
MSG_HASH(
    MENU_ENUM_LABEL_VALUE_OZONE_MENU_COLOR_THEME,
    "Tema de Cor do Menu"
    )
MSG_HASH(
    MENU_ENUM_LABEL_VALUE_OZONE_COLOR_THEME_BASIC_WHITE,
    "Branco Básico"
    )
MSG_HASH(
    MENU_ENUM_LABEL_VALUE_OZONE_COLOR_THEME_BASIC_BLACK,
    "Preto Básico"
    )
MSG_HASH(
    MENU_ENUM_SUBLABEL_OZONE_MENU_COLOR_THEME,
    "Selecione um tema de cor diferente"
    )
MSG_HASH(
    MENU_ENUM_LABEL_VALUE_OZONE_COLLAPSE_SIDEBAR,
    "Recolher a barra lateral"
    )
MSG_HASH(
    MENU_ENUM_SUBLABEL_OZONE_COLLAPSE_SIDEBAR,
    "Ter a barra lateral esquerda sempre recolhida."
    )
MSG_HASH(
    MENU_ENUM_LABEL_VALUE_MENU_USE_PREFERRED_SYSTEM_COLOR_THEME,
    "Use a cor preferida do tema do sistema"
    )
MSG_HASH(
    MENU_ENUM_SUBLABEL_MENU_USE_PREFERRED_SYSTEM_COLOR_THEME,
    "Usar a cor do tema do seu sistema operacional (se houver) - substitui as configurações do tema."
    )
MSG_HASH(
    MSG_RESAMPLER_QUALITY_LOWEST,
    "Muito baixa"
    )
MSG_HASH(
    MSG_RESAMPLER_QUALITY_LOWER,
    "Baixa"
    )
MSG_HASH(
    MSG_RESAMPLER_QUALITY_NORMAL,
    "Normal"
    )
MSG_HASH(
    MSG_RESAMPLER_QUALITY_HIGHER,
    "Alta"
    )
MSG_HASH(
    MSG_RESAMPLER_QUALITY_HIGHEST,
    "Muito alta"
    )
MSG_HASH(
    MENU_ENUM_LABEL_VALUE_NO_MUSIC_AVAILABLE,
    "Nenhuma música disponível."
    )
MSG_HASH(
    MENU_ENUM_LABEL_VALUE_NO_VIDEOS_AVAILABLE,
    "Nenhum vídeo disponível."
    )
MSG_HASH(
    MENU_ENUM_LABEL_VALUE_NO_IMAGES_AVAILABLE,
    "Nenhuma imagem disponível."
    )
MSG_HASH(
    MENU_ENUM_LABEL_VALUE_NO_FAVORITES_AVAILABLE,
    "Não há favoritos disponíveis."
    )
MSG_HASH(
    MSG_MISSING_ASSETS,
    "Aviso: Recursos ausentes, use o Atualizador On-line se disponível"
    )
MSG_HASH(
    MENU_ENUM_LABEL_VALUE_VIDEO_WINDOW_SAVE_POSITION,
    "Lembrar Tamanho e Posição da Janela"
    )
MSG_HASH(
    MENU_ENUM_LABEL_VALUE_HOLD_START,
    "Segurar Start (2 segundos)"
    )
MSG_HASH(
    MENU_ENUM_LABEL_VALUE_PLAYLIST_USE_OLD_FORMAT,
    "Salvar listas de reprodução usando o formato antigo"
    )
MSG_HASH(
    MENU_ENUM_LABEL_VALUE_PLAYLIST_SHOW_INLINE_CORE_NAME,
    "Mostrar núcleos associados nas listas de reprodução"
    )
MSG_HASH(
    MENU_ENUM_SUBLABEL_PLAYLIST_SHOW_INLINE_CORE_NAME,
    "Especifique quando marcar entradas da lista de reprodução com o núcleo atualmente associado (se houver). NOTE: essa configuração é ignorada quando os sub-rótulos da lista de reprodução estão ativados."
    )
MSG_HASH(
    MENU_ENUM_LABEL_VALUE_PLAYLIST_INLINE_CORE_DISPLAY_HIST_FAV,
    "Histórico e Favoritos"
    )
MSG_HASH(
    MENU_ENUM_LABEL_VALUE_PLAYLIST_INLINE_CORE_DISPLAY_ALWAYS,
    "Sempre"
    )
MSG_HASH(
    MENU_ENUM_LABEL_VALUE_PLAYLIST_INLINE_CORE_DISPLAY_NEVER,
    "Nunca"
    )
MSG_HASH(
    MENU_ENUM_LABEL_VALUE_PLAYLIST_ENTRY_REMOVE_ENABLE_HIST_FAV,
    "Histórico e Favoritos"
    )
MSG_HASH(
    MENU_ENUM_LABEL_VALUE_PLAYLIST_ENTRY_REMOVE_ENABLE_ALL,
    "Todas as Listas de Rprodução"
    )
MSG_HASH(
    MENU_ENUM_LABEL_VALUE_PLAYLIST_ENTRY_REMOVE_ENABLE_NONE,
    "DESLIGADO"
    )
MSG_HASH(
    MENU_ENUM_LABEL_VALUE_PLAYLIST_SORT_ALPHABETICAL,
    "Ordenar listas de reprodução por ordem alfabética"
    )
MSG_HASH(
    MENU_ENUM_SUBLABEL_PLAYLIST_SORT_ALPHABETICAL,
    "Classifica as listas de reprodução de conteúdo em ordem alfabética. Observe que listas de reprodução de 'histórico' de jogos, imagens, músicas e vídeos usados ​​recentemente são excluídos."
    )
MSG_HASH(
    MENU_ENUM_LABEL_VALUE_MENU_SOUNDS,
    "Menu de Sons"
    )
MSG_HASH(
    MENU_ENUM_LABEL_VALUE_MENU_SOUND_OK,
    "Ativar som de OK"
    )
MSG_HASH(
    MENU_ENUM_LABEL_VALUE_MENU_SOUND_CANCEL,
    "Ativar som de cancelamento"
    )
MSG_HASH(
    MENU_ENUM_LABEL_VALUE_MENU_SOUND_NOTICE,
    "Ativar som de aviso"
    )
MSG_HASH(
    MENU_ENUM_LABEL_VALUE_MENU_SOUND_BGM,
    "Ativar som BGM"
    )
MSG_HASH(
    MENU_ENUM_LABEL_VALUE_DOWN_SELECT,
    "Baixo + Select"
    )
MSG_HASH(
    MENU_ENUM_LABEL_VALUE_VIDEO_DRIVER_FALLBACK,
    "Seu driver de gráficos não é compatível com o driver de vídeo atual no RetroArch, voltando para o driver %s. Por favor, reinicie o RetroArch para que as mudanças entrem em vigor."
    )
MSG_HASH(
    MENU_ENUM_LABEL_VALUE_SYSTEM_INFO_COREAUDIO_SUPPORT,
    "Suporte a CoreAudio"
    )
MSG_HASH(
    MENU_ENUM_LABEL_VALUE_SYSTEM_INFO_COREAUDIO3_SUPPORT,
    "Suporte a CoreAudio V3"
    )
MSG_HASH(
    MENU_ENUM_LABEL_VALUE_CONTENT_RUNTIME_LOG,
    "Salvar Registro de Tempo de Execução do Conteúdo"
    )
MSG_HASH(
    MENU_ENUM_SUBLABEL_CONTENT_RUNTIME_LOG,
    "Mantém o controle de quanto tempo seu conteúdo está sendo executado ao longo do tempo."
    )
MSG_HASH(
    MENU_ENUM_LABEL_VALUE_CONTENT_RUNTIME_LOG_AGGREGATE,
    "Salvar Registro de Tempo de Execução (agregar)"
    )
MSG_HASH(
    MENU_ENUM_SUBLABEL_CONTENT_RUNTIME_LOG_AGGREGATE,
    "Mantém o controle de quanto tempo cada item do conteúdo foi executado, registrado como o total agregado em todos os núcleos."
    )
MSG_HASH(
    MENU_ENUM_LABEL_VALUE_RUNTIME_LOG_DIRECTORY,
    "Registros de Tempo de Execução"
    )
MSG_HASH(
    MENU_ENUM_SUBLABEL_RUNTIME_LOG_DIRECTORY,
    "Salve os arquivos de registro de tempo de execução neste diretório."
    )
MSG_HASH(
    MENU_ENUM_LABEL_VALUE_PLAYLIST_SHOW_SUBLABELS,
    "Mostrar sub-rótulos da lista de reprodução"
    )
MSG_HASH(
    MENU_ENUM_SUBLABEL_PLAYLIST_SHOW_SUBLABELS,
    "Mostra informações adicionais para cada entrada da lista de reprodução, como associação principal atual e tempo de jogo (se disponível). Tem um impacto de desempenho variável."
    )
MSG_HASH(
    MENU_ENUM_LABEL_VALUE_PLAYLIST_SUBLABEL_CORE,
    "Núcleo:"
    )
MSG_HASH(
    MENU_ENUM_LABEL_VALUE_PLAYLIST_SUBLABEL_RUNTIME,
    "Tempo de Jogo:"
    )
MSG_HASH(
    MENU_ENUM_LABEL_VALUE_PLAYLIST_SUBLABEL_LAST_PLAYED,
    "Último Jogado:"
    )
MSG_HASH(
    MENU_ENUM_LABEL_VALUE_PLAYLIST_SUBLABEL_RUNTIME_TYPE,
    "Tempo de execução de sub-rótulos da lista de reprodução"
    )
MSG_HASH(
    MENU_ENUM_SUBLABEL_PLAYLIST_SUBLABEL_RUNTIME_TYPE,
    "Seleciona o tipo de registro de tempo de execução a ser exibido nos sub-rótulos da lista de reprodução. (Observe que o registro de tempo de execução correspondente deve ser ativado por meio do menu de opções 'Salvando')"
    )
MSG_HASH(
    MENU_ENUM_LABEL_VALUE_PLAYLIST_RUNTIME_PER_CORE,
    "Por Núcleo"
    )
MSG_HASH(
    MENU_ENUM_LABEL_VALUE_PLAYLIST_FUZZY_ARCHIVE_MATCH,
    "Correspondência de arquivos difusos"
    )
MSG_HASH(
    MENU_ENUM_SUBLABEL_PLAYLIST_FUZZY_ARCHIVE_MATCH,
    "Ao pesquisar as listas de reprodução de entradas associadas a arquivos compactados, corresponde apenas ao nome do arquivo morto em vez de [nome do arquivo]+[conteúdo]. Habilite isso para evitar entradas de histórico de conteúdo duplicadas ao carregar arquivos compactados."
    )
MSG_HASH(
    MENU_ENUM_LABEL_VALUE_PLAYLIST_RUNTIME_AGGREGATE,
    "Agregar"
    )
MSG_HASH(
    MENU_ENUM_LABEL_VALUE_HELP_SEND_DEBUG_INFO,
    "Enviar Informação de Depuração"
    )
MSG_HASH(
    MSG_FAILED_TO_SAVE_DEBUG_INFO,
    "Falha ao salvar informações de depuração."
    )
MSG_HASH(
    MSG_FAILED_TO_SEND_DEBUG_INFO,
    "Falha ao enviar informações de depuração para o servidor."
    )
MSG_HASH(
    MSG_SENDING_DEBUG_INFO,
    "Enviando informações de depuração..."
    )
MSG_HASH(
    MSG_SENT_DEBUG_INFO,
    "Enviado informações de depuração para o servidor com sucesso. Seu ID é o número %u."
    )
MSG_HASH(
    MENU_ENUM_SUBLABEL_HELP_SEND_DEBUG_INFO,
    "Envia informações de diagnóstico sobre o seu dispositivo e a configuração do RetroArch aos nossos servidores para análise."
    )
MSG_HASH(
    MSG_PRESS_TWO_MORE_TIMES_TO_SEND_DEBUG_INFO,
    "Pressione mais duas vezes para enviar informações de diagnóstico para a equipe do RetroArch."
    )
MSG_HASH(
    MSG_PRESS_ONE_MORE_TIME_TO_SEND_DEBUG_INFO,
    "Pressione mais uma vez para enviar informações de diagnóstico para a equipe do RetroArch."
    )
MSG_HASH(
    MENU_ENUM_LABEL_VALUE_VIBRATE_ON_KEYPRESS,
    "Vibrar ao Pressionar a Tecla"
    )
MSG_HASH(
    MENU_ENUM_LABEL_VALUE_ENABLE_DEVICE_VIBRATION,
    "Ativar Vibração do Dispositivo (para núcleos suportados)"
    )
MSG_HASH(
    MENU_ENUM_LABEL_VALUE_LOG_DIR,
    "Registros de Eventos do Sistema"
    )
MSG_HASH(
    MENU_ENUM_SUBLABEL_LOG_DIR,
    "Salva os arquivos de registro de eventos do sistema nesse diretório."
    )
MSG_HASH(MENU_ENUM_LABEL_VALUE_MENU_WIDGETS_ENABLE,
      "Widgets no Menu")
MSG_HASH(MENU_ENUM_LABEL_VALUE_VIDEO_SHADERS_ENABLE,
      "Shaders de Vídeo")
MSG_HASH(MENU_ENUM_LABEL_VALUE_SCAN_WITHOUT_CORE_MATCH,
      "Verificar sem correspondência do núcleo")
MSG_HASH(MENU_ENUM_SUBLABEL_SCAN_WITHOUT_CORE_MATCH,
      "Quando desativado, o conteúdo só é adicionado às listas de reprodução se você tiver um núcleo instalado que suporte sua extensão. Ao ativar isso, ele será adicionado à lista de reprodução independentemente. Desta forma, você pode instalar o núcleo que você precisa mais tarde, após a digitalização.")
MSG_HASH(MENU_ENUM_LABEL_VALUE_MENU_XMB_ANIMATION_HORIZONTAL_HIGHLIGHT,
      "Destacar Ícone de Animação Horizontal")
MSG_HASH(MENU_ENUM_LABEL_VALUE_MENU_XMB_ANIMATION_MOVE_UP_DOWN,
      "Animação Move Para Cima/Baixo")
MSG_HASH(MENU_ENUM_LABEL_VALUE_MENU_XMB_ANIMATION_OPENING_MAIN_MENU,
      "Animação do Menu Principal Abre/Fecha")
MSG_HASH(MENU_ENUM_LABEL_VALUE_VIDEO_GPU_INDEX,
      "Índice da GPU")
MSG_HASH(MSG_DUMPING_DISC,
      "Dumpando disco...")
MSG_HASH(MSG_DRIVE_NUMBER,
      "Unidade %d")
MSG_HASH(MSG_LOAD_CORE_FIRST,
      "Por favor, carregue um núcleo primeiro.")
MSG_HASH(MSG_DISC_DUMP_FAILED_TO_READ_FROM_DRIVE,
      "Falha ao ler da unidade. Processo de dunpagem abortada.")
MSG_HASH(MSG_DISC_DUMP_FAILED_TO_WRITE_TO_DISK,
      "Falha ao escrever para o disco. Processo de dunpagem abortada.")
MSG_HASH(MSG_NO_DISC_INSERTED,
      "Nenhum disco inserido na unidade.")
MSG_HASH(
    MENU_ENUM_LABEL_VALUE_DISC_INFORMATION,
    "Informação do Disco"
    )
MSG_HASH(
    MENU_ENUM_SUBLABEL_DISC_INFORMATION,
    "Ver informações sobre discos de mídia inseridos."
    )
MSG_HASH(
    MSG_INCOMPATIBLE_CORE_FOR_VIDEO_DRIVER,
    "Este núcleo não é compatível com o driver de vídeo atual."
    )<|MERGE_RESOLUTION|>--- conflicted
+++ resolved
@@ -2173,7 +2173,6 @@
     "Listas de Reprodução"
     )
 MSG_HASH(
-<<<<<<< HEAD
     MENU_ENUM_LABEL_VALUE_PLAYLIST_MANAGER_LABEL_DISPLAY_MODE,
     "Label Display Mode"
     )
@@ -2208,7 +2207,8 @@
 MSG_HASH(
     MENU_ENUM_LABEL_VALUE_PLAYLIST_MANAGER_LABEL_DISPLAY_MODE_KEEP_REGION_AND_DISC_INDEX,
     "Keep region and disc index"
-=======
+	)
+MSG_HASH(
     MENU_ENUM_LABEL_VALUE_PLAYLIST_MANAGER_LIST,
     "Gerenciamento de Listas de Reprodução"
     )
@@ -2239,7 +2239,6 @@
 MSG_HASH(
     MSG_PLAYLIST_MANAGER_CORES_RESET,
     "Restauração dos núcleos: "
->>>>>>> 7935cc80
     )
 MSG_HASH(
     MENU_ENUM_LABEL_VALUE_POINTER_ENABLE,
