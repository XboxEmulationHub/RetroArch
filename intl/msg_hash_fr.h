MSG_HASH(
      MSG_COMPILER,
      "Compilateur"
      )
MSG_HASH(
      MSG_UNKNOWN_COMPILER,
      "Compilateur inconnu"
      )
MSG_HASH(
      MSG_DEVICE_DISCONNECTED_FROM_PORT,
      "Périphérique déconnecté du port"
      )
MSG_HASH(
      MSG_UNKNOWN_NETPLAY_COMMAND_RECEIVED,
      "Commande réseau inconnue reçue"
      )
MSG_HASH(
      MSG_FILE_ALREADY_EXISTS_SAVING_TO_BACKUP_BUFFER,
      "Fichier déjà existant. Sauvegarde dans un tampon de backup"
      )
MSG_HASH(
      MSG_GOT_CONNECTION_FROM,
      "Connexion reçue depuis : \"%s\""
      )
MSG_HASH(
      MSG_GOT_CONNECTION_FROM_NAME,
      "Connexion reçue de : \"%s (%s)\""
      )
MSG_HASH(
      MSG_PUBLIC_ADDRESS,
      "Adresse publique"
      )
MSG_HASH(
      MSG_NO_ARGUMENTS_SUPPLIED_AND_NO_MENU_BUILTIN,
      "Aucun paramètre fourni et pas de menu intégré, affichage de l'aide..."
      )
MSG_HASH(
      MSG_NETPLAY_USERS_HAS_FLIPPED,
      "Utilisateurs réseau intervertis"
      )
MSG_HASH(
      MSG_SETTING_DISK_IN_TRAY,
      "Disque inséré dans le lecteur"
      )
MSG_HASH(
      MSG_WAITING_FOR_CLIENT,
      "En attente d'un client ..."
      )
MSG_HASH(
      MSG_NETPLAY_YOU_HAVE_LEFT_THE_GAME,
      "Vous avez quitté le jeu"
      )
MSG_HASH(
      MSG_NETPLAY_YOU_HAVE_JOINED_AS_PLAYER_N,
      "Vous avez rejoint le jeu en tant que joueur %d"
      )
MSG_HASH(
      MSG_NETPLAY_IMPLEMENTATIONS_DIFFER,
      "Les implémentations diffèrent. Assurez vous d'utiliser les mêmes versions de RetroArch et du cœur."
      )
MSG_HASH(
      MSG_NETPLAY_ENDIAN_DEPENDENT,
      "Ce cœur ne supporte pas le netplay inter-architectures entre ces systèmes"
      )
MSG_HASH(
      MSG_NETPLAY_PLATFORM_DEPENDENT,
      "Ce cœur ne supporte pas le netplay inter-architectures"
      )
MSG_HASH(
      MSG_NETPLAY_ENTER_PASSWORD,
      "Entrez le mot de passe du serveur de netplay:"
      )
MSG_HASH(
      MSG_NETPLAY_INCORRECT_PASSWORD,
      "Mot de passe incorrect"
      )
MSG_HASH(
      MSG_NETPLAY_SERVER_NAMED_HANGUP,
      "\"%s\" s'est déconnecté"
      )
MSG_HASH(
      MSG_NETPLAY_SERVER_HANGUP,
      "Un client de netplay s'est déconnecté"
      )
MSG_HASH(
      MSG_NETPLAY_CLIENT_HANGUP,
      "Netplay déconnecté"
      )
MSG_HASH(
      MSG_NETPLAY_CANNOT_PLAY_UNPRIVILEGED,
      "Vous n'avez pas la permission de jouer"
      )
MSG_HASH(
      MSG_NETPLAY_CANNOT_PLAY_NO_SLOTS,
      "Aucune place de libre pour jouer"
      )
MSG_HASH(
      MSG_NETPLAY_CANNOT_PLAY,
      "Impossible de basculer en mode jeu"
      )
MSG_HASH(
      MSG_NETPLAY_PEER_PAUSED,
      "Le joueur \"%s\" à mis en pause"
      )
MSG_HASH(
      MSG_NETPLAY_CHANGED_NICK,
      "Votre pseudo est maintenant \"%s\""
      )
MSG_HASH(
      MENU_ENUM_SUBLABEL_VIDEO_SHARED_CONTEXT,
      "Donne aux cœurs bénéficiant de l'accélération graphique leur propre contexte. Évite d'avoir à supposer des changements d'état matériel entre deux images."
      )
MSG_HASH(
      MENU_ENUM_SUBLABEL_MENU_SETTINGS,
      "Ajuster les réglages et l'apparence du menu."
      )
MSG_HASH(
      MENU_ENUM_SUBLABEL_VIDEO_HARD_SYNC,
      "Synchronisation 'hard' du CPU et du GPU. Réduis la latence mais affecte les performances."
      )
MSG_HASH(
      MENU_ENUM_SUBLABEL_VIDEO_THREADED,
      "Améliore les performances au prix d'une certaine latence et d'à-coups visuels accrus. À n'utiliser que si vous ne pouvez pas faire autrement."
      )
MSG_HASH(
      MSG_AUDIO_VOLUME,
      "Volume sonore"
      )
MSG_HASH(
      MSG_AUTODETECT,
      "Détection automatique"
      )
MSG_HASH(
      MSG_AUTOLOADING_SAVESTATE_FROM,
      "Chargement auto d'une savestate depuis"
      )
MSG_HASH(
      MSG_CAPABILITIES,
      "Capacités"
      )
MSG_HASH(
      MSG_CONNECTING_TO_NETPLAY_HOST,
      "Connexion à l'hôte"
      )
MSG_HASH(
      MSG_CONNECTING_TO_PORT,
      "Connexion au port"
      )
MSG_HASH(
      MSG_CONNECTION_SLOT,
      "Slot de connexion"
      )
MSG_HASH(
      MSG_SORRY_UNIMPLEMENTED_CORES_DONT_DEMAND_CONTENT_NETPLAY,
      "Désolé, non implémenté: les cœurs qui tournent sans contenu ne peuvent pas participer au netplay."
      )
MSG_HASH(
      MENU_ENUM_LABEL_VALUE_ACCOUNTS_CHEEVOS_PASSWORD,
      "Mot de passe"
      )
MSG_HASH(
      MENU_ENUM_LABEL_VALUE_ACCOUNTS_CHEEVOS_SETTINGS,
      "Comptes Cheevos"
      )
MSG_HASH(
      MENU_ENUM_LABEL_VALUE_ACCOUNTS_CHEEVOS_USERNAME,
      "Identifiant"
      )
MSG_HASH(
      MENU_ENUM_LABEL_VALUE_ACCOUNTS_LIST,
      "Comptes"
      )
MSG_HASH(
      MENU_ENUM_LABEL_VALUE_ACCOUNTS_LIST_END,
      "Liste des comptes"
      )
MSG_HASH(
      MENU_ENUM_LABEL_VALUE_ACCOUNTS_RETRO_ACHIEVEMENTS,
      "Trophées"
      )
MSG_HASH(
      MENU_ENUM_LABEL_VALUE_ACHIEVEMENT_LIST,
      "Liste des trophées"
      )
MSG_HASH(
      MENU_ENUM_LABEL_VALUE_ACHIEVEMENT_LIST_HARDCORE,
      "Liste des trophées (hardcore)"
      )
MSG_HASH(
      MENU_ENUM_LABEL_VALUE_ADD_CONTENT_LIST,
      "Scanner du contenu"
      )
MSG_HASH(
      MENU_ENUM_LABEL_VALUE_CONFIGURATIONS_LIST,
      "Configurations"
      )
MSG_HASH(
      MENU_ENUM_LABEL_VALUE_ADD_TAB,
      "Importer du contenu"
      )
MSG_HASH(
      MENU_ENUM_LABEL_VALUE_NETPLAY_TAB,
      "Salons de netplay"
      )
MSG_HASH(
      MENU_ENUM_LABEL_VALUE_ASK_ARCHIVE,
      "Demander"
      )
MSG_HASH(
      MENU_ENUM_LABEL_VALUE_ASSETS_DIRECTORY,
      "Assets"
      )
MSG_HASH(
      MENU_ENUM_LABEL_VALUE_AUDIO_BLOCK_FRAMES,
      "Block Frames"
      )
MSG_HASH(
      MENU_ENUM_LABEL_VALUE_AUDIO_DEVICE,
      "Périphérique audio"
      )
MSG_HASH(
      MENU_ENUM_LABEL_VALUE_AUDIO_DRIVER,
      "Pilote audio"
      )
MSG_HASH(
      MENU_ENUM_LABEL_VALUE_AUDIO_DSP_PLUGIN,
      "Module DSP audio"
      )
MSG_HASH(
      MENU_ENUM_LABEL_VALUE_AUDIO_ENABLE,
      "Activer le son"
      )
MSG_HASH(
      MENU_ENUM_LABEL_VALUE_AUDIO_FILTER_DIR,
      "Filtres audio"
      )
MSG_HASH(
      MENU_ENUM_LABEL_VALUE_TURBO_DEADZONE_LIST,
      "Turbo/Deadzone"
      )
MSG_HASH(
      MENU_ENUM_LABEL_VALUE_AUDIO_LATENCY,
      "Latence audio (ms)"
      )
MSG_HASH(
      MENU_ENUM_LABEL_VALUE_AUDIO_MAX_TIMING_SKEW,
      "Limite max de l'ajustement"
      )
MSG_HASH(
      MENU_ENUM_LABEL_VALUE_AUDIO_MUTE,
      "Sourdine"
      )
MSG_HASH(
      MENU_ENUM_LABEL_VALUE_AUDIO_OUTPUT_RATE,
      "Fréquence de sortie (Hz)"
      )
MSG_HASH(
      MENU_ENUM_LABEL_VALUE_AUDIO_RATE_CONTROL_DELTA,
      "Contrôle du taux dynamique"
      )
MSG_HASH(
      MENU_ENUM_LABEL_VALUE_AUDIO_RESAMPLER_DRIVER,
      "Pilote de ré-échantillonnage audio"
      )
MSG_HASH(
      MENU_ENUM_LABEL_VALUE_AUDIO_SETTINGS,
      "Audio"
      )
MSG_HASH(
      MENU_ENUM_LABEL_VALUE_AUDIO_SYNC,
      "Synchroniser le son"
      )
MSG_HASH(
      MENU_ENUM_LABEL_VALUE_AUDIO_VOLUME,
      "Volume sonore (dB)"
      )
MSG_HASH(
      MENU_ENUM_LABEL_VALUE_AUDIO_WASAPI_EXCLUSIVE_MODE,
      "Mode exclusif WASAPI"
      )
MSG_HASH(
      MENU_ENUM_LABEL_VALUE_AUDIO_WASAPI_FLOAT_FORMAT,
      "Format de flottants WASAPI"
      )
MSG_HASH(
      MENU_ENUM_LABEL_VALUE_AUDIO_WASAPI_SH_BUFFER_LENGTH,
      "Taille du tampon partagé WASAPI"
      )
MSG_HASH(
      MENU_ENUM_LABEL_VALUE_AUTOSAVE_INTERVAL,
      "Intervalle de sauvegarde SaveRAM"
      )
MSG_HASH(
      MENU_ENUM_LABEL_VALUE_AUTO_OVERRIDES_ENABLE,
      "Charger les surcharges de configuration automatiquement"
      )
MSG_HASH(
      MENU_ENUM_LABEL_VALUE_AUTO_REMAPS_ENABLE,
      "Charger les fichiers de remappage automatiquement"
      )
MSG_HASH(
      MENU_ENUM_LABEL_VALUE_AUTO_SHADERS_ENABLE,
      "Charger les pré-réglages de shaders automatiquement"
      )
MSG_HASH(
      MENU_ENUM_LABEL_VALUE_BASIC_MENU_CONTROLS_BACK,
      "Retour"
      )
MSG_HASH(
      MENU_ENUM_LABEL_VALUE_BASIC_MENU_CONTROLS_CONFIRM,
      "Confirmer"
      )
MSG_HASH(
      MENU_ENUM_LABEL_VALUE_BASIC_MENU_CONTROLS_INFO,
      "Information"
      )
MSG_HASH(
      MENU_ENUM_LABEL_VALUE_BASIC_MENU_CONTROLS_QUIT,
      "Quitter"
      )
MSG_HASH(
      MENU_ENUM_LABEL_VALUE_BASIC_MENU_CONTROLS_SCROLL_DOWN,
      "Défilement vers le bas"
      )
MSG_HASH(
      MENU_ENUM_LABEL_VALUE_BASIC_MENU_CONTROLS_SCROLL_UP,
      "Défilement vers le haut"
      )
MSG_HASH(
      MENU_ENUM_LABEL_VALUE_BASIC_MENU_CONTROLS_START,
      "Démarrer"
      )
MSG_HASH(
      MENU_ENUM_LABEL_VALUE_BASIC_MENU_CONTROLS_TOGGLE_KEYBOARD,
      "Basculer sur le clavier"
      )
MSG_HASH(
      MENU_ENUM_LABEL_VALUE_BASIC_MENU_CONTROLS_TOGGLE_MENU,
      "Basculer sur le menu"
      )
MSG_HASH(
      MENU_ENUM_LABEL_VALUE_BASIC_MENU_ENUM_CONTROLS,
      "Contrôles de base du menu"
      )
MSG_HASH(
      MENU_ENUM_LABEL_VALUE_BASIC_MENU_ENUM_CONTROLS_CONFIRM,
      "Confirmer/OK"
      )
MSG_HASH(
      MENU_ENUM_LABEL_VALUE_BASIC_MENU_ENUM_CONTROLS_INFO,
      "Information"
      )
MSG_HASH(
      MENU_ENUM_LABEL_VALUE_BASIC_MENU_ENUM_CONTROLS_QUIT,
      "Quitter"
      )
MSG_HASH(
      MENU_ENUM_LABEL_VALUE_BASIC_MENU_ENUM_CONTROLS_SCROLL_UP,
      "Défilement vers le haut"
      )
MSG_HASH(
      MENU_ENUM_LABEL_VALUE_BASIC_MENU_ENUM_CONTROLS_START,
      "Défauts"
      )
MSG_HASH(
      MENU_ENUM_LABEL_VALUE_BASIC_MENU_ENUM_CONTROLS_TOGGLE_KEYBOARD,
      "Basculer sur le clavier"
      )
MSG_HASH(
      MENU_ENUM_LABEL_VALUE_BASIC_MENU_ENUM_CONTROLS_TOGGLE_MENU,
      "Basculer sur le Menu"
      )
MSG_HASH(
      MENU_ENUM_LABEL_VALUE_BLOCK_SRAM_OVERWRITE,
      "Ne pas écraser la SaveRAM en chargeant la savestate"
      )
MSG_HASH(
      MENU_ENUM_LABEL_VALUE_BLUETOOTH_ENABLE,
      "Activer le Bluetooth"
      )
MSG_HASH(
      MENU_ENUM_LABEL_VALUE_BUILDBOT_ASSETS_URL,
      "URL du buildbot des assets"
      )
MSG_HASH(
      MENU_ENUM_LABEL_VALUE_CACHE_DIRECTORY,
      "Cache"
      )
MSG_HASH(
      MENU_ENUM_LABEL_VALUE_CAMERA_ALLOW,
      "Autoriser l'accès à la caméra"
      )
MSG_HASH(
      MENU_ENUM_LABEL_VALUE_CAMERA_DRIVER,
      "Autoriser la caméra"
      )
MSG_HASH(
      MENU_ENUM_LABEL_VALUE_CHEAT,
      "Triche"
      )
MSG_HASH(
      MENU_ENUM_LABEL_VALUE_CHEAT_APPLY_CHANGES,
      "Appliquer les changements"
      )
MSG_HASH(
      MENU_ENUM_LABEL_VALUE_CHEAT_DATABASE_PATH,
      "Fichiers de triche"
      )
MSG_HASH(
      MENU_ENUM_LABEL_VALUE_CHEAT_FILE,
      "Fichier de triche"
      )
MSG_HASH(
      MENU_ENUM_LABEL_VALUE_CHEAT_FILE_LOAD,
      "Charger un fichier de triche"
      )
MSG_HASH(
      MENU_ENUM_LABEL_VALUE_CHEAT_FILE_SAVE_AS,
      "Enregistrer le fichier de triche sous"
      )
MSG_HASH(
      MENU_ENUM_LABEL_VALUE_CHEAT_NUM_PASSES,
      "Nombre de passages"
      )
MSG_HASH(
      MENU_ENUM_LABEL_VALUE_CHEEVOS_DESCRIPTION,
      "Description"
      )
MSG_HASH(
      MENU_ENUM_LABEL_VALUE_CHEEVOS_HARDCORE_MODE_ENABLE,
      "Mode harcode"
      )
MSG_HASH(
      MENU_ENUM_LABEL_VALUE_CHEEVOS_LOCKED_ACHIEVEMENTS,
      "Trophées verrouillés:"
      )
MSG_HASH(
      MENU_ENUM_LABEL_VALUE_CHEEVOS_LOCKED_ENTRY,
      "Verrouillé"
      )
MSG_HASH(
      MENU_ENUM_LABEL_VALUE_CHEEVOS_SETTINGS,
      "Trophées"
      )
MSG_HASH(
      MENU_ENUM_LABEL_VALUE_CHEEVOS_TEST_UNOFFICIAL,
      "Tester les trophées non officiels"
      )
MSG_HASH(
      MENU_ENUM_LABEL_VALUE_CHEEVOS_UNLOCKED_ACHIEVEMENTS,
      "Trophées déverrouillés :"
      )
MSG_HASH(
      MENU_ENUM_LABEL_VALUE_CHEEVOS_UNLOCKED_ENTRY,
      "Déverrouillés"
      )
MSG_HASH(
      MENU_ENUM_LABEL_VALUE_CLOSE_CONTENT,
      "Fermer le contenu"
      )
MSG_HASH(
      MENU_ENUM_LABEL_VALUE_CONFIG,
      "Configuration"
      )
MSG_HASH(
      MENU_ENUM_LABEL_VALUE_CONFIGURATIONS,
      "Charger une configuration"
      )
MSG_HASH(
      MENU_ENUM_LABEL_VALUE_CONFIGURATION_SETTINGS,
      "Configuration"
      )
MSG_HASH(
      MENU_ENUM_LABEL_VALUE_CONFIG_SAVE_ON_EXIT,
      "Sauvegarder la configuration en quittant"
      )
MSG_HASH(
      MENU_ENUM_LABEL_VALUE_CONTENT_COLLECTION_LIST,
      "Collections"
      )
MSG_HASH(
      MENU_ENUM_LABEL_VALUE_CONTENT_DATABASE_DIRECTORY,
      "Bases de données"
      )
MSG_HASH(
      MENU_ENUM_LABEL_VALUE_CONTENT_DIR,
      "Contenu"
      )
MSG_HASH(
      MENU_ENUM_LABEL_VALUE_CONTENT_HISTORY_SIZE,
      "Taille de l'historique")
MSG_HASH(MENU_ENUM_LABEL_VALUE_PLAYLIST_ENTRY_REMOVE,
      "Autoriser la suppression d'entées")
MSG_HASH(MENU_ENUM_LABEL_VALUE_CONTENT_SETTINGS,
      "Menu rapide")
MSG_HASH(MENU_ENUM_LABEL_VALUE_CORE_ASSETS_DIR,
      "Téléchargements")
MSG_HASH(MENU_ENUM_LABEL_VALUE_CORE_ASSETS_DIRECTORY,
      "Téléchargements")
MSG_HASH(MENU_ENUM_LABEL_VALUE_CORE_CHEAT_OPTIONS,
      "Fichiers de triche")
MSG_HASH(MENU_ENUM_LABEL_VALUE_CORE_COUNTERS,
      "Compteurs du cœur")
MSG_HASH(MENU_ENUM_LABEL_VALUE_CORE_ENABLE,
      "Afficher le nom du cœur chargé")
MSG_HASH(MENU_ENUM_LABEL_VALUE_CORE_INFORMATION,
      "Informations sur le cœur")
MSG_HASH(MENU_ENUM_LABEL_VALUE_CORE_INFO_AUTHORS,
      "Auteurs")
MSG_HASH(MENU_ENUM_LABEL_VALUE_CORE_INFO_CATEGORIES,
      "Catégories")
MSG_HASH(MENU_ENUM_LABEL_VALUE_CORE_INFO_CORE_LABEL,
      "Label du cœur")
MSG_HASH(MENU_ENUM_LABEL_VALUE_CORE_INFO_CORE_NAME,
      "Nom du cœur")
MSG_HASH(MENU_ENUM_LABEL_VALUE_CORE_INFO_FIRMWARE,
      "Firmware(s)")
MSG_HASH(MENU_ENUM_LABEL_VALUE_CORE_INFO_LICENSES,
      "Licence(s)")
MSG_HASH(MENU_ENUM_LABEL_VALUE_CORE_INFO_PERMISSIONS,
      "Permissions")
MSG_HASH(MENU_ENUM_LABEL_VALUE_CORE_INFO_SUPPORTED_EXTENSIONS,
      "Extensions supportées")
MSG_HASH(MENU_ENUM_LABEL_VALUE_CORE_INFO_SYSTEM_MANUFACTURER,
      "Fabricant du système")
MSG_HASH(MENU_ENUM_LABEL_VALUE_CORE_INFO_SYSTEM_NAME,
      "Nom du système")
MSG_HASH(MENU_ENUM_LABEL_VALUE_CORE_INPUT_REMAPPING_OPTIONS,
      "Remappage des contrôles")
MSG_HASH(MENU_ENUM_LABEL_VALUE_CORE_LIST,
      "Charger un cœur")
MSG_HASH(MENU_ENUM_LABEL_VALUE_CORE_OPTIONS,
      "Options")
MSG_HASH(MENU_ENUM_LABEL_VALUE_CORE_SETTINGS,
      "Cœur")
MSG_HASH(MENU_ENUM_LABEL_VALUE_CORE_SET_SUPPORTS_NO_CONTENT_ENABLE,
      "Démarrer les cœurs automatiquement")
MSG_HASH(MENU_ENUM_LABEL_VALUE_CORE_UPDATER_AUTO_EXTRACT_ARCHIVE,
      "Extraire automatiquement les archives téléchargées")
MSG_HASH(MENU_ENUM_LABEL_VALUE_CORE_UPDATER_BUILDBOT_URL,
      "URL du buildbot des cœurs")
MSG_HASH(MENU_ENUM_LABEL_VALUE_CORE_UPDATER_LIST,
      "Mises à jour des cœurs")
MSG_HASH(MENU_ENUM_LABEL_VALUE_CORE_UPDATER_SETTINGS,
      "Mises à jour")
MSG_HASH(MENU_ENUM_LABEL_VALUE_CPU_ARCHITECTURE,
      "Architecture du CPU :")
MSG_HASH(MENU_ENUM_LABEL_VALUE_CPU_CORES,
      "Cœurs du CPU :")
MSG_HASH(MENU_ENUM_LABEL_VALUE_CURSOR_DIRECTORY,
      "Curseur")
MSG_HASH(MENU_ENUM_LABEL_VALUE_CURSOR_MANAGER,
      "Gestionnaire de curseurs")
MSG_HASH(MENU_ENUM_LABEL_VALUE_CUSTOM_RATIO,
      "Rapport d'aspect custom")
MSG_HASH(MENU_ENUM_LABEL_VALUE_DATABASE_MANAGER,
      "Gestionnaire de bases de données")
MSG_HASH(MENU_ENUM_LABEL_VALUE_DATABASE_SELECTION,
      "Sélection de la base de données")
MSG_HASH(MENU_ENUM_LABEL_VALUE_DELETE_ENTRY,
      "Supprimer")
MSG_HASH(MENU_ENUM_LABEL_VALUE_FAVORITES,
      "Dossier de démarrage")
MSG_HASH(MENU_ENUM_LABEL_VALUE_DIRECTORY_CONTENT,
      "<Dossier du contenu>")
MSG_HASH(MENU_ENUM_LABEL_VALUE_DIRECTORY_DEFAULT,
      "<Par défaut>")
MSG_HASH(MENU_ENUM_LABEL_VALUE_DIRECTORY_NONE,
      "<Aucun>")
MSG_HASH(MENU_ENUM_LABEL_VALUE_DIRECTORY_NOT_FOUND,
      "Dossier non trouvé.")
MSG_HASH(MENU_ENUM_LABEL_VALUE_DIRECTORY_SETTINGS,
      "Dossier")
MSG_HASH(MENU_ENUM_LABEL_VALUE_DISK_CYCLE_TRAY_STATUS,
      "État du lecteur de disque")
MSG_HASH(MENU_ENUM_LABEL_VALUE_DISK_IMAGE_APPEND,
      "Ajouter une image de disque")
MSG_HASH(MENU_ENUM_LABEL_VALUE_DISK_INDEX,
      "Numéro du disque")
MSG_HASH(MENU_ENUM_LABEL_VALUE_DISK_OPTIONS,
      "Contrôle du disque")
MSG_HASH(MENU_ENUM_LABEL_VALUE_DONT_CARE,
      "Peu importe")
MSG_HASH(MENU_ENUM_LABEL_VALUE_DOWNLOADED_FILE_DETECT_CORE_LIST,
      "Téléchargements")
MSG_HASH(MENU_ENUM_LABEL_VALUE_DOWNLOAD_CORE,
      "Télécharger un cœur...")
MSG_HASH(MENU_ENUM_LABEL_VALUE_DOWNLOAD_CORE_CONTENT,
      "Télécharger du contenu")
MSG_HASH(MENU_ENUM_LABEL_VALUE_DPI_OVERRIDE_ENABLE,
      "DPI personnalisé")
MSG_HASH(MENU_ENUM_LABEL_VALUE_DPI_OVERRIDE_VALUE,
      "Valeur du DPI personnalisé")
MSG_HASH(MENU_ENUM_LABEL_VALUE_DRIVER_SETTINGS,
      "Pilote")
MSG_HASH(MENU_ENUM_LABEL_VALUE_DUMMY_ON_CORE_SHUTDOWN,
      "Charger un cœur factice après fermeture")
MSG_HASH(MENU_ENUM_LABEL_VALUE_CHECK_FOR_MISSING_FIRMWARE,
      "Vérifier la présence des firmwares au chargement")
MSG_HASH(MENU_ENUM_LABEL_VALUE_DYNAMIC_WALLPAPER,
      "Fonds d'écran dynamique")
MSG_HASH(MENU_ENUM_LABEL_VALUE_DYNAMIC_WALLPAPERS_DIRECTORY,
      "Fonds d'écran dynamique")
MSG_HASH(MENU_ENUM_LABEL_VALUE_CHEEVOS_ENABLE,
      "Activer les trophées")
MSG_HASH(MENU_ENUM_LABEL_VALUE_ENTRY_HOVER_COLOR,
      "Couleur de l'entrée menu active")
MSG_HASH(MENU_ENUM_LABEL_VALUE_ENTRY_NORMAL_COLOR,
      "Couleur des entrées du menu")
MSG_HASH(MENU_ENUM_LABEL_VALUE_FALSE,
      "Faux")
MSG_HASH(MENU_ENUM_LABEL_VALUE_FASTFORWARD_RATIO,
      "Vitesse de jeu maximum")
MSG_HASH(MENU_ENUM_LABEL_VALUE_FPS_SHOW,
      "Afficher le nombre d'images/s")
MSG_HASH(MENU_ENUM_LABEL_VALUE_FRAME_THROTTLE_ENABLE,
      "Limiter la vitesse d'exécution")
MSG_HASH(MENU_ENUM_LABEL_VALUE_FRAME_THROTTLE_SETTINGS,
      "Vitesse d'affichage")
MSG_HASH(MENU_ENUM_LABEL_VALUE_FRONTEND_COUNTERS,
      "Compteurs du Frontend")
MSG_HASH(MENU_ENUM_LABEL_VALUE_GAME_SPECIFIC_OPTIONS,
      "Charger automatiquement les configuration du cœur par jeux")
MSG_HASH(MENU_ENUM_LABEL_VALUE_GAME_SPECIFIC_OPTIONS_CREATE,
      "Créer un fichier de configuration du cœur pour ce jeu")
MSG_HASH(MENU_ENUM_LABEL_VALUE_GAME_SPECIFIC_OPTIONS_IN_USE,
      "Fichier de configuration du jeu")
MSG_HASH(MENU_ENUM_LABEL_VALUE_HELP,
      "Aide")
MSG_HASH(MENU_ENUM_LABEL_VALUE_HELP_AUDIO_VIDEO_TROUBLESHOOTING,
      "Dépannage audio/vidéo")
MSG_HASH(MENU_ENUM_LABEL_VALUE_HELP_CHANGE_VIRTUAL_GAMEPAD,
      "Utiliser un overlay de manette virtuelle")
MSG_HASH(MENU_ENUM_LABEL_VALUE_HELP_CONTROLS,
      "Contrôles de base du menu")
MSG_HASH(MENU_ENUM_LABEL_VALUE_HELP_LIST,
      "Aide")
MSG_HASH(MENU_ENUM_LABEL_VALUE_HELP_LOADING_CONTENT,
      "Chargement du contenu")
MSG_HASH(MENU_ENUM_LABEL_VALUE_HELP_SCANNING_CONTENT,
      "Scan de contenus")
MSG_HASH(MENU_ENUM_LABEL_VALUE_HELP_WHAT_IS_A_CORE,
      "Qu'est-ce qu'un cœur ?")
MSG_HASH(MENU_ENUM_LABEL_VALUE_HISTORY_LIST_ENABLE,
      "Activer l'historique")
MSG_HASH(MENU_ENUM_LABEL_VALUE_HISTORY_TAB,
      "Historique")
MSG_HASH(MENU_ENUM_LABEL_VALUE_HORIZONTAL_MENU,
      "Menu horizontal")
MSG_HASH(MENU_ENUM_LABEL_VALUE_IMAGES_TAB,
      "Image")
MSG_HASH(MENU_ENUM_LABEL_VALUE_INFORMATION,
      "Informations")
MSG_HASH(MENU_ENUM_LABEL_VALUE_INFORMATION_LIST,
      "Informations")
MSG_HASH(MENU_ENUM_LABEL_VALUE_INPUT_ADC_TYPE,
      "Type Analogique vers Numérique")
MSG_HASH(MENU_ENUM_LABEL_VALUE_INPUT_ALL_USERS_CONTROL_MENU,
      "Tous les utilisateurs contrôlent le menu")
MSG_HASH(MENU_ENUM_LABEL_VALUE_INPUT_ANALOG_LEFT_X,
      "Analogique gauche X")
MSG_HASH(MENU_ENUM_LABEL_VALUE_INPUT_ANALOG_LEFT_X_MINUS,
      "Analogique gauche X- (gauche)")
MSG_HASH(MENU_ENUM_LABEL_VALUE_INPUT_ANALOG_LEFT_X_PLUS,
      "Analogique gauche X+ (droite)")
MSG_HASH(MENU_ENUM_LABEL_VALUE_INPUT_ANALOG_LEFT_Y,
      "Analogique gauche Y")
MSG_HASH(MENU_ENUM_LABEL_VALUE_INPUT_ANALOG_LEFT_Y_MINUS,
      "Analogique gauche Y- (haut)")
MSG_HASH(MENU_ENUM_LABEL_VALUE_INPUT_ANALOG_LEFT_Y_PLUS,
      "Analogique gauche Y+ (bas)")
MSG_HASH(MENU_ENUM_LABEL_VALUE_INPUT_ANALOG_RIGHT_X,
      "Analogique droit X")
MSG_HASH(MENU_ENUM_LABEL_VALUE_INPUT_ANALOG_RIGHT_X_MINUS,
      "Analogique droit X- (gauche)")
MSG_HASH(MENU_ENUM_LABEL_VALUE_INPUT_ANALOG_RIGHT_X_PLUS,
      "Analogique droit X+ (droite)")
MSG_HASH(MENU_ENUM_LABEL_VALUE_INPUT_ANALOG_RIGHT_Y,
      "Right Analog Y")
MSG_HASH(MENU_ENUM_LABEL_VALUE_INPUT_ANALOG_RIGHT_Y_MINUS,
      "Analogique droit Y- (haut)")
MSG_HASH(MENU_ENUM_LABEL_VALUE_INPUT_ANALOG_RIGHT_Y_PLUS,
      "Analogique droit Y+ (bas)")
MSG_HASH(MENU_ENUM_LABEL_VALUE_INPUT_AUTODETECT_ENABLE,
      "Activer l'autoconfiguration")
MSG_HASH(MENU_ENUM_LABEL_VALUE_INPUT_AXIS_THRESHOLD,
      "Seuil des axes analogiques")
MSG_HASH(MENU_ENUM_LABEL_VALUE_MENU_INPUT_SWAP_OK_CANCEL,
      "Inverser les boutons OK et Annuler dans le menu")
MSG_HASH(MENU_ENUM_LABEL_VALUE_INPUT_BIND_ALL,
      "Tout assigner")
MSG_HASH(MENU_ENUM_LABEL_VALUE_INPUT_BIND_DEFAULT_ALL,
      "Tour assigner par défaut")
MSG_HASH(MENU_ENUM_LABEL_VALUE_INPUT_BIND_TIMEOUT,
      "Délai d'assignation")
MSG_HASH(MENU_ENUM_LABEL_VALUE_INPUT_DESCRIPTOR_HIDE_UNBOUND,
      "Cacher les labels ne correspondant à rien sur la manette du cœur")
MSG_HASH(MENU_ENUM_LABEL_VALUE_INPUT_DESCRIPTOR_LABEL_SHOW,
      "Afficher les labels des manettes du cœur")
MSG_HASH(MENU_ENUM_LABEL_VALUE_INPUT_DEVICE_INDEX,
      "Index du périphérique")
MSG_HASH(MENU_ENUM_LABEL_VALUE_INPUT_DEVICE_TYPE,
      "Type de périphérique")
MSG_HASH(MENU_ENUM_LABEL_VALUE_INPUT_MOUSE_INDEX,
      "Index de souris")
MSG_HASH(MENU_ENUM_LABEL_VALUE_INPUT_DRIVER,
      "Pilote des entrées")
MSG_HASH(MENU_ENUM_LABEL_VALUE_INPUT_DUTY_CYCLE,
      "Rapport de cycle")
MSG_HASH(MENU_ENUM_LABEL_VALUE_INPUT_HOTKEY_BINDS,
      "Raccourcis d'entrées")
MSG_HASH(MENU_ENUM_LABEL_VALUE_INPUT_ICADE_ENABLE,
      "Activer le mapping manette/clavier")
MSG_HASH(MENU_ENUM_LABEL_VALUE_INPUT_JOYPAD_A,
      "Bouton A (droite)")
MSG_HASH(MENU_ENUM_LABEL_VALUE_INPUT_JOYPAD_B,
      "Bouton B (bas)")
MSG_HASH(MENU_ENUM_LABEL_VALUE_INPUT_JOYPAD_DOWN,
      "Croix bas")
MSG_HASH(MENU_ENUM_LABEL_VALUE_INPUT_JOYPAD_L2,
      "Bouton L2 (gâchette)")
MSG_HASH(MENU_ENUM_LABEL_VALUE_INPUT_JOYPAD_L3,
      "Bouton L3 (pouce)")
MSG_HASH(MENU_ENUM_LABEL_VALUE_INPUT_JOYPAD_L,
      "Bouton L (épaule)")
MSG_HASH(MENU_ENUM_LABEL_VALUE_INPUT_JOYPAD_LEFT,
      "Croix gauche")
MSG_HASH(MENU_ENUM_LABEL_VALUE_INPUT_JOYPAD_R2,
      "Bouton R2 (gachette)")
MSG_HASH(MENU_ENUM_LABEL_VALUE_INPUT_JOYPAD_R3,
      "Bouton R3 (pouce)")
MSG_HASH(MENU_ENUM_LABEL_VALUE_INPUT_JOYPAD_R,
      "Bouton R (épaule)")
MSG_HASH(MENU_ENUM_LABEL_VALUE_INPUT_JOYPAD_RIGHT,
      "Croix droite")
MSG_HASH(MENU_ENUM_LABEL_VALUE_INPUT_JOYPAD_SELECT,
      "Bouton select")
MSG_HASH(MENU_ENUM_LABEL_VALUE_INPUT_JOYPAD_START,
      "Bouton start")
MSG_HASH(MENU_ENUM_LABEL_VALUE_INPUT_JOYPAD_UP,
      "Croix haut")
MSG_HASH(MENU_ENUM_LABEL_VALUE_INPUT_JOYPAD_X,
      "Bouton X (haut)")
MSG_HASH(MENU_ENUM_LABEL_VALUE_INPUT_JOYPAD_Y,
      "Bouton Y (gauche)")
MSG_HASH(MENU_ENUM_LABEL_VALUE_INPUT_KEY,
      "(Touche : %s)")
MSG_HASH(MENU_ENUM_LABEL_VALUE_INPUT_KEYBOARD_GAMEPAD_MAPPING_TYPE,
      "Type de mappage manette/clavier")
MSG_HASH(MENU_ENUM_LABEL_VALUE_INPUT_MAX_USERS,
      "Nombre maximum d'utilisateurs")
MSG_HASH(MENU_ENUM_LABEL_VALUE_INPUT_MENU_ENUM_TOGGLE_GAMEPAD_COMBO,
      "Combinaison pour afficher le menu")
MSG_HASH(MENU_ENUM_LABEL_VALUE_INPUT_META_CHEAT_INDEX_MINUS,
      "Index de triche -")
MSG_HASH(MENU_ENUM_LABEL_VALUE_INPUT_META_CHEAT_INDEX_PLUS,
      "Index de triche +")
MSG_HASH(MENU_ENUM_LABEL_VALUE_INPUT_META_CHEAT_TOGGLE,
      "Activer/désactiver la triche")
MSG_HASH(MENU_ENUM_LABEL_VALUE_INPUT_META_DISK_EJECT_TOGGLE,
      "Insérer/retirer un disque")
MSG_HASH(MENU_ENUM_LABEL_VALUE_INPUT_META_DISK_NEXT,
      "Disque suivant")
MSG_HASH(MENU_ENUM_LABEL_VALUE_INPUT_META_DISK_PREV,
      "Disque précédant")
MSG_HASH(MENU_ENUM_LABEL_VALUE_INPUT_META_ENABLE_HOTKEY,
      "Activer les raccourcis")
MSG_HASH(MENU_ENUM_LABEL_VALUE_INPUT_META_FAST_FORWARD_HOLD_KEY,
      "Touche maintiens d'avance rapide")
MSG_HASH(MENU_ENUM_LABEL_VALUE_INPUT_META_FAST_FORWARD_KEY,
      "Touche ON/OFF d'avance rapide")
MSG_HASH(MENU_ENUM_LABEL_VALUE_INPUT_META_FRAMEADVANCE,
      "Saut d'image")
MSG_HASH(MENU_ENUM_LABEL_VALUE_INPUT_META_FULLSCREEN_TOGGLE_KEY,
      "Plein écran")
MSG_HASH(MENU_ENUM_LABEL_VALUE_INPUT_META_GRAB_MOUSE_TOGGLE,
      "Touche de capture de la souris")
MSG_HASH(MENU_ENUM_LABEL_VALUE_INPUT_META_GAME_FOCUS_TOGGLE,
      "Touche de focus du jeu")
MSG_HASH(MENU_ENUM_LABEL_VALUE_INPUT_META_LOAD_STATE_KEY,
      "Charger un état")
MSG_HASH(MENU_ENUM_LABEL_VALUE_INPUT_META_MENU_TOGGLE,
      "Afficher le menu")
MSG_HASH(MENU_ENUM_LABEL_VALUE_INPUT_META_MOVIE_RECORD_TOGGLE,
      "Activer l'enregistrement")
MSG_HASH(MENU_ENUM_LABEL_VALUE_INPUT_META_MUTE,
      "Sourdine")
MSG_HASH(MENU_ENUM_LABEL_VALUE_INPUT_META_NETPLAY_FLIP,
      "Intervertir les joueurs en réseau")
MSG_HASH(MENU_ENUM_LABEL_VALUE_INPUT_META_NETPLAY_GAME_WATCH,
      "Changer de mode joueur/spectateur")
MSG_HASH(MENU_ENUM_LABEL_VALUE_INPUT_META_OSK,
      "Afficher le clavier virtuel")
MSG_HASH(MENU_ENUM_LABEL_VALUE_INPUT_META_OVERLAY_NEXT,
      "Overlay suivant")
MSG_HASH(MENU_ENUM_LABEL_VALUE_INPUT_META_PAUSE_TOGGLE,
      "Pause")
MSG_HASH(MENU_ENUM_LABEL_VALUE_INPUT_META_QUIT_KEY,
      "Quitter RetroArch")
MSG_HASH(MENU_ENUM_LABEL_VALUE_INPUT_META_RESET,
      "Redémarrer le jeu")
MSG_HASH(MENU_ENUM_LABEL_VALUE_INPUT_META_REWIND,
      "Rembobinage")
MSG_HASH(MENU_ENUM_LABEL_VALUE_INPUT_META_SAVE_STATE_KEY,
      "Sauvegarder l'état")
MSG_HASH(MENU_ENUM_LABEL_VALUE_INPUT_META_SCREENSHOT,
      "Prendre une capture d'écran")
MSG_HASH(MENU_ENUM_LABEL_VALUE_INPUT_META_SHADER_NEXT,
      "Shader suivant")
MSG_HASH(MENU_ENUM_LABEL_VALUE_INPUT_META_SHADER_PREV,
      "shader précédant")
MSG_HASH(MENU_ENUM_LABEL_VALUE_INPUT_META_SLOWMOTION,
      "Ralenti")
MSG_HASH(MENU_ENUM_LABEL_VALUE_INPUT_META_STATE_SLOT_MINUS,
      "Emplacement de savestate -")
MSG_HASH(MENU_ENUM_LABEL_VALUE_INPUT_META_STATE_SLOT_PLUS,
      "Emplacement de savestate +")
MSG_HASH(MENU_ENUM_LABEL_VALUE_INPUT_META_VOLUME_DOWN,
      "Volume -")
MSG_HASH(MENU_ENUM_LABEL_VALUE_INPUT_META_VOLUME_UP,
      "Volume +")
MSG_HASH(MENU_ENUM_LABEL_VALUE_INPUT_OVERLAY_ENABLE,
      "Activer les overlays")
MSG_HASH(MENU_ENUM_LABEL_VALUE_INPUT_OVERLAY_HIDE_IN_MENU,
      "Cacher l'overlay dans le menu")
MSG_HASH(MENU_ENUM_LABEL_VALUE_INPUT_POLL_TYPE_BEHAVIOR,
      "Comportement du poll")
MSG_HASH(MENU_ENUM_LABEL_VALUE_INPUT_POLL_TYPE_BEHAVIOR_EARLY,
      "Précoce")
MSG_HASH(MENU_ENUM_LABEL_VALUE_INPUT_POLL_TYPE_BEHAVIOR_LATE,
      "Tardif")
MSG_HASH(MENU_ENUM_LABEL_VALUE_INPUT_POLL_TYPE_BEHAVIOR_NORMAL,
      "Normal")
MSG_HASH(MENU_ENUM_LABEL_VALUE_INPUT_PREFER_FRONT_TOUCH,
      "Préférer le tactile frontal")
MSG_HASH(MENU_ENUM_LABEL_VALUE_INPUT_REMAPPING_DIRECTORY,
      "Remappages des entrées")
MSG_HASH(MENU_ENUM_LABEL_VALUE_INPUT_REMAP_BINDS_ENABLE,
      "Autoriser le remappage des entrées")
MSG_HASH(MENU_ENUM_LABEL_VALUE_INPUT_SAVE_AUTOCONFIG,
      "Sauvegarder l'autoconfiguration")
MSG_HASH(MENU_ENUM_LABEL_VALUE_INPUT_SETTINGS,
      "Entrées")
MSG_HASH(MENU_ENUM_LABEL_VALUE_INPUT_SMALL_KEYBOARD_ENABLE,
      "Activer le clavier minimal")
MSG_HASH(MENU_ENUM_LABEL_VALUE_INPUT_TOUCH_ENABLE,
      "Activer l'écran tactile")
MSG_HASH(MENU_ENUM_LABEL_VALUE_INPUT_TURBO_ENABLE,
      "Activer le turbo")
MSG_HASH(MENU_ENUM_LABEL_VALUE_INPUT_TURBO_PERIOD,
      "Durée du turbo")
MSG_HASH(MENU_ENUM_LABEL_VALUE_INPUT_USER_BINDS,
      "Entrées de l'utilisateur %u")
MSG_HASH(MENU_ENUM_LABEL_VALUE_INTERNAL_STORAGE_STATUS,
      "État du stockage interne")
MSG_HASH(MENU_ENUM_LABEL_VALUE_JOYPAD_AUTOCONFIG_DIR,
      "Profils d'autoconfiguration des entrées")
MSG_HASH(MENU_ENUM_LABEL_VALUE_JOYPAD_DRIVER,
      "Pilote des manettes")
MSG_HASH(MENU_ENUM_LABEL_VALUE_LAKKA_SERVICES,
      "Services")
MSG_HASH(MENU_ENUM_LABEL_VALUE_LANG_CHINESE_SIMPLIFIED,
      "Chinois (Simplifié)")
MSG_HASH(MENU_ENUM_LABEL_VALUE_LANG_CHINESE_TRADITIONAL,
      "Chinois (Traditionnel)")
MSG_HASH(MENU_ENUM_LABEL_VALUE_LANG_DUTCH,
      "Néerlandais")
MSG_HASH(MENU_ENUM_LABEL_VALUE_LANG_ENGLISH,
      "Anglais")
MSG_HASH(MENU_ENUM_LABEL_VALUE_LANG_ESPERANTO,
      "Espéranto")
MSG_HASH(MENU_ENUM_LABEL_VALUE_LANG_FRENCH,
      "Français")
MSG_HASH(MENU_ENUM_LABEL_VALUE_LANG_GERMAN,
      "Allemand")
MSG_HASH(MENU_ENUM_LABEL_VALUE_LANG_ITALIAN,
      "Italien")
MSG_HASH(MENU_ENUM_LABEL_VALUE_LANG_JAPANESE,
      "Japonais")
MSG_HASH(MENU_ENUM_LABEL_VALUE_LANG_KOREAN,
      "Coréen")
MSG_HASH(MENU_ENUM_LABEL_VALUE_LANG_POLISH,
      "Polonais")
MSG_HASH(MENU_ENUM_LABEL_VALUE_LANG_PORTUGUESE_BRAZIL,
      "Portugais (Brésil)")
MSG_HASH(MENU_ENUM_LABEL_VALUE_LANG_PORTUGUESE_PORTUGAL,
      "Portugais (Portugal)")
MSG_HASH(MENU_ENUM_LABEL_VALUE_LANG_RUSSIAN,
      "Russe")
MSG_HASH(MENU_ENUM_LABEL_VALUE_LANG_SPANISH,
      "Espagnol")
MSG_HASH(MENU_ENUM_LABEL_VALUE_LANG_VIETNAMESE,
      "Vietnamien")
MSG_HASH(MENU_ENUM_LABEL_VALUE_LEFT_ANALOG,
      "Analogique gauche")
MSG_HASH(MENU_ENUM_LABEL_VALUE_LIBRETRO_DIR_PATH,
      "Cœurs")
MSG_HASH(MENU_ENUM_LABEL_VALUE_LIBRETRO_INFO_PATH,
      "Informations des cœurs")
MSG_HASH(MENU_ENUM_LABEL_VALUE_LIBRETRO_LOG_LEVEL,
      "Verbosité des journaux des cœurs")
MSG_HASH(MENU_ENUM_LABEL_VALUE_LINEAR,
      "Linéaire")
MSG_HASH(MENU_ENUM_LABEL_VALUE_LOAD_ARCHIVE,
      "Charger l'archive")
MSG_HASH(MENU_ENUM_LABEL_VALUE_LOAD_CONTENT_HISTORY,
      "Récemment ouvert")
MSG_HASH(MENU_ENUM_LABEL_VALUE_LOAD_CONTENT_LIST,
      "Charger du contenu")
MSG_HASH(MENU_ENUM_LABEL_VALUE_LOAD_STATE,
      "Charger une savestate")
MSG_HASH(MENU_ENUM_LABEL_VALUE_LOCATION_ALLOW,
      "Activer la géolocalisation")
MSG_HASH(MENU_ENUM_LABEL_VALUE_LOCATION_DRIVER,
      "Pilote de géolocalisation")
MSG_HASH(MENU_ENUM_LABEL_VALUE_LOGGING_SETTINGS,
      "Journalisation")
MSG_HASH(MENU_ENUM_LABEL_VALUE_LOG_VERBOSITY,
      "Verbosité des journaux")
MSG_HASH(MENU_ENUM_LABEL_VALUE_MAIN_MENU,
      "Menu principal")
MSG_HASH(MENU_ENUM_LABEL_VALUE_MANAGEMENT,
      "Gestion base de donnée")
MSG_HASH(MENU_ENUM_LABEL_VALUE_MATERIALUI_MENU_COLOR_THEME,
      "Couleur du thème du menu")
MSG_HASH(MENU_ENUM_LABEL_VALUE_MATERIALUI_MENU_COLOR_THEME_BLUE,
      "Bleu")
MSG_HASH(MENU_ENUM_LABEL_VALUE_MATERIALUI_MENU_COLOR_THEME_BLUE_GREY,
      "Bleu gris")
MSG_HASH(MENU_ENUM_LABEL_VALUE_MATERIALUI_MENU_COLOR_THEME_DARK_BLUE,
      "Bleu foncé")
MSG_HASH(MENU_ENUM_LABEL_VALUE_MATERIALUI_MENU_COLOR_THEME_GREEN,
      "Vert")
MSG_HASH(MENU_ENUM_LABEL_VALUE_MATERIALUI_MENU_COLOR_THEME_NVIDIA_SHIELD,
      "Shield")
MSG_HASH(MENU_ENUM_LABEL_VALUE_MATERIALUI_MENU_COLOR_THEME_RED,
      "Rouge")
MSG_HASH(MENU_ENUM_LABEL_VALUE_MATERIALUI_MENU_COLOR_THEME_YELLOW,
      "Jaune")
MSG_HASH(MENU_ENUM_LABEL_VALUE_MATERIALUI_MENU_FOOTER_OPACITY,
      "Opacité du pied de page")
MSG_HASH(MENU_ENUM_LABEL_VALUE_MATERIALUI_MENU_HEADER_OPACITY,
      "Opacité de l'en-tête")
MSG_HASH(MENU_ENUM_LABEL_VALUE_MENU_DRIVER,
      "Pilote de menu")
MSG_HASH(MENU_ENUM_LABEL_VALUE_MENU_ENUM_THROTTLE_FRAMERATE,
      "Contrôler la vitesse d'affichage du menu")
MSG_HASH(MENU_ENUM_LABEL_VALUE_MENU_FILE_BROWSER_SETTINGS,
      "Réglages")
MSG_HASH(MENU_ENUM_LABEL_VALUE_MENU_LINEAR_FILTER,
      "Filtre linéaire pour le menu")
MSG_HASH(MENU_ENUM_LABEL_VALUE_MENU_SETTINGS,
      "Appearance")
MSG_HASH(MENU_ENUM_LABEL_VALUE_MENU_WALLPAPER,
      "Fond d'écran")
MSG_HASH(MENU_ENUM_LABEL_VALUE_MENU_WALLPAPER_OPACITY,
      "Opacité de l'arrière plan")
MSG_HASH(MENU_ENUM_LABEL_VALUE_MISSING,
      "Manquant")
MSG_HASH(MENU_ENUM_LABEL_VALUE_MORE,
      "...")
MSG_HASH(MENU_ENUM_LABEL_VALUE_MOUSE_ENABLE,
      "Support de la souris")
MSG_HASH(MENU_ENUM_LABEL_VALUE_MULTIMEDIA_SETTINGS,
      "Multimédia")
MSG_HASH(MENU_ENUM_LABEL_VALUE_MUSIC_TAB,
      "Musique")
MSG_HASH(MENU_ENUM_LABEL_VALUE_NAVIGATION_BROWSER_FILTER_SUPPORTED_EXTENSIONS_ENABLE,
      "Filtre par extensions supportées")
MSG_HASH(MENU_ENUM_LABEL_VALUE_NAVIGATION_WRAPAROUND,
      "Saut-retour")
MSG_HASH(MENU_ENUM_LABEL_VALUE_NEAREST,
      "Au plus proche")
MSG_HASH(MENU_ENUM_LABEL_VALUE_NETPLAY,
      "Jeu en réseau")
MSG_HASH(MENU_ENUM_LABEL_VALUE_NETPLAY_ALLOW_SLAVES,
      "Autoriser les clients en mode passif")
MSG_HASH(MENU_ENUM_LABEL_VALUE_NETPLAY_CHECK_FRAMES,
      "Vérification des frames en netplay")
MSG_HASH(MENU_ENUM_LABEL_VALUE_NETPLAY_INPUT_LATENCY_FRAMES_MIN,
      "Latence d'entrées minimale")
MSG_HASH(MENU_ENUM_LABEL_VALUE_NETPLAY_INPUT_LATENCY_FRAMES_RANGE,
      "Intervalle de latence d'entées")
MSG_HASH(MENU_ENUM_LABEL_VALUE_NETPLAY_CLIENT_SWAP_INPUT,
      "Joueur #2 contrôle manette #1")
MSG_HASH(MENU_ENUM_LABEL_VALUE_NETPLAY_DELAY_FRAMES,
      "Netplay Delay Frames")
MSG_HASH(MENU_ENUM_LABEL_VALUE_NETPLAY_DISCONNECT,
      "Déconnexion")
MSG_HASH(MENU_ENUM_LABEL_VALUE_NETPLAY_ENABLE,
      "Activer le jeu en réseau")
MSG_HASH(MENU_ENUM_LABEL_VALUE_NETPLAY_ENABLE_CLIENT,
      "Se connecter à l'hôte distant")
MSG_HASH(MENU_ENUM_LABEL_VALUE_NETPLAY_ENABLE_HOST,
      "Commencer à héberger")
MSG_HASH(MENU_ENUM_LABEL_VALUE_NETPLAY_DISABLE_HOST,
      "Stopper l'hébergement")
MSG_HASH(MENU_ENUM_LABEL_VALUE_NETPLAY_IP_ADDRESS,
      "Adresse du serveur")
MSG_HASH(MENU_ENUM_LABEL_VALUE_NETPLAY_LAN_SCAN_SETTINGS,
      "Scanner le réseau local")
MSG_HASH(MENU_ENUM_LABEL_VALUE_NETPLAY_MODE,
      "Activer le mode client")
MSG_HASH(MENU_ENUM_LABEL_VALUE_NETPLAY_NICKNAME,
      "Pseudonyme")
MSG_HASH(MENU_ENUM_LABEL_VALUE_NETPLAY_PASSWORD,
      "Mot de passe du serveur")
MSG_HASH(MENU_ENUM_LABEL_VALUE_NETPLAY_PUBLIC_ANNOUNCE,
      "Annoncer la partie publiquement")
MSG_HASH(MENU_ENUM_LABEL_VALUE_NETPLAY_REQUIRE_SLAVES,
      "Interdire les clients non passifs")
MSG_HASH(MENU_ENUM_LABEL_VALUE_NETPLAY_SETTINGS,
      "Réglages du jeu en réseau")
MSG_HASH(MENU_ENUM_LABEL_VALUE_NETPLAY_START_AS_SPECTATOR,
      "Mode spectateur")
MSG_HASH(MENU_ENUM_LABEL_VALUE_NETPLAY_STATELESS_MODE,
      "Mode stateless")
MSG_HASH(MENU_ENUM_LABEL_VALUE_NETPLAY_SPECTATE_PASSWORD,
      "Mot de passe spectateurs")
MSG_HASH(MENU_ENUM_LABEL_VALUE_NETPLAY_SPECTATOR_MODE_ENABLE,
      "Mode spectateur")
MSG_HASH(MENU_ENUM_LABEL_VALUE_NETPLAY_TCP_UDP_PORT,
      "Port TCP du jeu en réseau")
MSG_HASH(MENU_ENUM_LABEL_VALUE_NETPLAY_NAT_TRAVERSAL,
      "Traversée du NAT")
MSG_HASH(MENU_ENUM_LABEL_VALUE_NETWORK_CMD_ENABLE,
      "Commandes réseau")
MSG_HASH(MENU_ENUM_LABEL_VALUE_NETWORK_CMD_PORT,
      "Port des commandes réseau")
MSG_HASH(MENU_ENUM_LABEL_VALUE_NETWORK_INFORMATION,
      "Informations réseau")
MSG_HASH(MENU_ENUM_LABEL_VALUE_NETWORK_REMOTE_ENABLE,
      "Manette réseau")
MSG_HASH(MENU_ENUM_LABEL_VALUE_NETWORK_REMOTE_PORT,
      "Port de base de la manette réseau")
MSG_HASH(MENU_ENUM_LABEL_VALUE_NETWORK_SETTINGS,
      "Réseau")
MSG_HASH(MENU_ENUM_LABEL_VALUE_NO,
      "Non")
MSG_HASH(MENU_ENUM_LABEL_VALUE_NONE,
      "Aucun(e)")
MSG_HASH(MENU_ENUM_LABEL_VALUE_NOT_AVAILABLE,
      "Indisponible")
MSG_HASH(MENU_ENUM_LABEL_VALUE_NO_ACHIEVEMENTS_TO_DISPLAY,
      "Aucun trophée à afficher.")
MSG_HASH(MENU_ENUM_LABEL_VALUE_NO_CORE,
      "Pas de cœur")
MSG_HASH(MENU_ENUM_LABEL_VALUE_NO_CORES_AVAILABLE,
      "Aucun cœur disponible.")
MSG_HASH(MENU_ENUM_LABEL_VALUE_NO_CORE_INFORMATION_AVAILABLE,
      "Pas d'informations disponibles.")
MSG_HASH(MENU_ENUM_LABEL_VALUE_NO_CORE_OPTIONS_AVAILABLE,
      "Pas d'options disponibles.")
MSG_HASH(MENU_ENUM_LABEL_VALUE_NO_ENTRIES_TO_DISPLAY,
      "Aucune entrée à afficher.")
MSG_HASH(MENU_ENUM_LABEL_VALUE_NO_HISTORY_AVAILABLE,
      "Aucun historique disponible.")
MSG_HASH(MENU_ENUM_LABEL_VALUE_NO_INFORMATION_AVAILABLE,
      "Pas d'informations disponibles.")
MSG_HASH(MENU_ENUM_LABEL_VALUE_NO_ITEMS,
      "Vide.")
MSG_HASH(MENU_ENUM_LABEL_VALUE_NO_NETPLAY_HOSTS_FOUND,
      "Aucun hôte trouvé.")
MSG_HASH(MENU_ENUM_LABEL_VALUE_NO_NETWORKS_FOUND,
      "Aucun réseau trouvé.")
MSG_HASH(MENU_ENUM_LABEL_VALUE_NO_PERFORMANCE_COUNTERS,
      "Pas de compteurs de performance.")
MSG_HASH(MENU_ENUM_LABEL_VALUE_NO_PLAYLISTS,
      "Pas de playlist.")
MSG_HASH(MENU_ENUM_LABEL_VALUE_NO_PLAYLIST_ENTRIES_AVAILABLE,
      "Playlist vide.")
MSG_HASH(MENU_ENUM_LABEL_VALUE_NO_SETTINGS_FOUND,
      "Pas de réglages trouvés.")
MSG_HASH(MENU_ENUM_LABEL_VALUE_NO_SHADER_PARAMETERS,
      "Aucun paramètre de shader.")
MSG_HASH(MENU_ENUM_LABEL_VALUE_OFF,
      "OFF")
MSG_HASH(MENU_ENUM_LABEL_VALUE_ON,
      "ON")
MSG_HASH(MENU_ENUM_LABEL_VALUE_ONLINE,
      "En ligne")
MSG_HASH(MENU_ENUM_LABEL_VALUE_ONLINE_UPDATER,
      "Mises à jour")
MSG_HASH(MENU_ENUM_LABEL_VALUE_ONSCREEN_DISPLAY_SETTINGS,
      "Affichage à l'écran")
MSG_HASH(MENU_ENUM_LABEL_VALUE_ONSCREEN_OVERLAY_SETTINGS,
      "Overlay à l'écran")
MSG_HASH(MENU_ENUM_LABEL_VALUE_ONSCREEN_NOTIFICATIONS_SETTINGS,
      "Notifications")
MSG_HASH(MENU_ENUM_LABEL_VALUE_OPEN_ARCHIVE,
      "Parcourir l'archive")
MSG_HASH(MENU_ENUM_LABEL_VALUE_OPTIONAL,
      "Optionnel")
MSG_HASH(MENU_ENUM_LABEL_VALUE_OVERLAY,
      "Overlay")
MSG_HASH(MENU_ENUM_LABEL_VALUE_OVERLAY_AUTOLOAD_PREFERRED,
      "Charger l'overlay préféré automatiquement")
MSG_HASH(MENU_ENUM_LABEL_VALUE_OVERLAY_DIRECTORY,
      "Overlays")
MSG_HASH(MENU_ENUM_LABEL_VALUE_OVERLAY_OPACITY,
      "Opacité de l'overlay")
MSG_HASH(MENU_ENUM_LABEL_VALUE_OVERLAY_PRESET,
      "Transparence d'overlay")
MSG_HASH(MENU_ENUM_LABEL_VALUE_OVERLAY_SCALE,
      "Zoom de l'overlay")
MSG_HASH(MENU_ENUM_LABEL_VALUE_OVERLAY_SETTINGS,
      "Overlays")
MSG_HASH(MENU_ENUM_LABEL_VALUE_PAL60_ENABLE,
      "Utiliser le mode PAL60")
MSG_HASH(MENU_ENUM_LABEL_VALUE_PARENT_DIRECTORY,
      "Dossier parent")
MSG_HASH(MENU_ENUM_LABEL_VALUE_PAUSE_LIBRETRO,
      "Mettre le jeu en pause quand le menu est activé")
MSG_HASH(MENU_ENUM_LABEL_VALUE_PAUSE_NONACTIVE,
      "Ne pas fonctionner en arrière-plan")
MSG_HASH(MENU_ENUM_LABEL_VALUE_PERFCNT_ENABLE,
      "Compteurs de performance")
MSG_HASH(MENU_ENUM_LABEL_VALUE_PLAYLISTS_TAB,
      "Playlists")
MSG_HASH(MENU_ENUM_LABEL_VALUE_PLAYLIST_DIRECTORY,
      "Playlists")
MSG_HASH(MENU_ENUM_LABEL_VALUE_PLAYLIST_SETTINGS,
      "Playlists")
MSG_HASH(MENU_ENUM_LABEL_VALUE_POINTER_ENABLE,
      "Support du pavé tactile")
MSG_HASH(MENU_ENUM_LABEL_VALUE_PORT,
      "Port")
MSG_HASH(MENU_ENUM_LABEL_VALUE_PRESENT,
      "Présent")
MSG_HASH(MENU_ENUM_LABEL_VALUE_PRIVACY_SETTINGS,
      "Confidentialité")
MSG_HASH(MENU_ENUM_LABEL_VALUE_QUIT_RETROARCH,
      "Quitter RetroArch")
MSG_HASH(MENU_ENUM_LABEL_VALUE_RDB_ENTRY_ANALOG,
      "Support de l'analogique")
MSG_HASH(MENU_ENUM_LABEL_VALUE_RDB_ENTRY_BBFC_RATING,
      "Note BBFC")
MSG_HASH(MENU_ENUM_LABEL_VALUE_RDB_ENTRY_CERO_RATING,
      "Note CERO")
MSG_HASH(MENU_ENUM_LABEL_VALUE_RDB_ENTRY_COOP,
      "Support du co-op")
MSG_HASH(MENU_ENUM_LABEL_VALUE_RDB_ENTRY_CRC32,
      "CRC32")
MSG_HASH(MENU_ENUM_LABEL_VALUE_RDB_ENTRY_DESCRIPTION,
      "Description")
MSG_HASH(MENU_ENUM_LABEL_VALUE_RDB_ENTRY_DEVELOPER,
      "Développeur")
MSG_HASH(MENU_ENUM_LABEL_VALUE_RDB_ENTRY_EDGE_MAGAZINE_ISSUE,
      "Numéro du magazine Edge")
MSG_HASH(MENU_ENUM_LABEL_VALUE_RDB_ENTRY_EDGE_MAGAZINE_RATING,
      "Note du magazine Edge")
MSG_HASH(MENU_ENUM_LABEL_VALUE_RDB_ENTRY_EDGE_MAGAZINE_REVIEW,
      "Test du magazine Edge")
MSG_HASH(MENU_ENUM_LABEL_VALUE_RDB_ENTRY_ELSPA_RATING,
      "Classification ELSPA")
MSG_HASH(MENU_ENUM_LABEL_VALUE_RDB_ENTRY_ENHANCEMENT_HW,
      "Matériel d'amélioration")
MSG_HASH(MENU_ENUM_LABEL_VALUE_RDB_ENTRY_ESRB_RATING,
      "Classification ESRB")
MSG_HASH(MENU_ENUM_LABEL_VALUE_RDB_ENTRY_FAMITSU_MAGAZINE_RATING,
      "Note du magazine Famitsu")
MSG_HASH(MENU_ENUM_LABEL_VALUE_RDB_ENTRY_FRANCHISE,
      "Franchise")
MSG_HASH(MENU_ENUM_LABEL_VALUE_RDB_ENTRY_GENRE,
      "Genre")
MSG_HASH(MENU_ENUM_LABEL_VALUE_RDB_ENTRY_MD5,
      "MD5")
MSG_HASH(MENU_ENUM_LABEL_VALUE_RDB_ENTRY_NAME,
      "Nom")
MSG_HASH(MENU_ENUM_LABEL_VALUE_RDB_ENTRY_ORIGIN,
      "Origine")
MSG_HASH(MENU_ENUM_LABEL_VALUE_RDB_ENTRY_PEGI_RATING,
      "Classification PEGI")
MSG_HASH(MENU_ENUM_LABEL_VALUE_RDB_ENTRY_PUBLISHER,
      "Éditeur")
MSG_HASH(MENU_ENUM_LABEL_VALUE_RDB_ENTRY_RELEASE_MONTH,
      "Mois de sortie")
MSG_HASH(MENU_ENUM_LABEL_VALUE_RDB_ENTRY_RELEASE_YEAR,
      "Année de sortie")
MSG_HASH(MENU_ENUM_LABEL_VALUE_RDB_ENTRY_RUMBLE,
      "Support des vibrations")
MSG_HASH(MENU_ENUM_LABEL_VALUE_RDB_ENTRY_SERIAL,
      "Numéro de série")
MSG_HASH(MENU_ENUM_LABEL_VALUE_RDB_ENTRY_SHA1,
      "SHA1")
MSG_HASH(MENU_ENUM_LABEL_VALUE_RDB_ENTRY_START_CONTENT,
      "Démarrer le contenu")
MSG_HASH(MENU_ENUM_LABEL_VALUE_RDB_ENTRY_TGDB_RATING,
      "Classification TGDB")
MSG_HASH(MENU_ENUM_LABEL_VALUE_REBOOT,
      "Redémarrer")
MSG_HASH(MENU_ENUM_LABEL_VALUE_RECORDING_CONFIG_DIRECTORY,
      "Configurations d'enregistrement vidéo")
MSG_HASH(MENU_ENUM_LABEL_VALUE_RECORDING_OUTPUT_DIRECTORY,
      "Enregistrements vidéo")
MSG_HASH(MENU_ENUM_LABEL_VALUE_RECORDING_SETTINGS,
      "Enregistrement vidéo")
MSG_HASH(MENU_ENUM_LABEL_VALUE_RECORD_CONFIG,
      "Charger une configuration d'enregistrement...")
MSG_HASH(MENU_ENUM_LABEL_VALUE_RECORD_DRIVER,
      "Pilote d'enregistrement")
MSG_HASH(MENU_ENUM_LABEL_VALUE_RECORD_ENABLE,
      "Activer l'enregistrement")
MSG_HASH(MENU_ENUM_LABEL_VALUE_RECORD_PATH,
      "Sauvegarder l'enregistrement sous...")
MSG_HASH(MENU_ENUM_LABEL_VALUE_RECORD_USE_OUTPUT_DIRECTORY,
      "Sauvegarder les enregistrement dans le dossier de sortie")
MSG_HASH(MENU_ENUM_LABEL_VALUE_REMAP_FILE,
      "Fichier de remappage")
MSG_HASH(MENU_ENUM_LABEL_VALUE_REMAP_FILE_LOAD,
      "Charger un fichier de remappage")
MSG_HASH(MENU_ENUM_LABEL_VALUE_REMAP_FILE_SAVE_CORE,
      "Sauvegarder un fichier de rempappage pour le cœur")
MSG_HASH(MENU_ENUM_LABEL_VALUE_REMAP_FILE_SAVE_GAME,
      "Sauvegarder un fichier de rempappage pour le jeu")
MSG_HASH(MENU_ENUM_LABEL_VALUE_REQUIRED,
      "Requis")
MSG_HASH(MENU_ENUM_LABEL_VALUE_RESTART_CONTENT,
      "Redémarrer")
MSG_HASH(MENU_ENUM_LABEL_VALUE_RESTART_RETROARCH,
      "Redémarrer RetroArch")
MSG_HASH(MENU_ENUM_LABEL_VALUE_RESUME,
      "Reprendre")
MSG_HASH(MENU_ENUM_LABEL_VALUE_RESUME_CONTENT,
      "Reprendre")
MSG_HASH(MENU_ENUM_LABEL_VALUE_RETROKEYBOARD,
      "RetroKeyboard")
MSG_HASH(MENU_ENUM_LABEL_VALUE_RETROPAD,
      "RetroPad")
MSG_HASH(MENU_ENUM_LABEL_VALUE_RETROPAD_WITH_ANALOG,
      "RetroPad analogique")
MSG_HASH(MENU_ENUM_LABEL_VALUE_RETRO_ACHIEVEMENTS_SETTINGS,
      "Trophées")
MSG_HASH(MENU_ENUM_LABEL_VALUE_REWIND_ENABLE,
      "Activer le rembobinage")
MSG_HASH(MENU_ENUM_LABEL_VALUE_REWIND_GRANULARITY,
      "Précision du rembobinage")
MSG_HASH(MENU_ENUM_LABEL_VALUE_REWIND_SETTINGS,
      "Rembobinage")
MSG_HASH(MENU_ENUM_LABEL_VALUE_RGUI_BROWSER_DIRECTORY,
      "Racine de la navigation")
MSG_HASH(MENU_ENUM_LABEL_VALUE_RGUI_CONFIG_DIRECTORY,
      "Fichiers de configuration")
MSG_HASH(MENU_ENUM_LABEL_VALUE_RGUI_SHOW_START_SCREEN,
      "Afficher l'écran de premier démarrage")
MSG_HASH(MENU_ENUM_LABEL_VALUE_RIGHT_ANALOG,
      "Analogique droite")
MSG_HASH(MENU_ENUM_LABEL_VALUE_RUN,
      "Lancer")
MSG_HASH(MENU_ENUM_LABEL_VALUE_RUN_MUSIC,
      "Écouter")
MSG_HASH(MENU_ENUM_LABEL_VALUE_SAMBA_ENABLE,
      "Activer SAMBA")
MSG_HASH(MENU_ENUM_LABEL_VALUE_SAVEFILE_DIRECTORY,
      "Sauvegardes de jeu")
MSG_HASH(MENU_ENUM_LABEL_VALUE_SAVESTATE_AUTO_INDEX,
      "Numéroter automatiquement les savestates")
MSG_HASH(MENU_ENUM_LABEL_VALUE_SAVESTATE_AUTO_LOAD,
      "Charger automatiquement les savestates")
MSG_HASH(MENU_ENUM_LABEL_VALUE_SAVESTATE_AUTO_SAVE,
      "Sauvegarde automatique")
MSG_HASH(MENU_ENUM_LABEL_VALUE_SAVESTATE_DIRECTORY,
      "Savestate")
MSG_HASH(MENU_ENUM_LABEL_VALUE_SAVESTATE_THUMBNAIL_ENABLE,
      "Captures d'écran de savestates")
MSG_HASH(MENU_ENUM_LABEL_VALUE_SAVE_CURRENT_CONFIG,
      "Sauvegarder la configuration actuelle")
MSG_HASH(MENU_ENUM_LABEL_VALUE_SAVE_CURRENT_CONFIG_OVERRIDE_CORE,
      "Sauvegarder les overrides de cœur")
MSG_HASH(MENU_ENUM_LABEL_VALUE_SAVE_CURRENT_CONFIG_OVERRIDE_GAME,
      "Sauvegarder les overrides de jeu")
MSG_HASH(MENU_ENUM_LABEL_VALUE_SAVE_NEW_CONFIG,
      "Sauvegarder une nouvelle configuration")
MSG_HASH(MENU_ENUM_LABEL_VALUE_SAVE_STATE,
      "Sauvegarder l'état")
MSG_HASH(MENU_ENUM_LABEL_VALUE_SAVING_SETTINGS,
      "Sauvegardes")
MSG_HASH(MENU_ENUM_LABEL_VALUE_SCAN_DIRECTORY,
      "Scanner un dossier")
MSG_HASH(MENU_ENUM_LABEL_VALUE_SCAN_FILE,
      "Scanner un fichier")
MSG_HASH(MENU_ENUM_LABEL_VALUE_SCAN_THIS_DIRECTORY,
      "<Scanner ce dossier>")
MSG_HASH(MENU_ENUM_LABEL_VALUE_SCREENSHOT_DIRECTORY,
      "Captures d'écran")
MSG_HASH(MENU_ENUM_LABEL_VALUE_SCREEN_RESOLUTION,
      "Résolution d'écran")
MSG_HASH(MENU_ENUM_LABEL_VALUE_SEARCH,
      "Recherche")
MSG_HASH(MENU_ENUM_LABEL_VALUE_SECONDS,
      "secondes")
MSG_HASH(MENU_ENUM_LABEL_VALUE_SETTINGS,
      "Réglages")
MSG_HASH(MENU_ENUM_LABEL_VALUE_SETTINGS_TAB,
      "Réglages")
MSG_HASH(MENU_ENUM_LABEL_VALUE_SHADER,
      "Shader")
MSG_HASH(MENU_ENUM_LABEL_VALUE_SHADER_APPLY_CHANGES,
      "Appliquer les changements")
MSG_HASH(MENU_ENUM_LABEL_VALUE_SHADER_OPTIONS,
      "Shaders")
MSG_HASH(MENU_ENUM_LABEL_VALUE_SHADER_PIPELINE_RIBBON,
      "Ruban")
MSG_HASH(MENU_ENUM_LABEL_VALUE_SHADER_PIPELINE_RIBBON_SIMPLIFIED,
      "Ruban (simplifié)")
MSG_HASH(MENU_ENUM_LABEL_VALUE_SHADER_PIPELINE_SIMPLE_SNOW,
      "Neige (simplifiée)")
MSG_HASH(MENU_ENUM_LABEL_VALUE_SHADER_PIPELINE_SNOW,
      "Neige")
MSG_HASH(MENU_ENUM_LABEL_VALUE_SHOW_ADVANCED_SETTINGS,
      "Afficher les réglages avancés")
MSG_HASH(MENU_ENUM_LABEL_VALUE_SHOW_HIDDEN_FILES,
      "Afficher les fichiers et les dossiers cachés")
MSG_HASH(MENU_ENUM_LABEL_VALUE_SHUTDOWN,
      "Éteindre")
MSG_HASH(MENU_ENUM_LABEL_VALUE_SLOWMOTION_RATIO,
      "Taux de ralentissement")
MSG_HASH(MENU_ENUM_LABEL_VALUE_SORT_SAVEFILES_ENABLE,
      "Classer les sauvegardes par dossier")
MSG_HASH(MENU_ENUM_LABEL_VALUE_SORT_SAVESTATES_ENABLE,
      "Classer les savestates par dossier")
MSG_HASH(MENU_ENUM_LABEL_VALUE_SSH_ENABLE,
      "Activer SSH")
MSG_HASH(MENU_ENUM_LABEL_VALUE_START_CORE,
      "Démarrer le cœur")
MSG_HASH(MENU_ENUM_LABEL_VALUE_START_NET_RETROPAD,
      "Démarrer la manette réseau")
MSG_HASH(MENU_ENUM_LABEL_VALUE_START_VIDEO_PROCESSOR,
      "Démarrer le processeur vidéo")
MSG_HASH(MENU_ENUM_LABEL_VALUE_STATE_SLOT,
      "Emplacement de savestate")
MSG_HASH(MENU_ENUM_LABEL_VALUE_STATUS,
      "Statut")
MSG_HASH(MENU_ENUM_LABEL_VALUE_STDIN_CMD_ENABLE,
      "Commandes stdin")
MSG_HASH(MENU_ENUM_LABEL_VALUE_SUPPORTED_CORES,
      "Cœurs suggérés")
MSG_HASH(MENU_ENUM_LABEL_VALUE_SUSPEND_SCREENSAVER_ENABLE,
      "Désactiver l'économiseur d'écran")
MSG_HASH(MENU_ENUM_LABEL_VALUE_SYSTEM_BGM_ENABLE,
      "Musique du système activée")
MSG_HASH(MENU_ENUM_LABEL_VALUE_SYSTEM_DIRECTORY,
      "Système/BIOS")
MSG_HASH(MENU_ENUM_LABEL_VALUE_SYSTEM_INFORMATION,
      "Informations du système")
MSG_HASH(MENU_ENUM_LABEL_VALUE_SYSTEM_INFO_7ZIP_SUPPORT,
      "Support de 7zip")
MSG_HASH(MENU_ENUM_LABEL_VALUE_SYSTEM_INFO_ALSA_SUPPORT,
      "Support d'ALSA")
MSG_HASH(MENU_ENUM_LABEL_VALUE_SYSTEM_INFO_BUILD_DATE,
      "Date de build")
MSG_HASH(MENU_ENUM_LABEL_VALUE_SYSTEM_INFO_CG_SUPPORT,
      "Support de CG")
MSG_HASH(MENU_ENUM_LABEL_VALUE_SYSTEM_INFO_COCOA_SUPPORT,
      "Support de Cocoa")
MSG_HASH(MENU_ENUM_LABEL_VALUE_SYSTEM_INFO_COMMAND_IFACE_SUPPORT,
      "Support de l'interface de commandes")
MSG_HASH(MENU_ENUM_LABEL_VALUE_SYSTEM_INFO_CORETEXT_SUPPORT,
      "Support de CoreText")
MSG_HASH(MENU_ENUM_LABEL_VALUE_SYSTEM_INFO_CPU_FEATURES,
      "Fonctionnalités du CPU")
MSG_HASH(MENU_ENUM_LABEL_VALUE_SYSTEM_INFO_DISPLAY_METRIC_DPI,
      "DPI de l'affichage")
MSG_HASH(MENU_ENUM_LABEL_VALUE_SYSTEM_INFO_DISPLAY_METRIC_MM_HEIGHT,
      "Hauteur de l'affichage (mm)")
MSG_HASH(MENU_ENUM_LABEL_VALUE_SYSTEM_INFO_DISPLAY_METRIC_MM_WIDTH,
      "Largeur de l'affichage (mm)")
MSG_HASH(MENU_ENUM_LABEL_VALUE_SYSTEM_INFO_DSOUND_SUPPORT,
      "Support de DirectSound")
MSG_HASH(MENU_ENUM_LABEL_VALUE_SYSTEM_INFO_WASAPI_SUPPORT,
      "Support de WASAPI")
MSG_HASH(MENU_ENUM_LABEL_VALUE_SYSTEM_INFO_DYLIB_SUPPORT,
      "Support des bibliothèques dynamiques")
MSG_HASH(MENU_ENUM_LABEL_VALUE_SYSTEM_INFO_DYNAMIC_SUPPORT,
      "Support du chargement dynamiques des bibliothèques")
MSG_HASH(MENU_ENUM_LABEL_VALUE_SYSTEM_INFO_EGL_SUPPORT,
      "Support d'EGL")
MSG_HASH(MENU_ENUM_LABEL_VALUE_SYSTEM_INFO_FBO_SUPPORT,
      "Support d'OpenGL/Direct3D render-to-texture (shaders multi-passages)")
MSG_HASH(MENU_ENUM_LABEL_VALUE_SYSTEM_INFO_FFMPEG_SUPPORT,
      "Support de FFmpeg")
MSG_HASH(MENU_ENUM_LABEL_VALUE_SYSTEM_INFO_FREETYPE_SUPPORT,
      "Support de FreeType")
MSG_HASH(MENU_ENUM_LABEL_VALUE_SYSTEM_INFO_FRONTEND_IDENTIFIER,
      "Identifiant frontend")
MSG_HASH(MENU_ENUM_LABEL_VALUE_SYSTEM_INFO_FRONTEND_NAME,
      "Nom du frontend")
MSG_HASH(MENU_ENUM_LABEL_VALUE_SYSTEM_INFO_FRONTEND_OS,
      "OS du frontend")
MSG_HASH(MENU_ENUM_LABEL_VALUE_SYSTEM_INFO_GIT_VERSION,
      "Version Git")
MSG_HASH(MENU_ENUM_LABEL_VALUE_SYSTEM_INFO_GLSL_SUPPORT,
      "Support de GLSL")
MSG_HASH(MENU_ENUM_LABEL_VALUE_SYSTEM_INFO_HLSL_SUPPORT,
      "Support de HLSL")
MSG_HASH(MENU_ENUM_LABEL_VALUE_SYSTEM_INFO_JACK_SUPPORT,
      "Support de JACK")
MSG_HASH(MENU_ENUM_LABEL_VALUE_SYSTEM_INFO_KMS_SUPPORT,
      "Support de KMS/EGL")
MSG_HASH(MENU_ENUM_LABEL_VALUE_SYSTEM_INFO_LAKKA_VERSION,
      "Version de Lakka")
MSG_HASH(MENU_ENUM_LABEL_VALUE_SYSTEM_INFO_LIBRETRODB_SUPPORT,
      "Support de LibretroDB")
MSG_HASH(MENU_ENUM_LABEL_VALUE_SYSTEM_INFO_LIBUSB_SUPPORT,
      "Support de Libusb")
MSG_HASH(MENU_ENUM_LABEL_VALUE_SYSTEM_INFO_LIBXML2_SUPPORT,
      "Support du parser XML libxml2")
MSG_HASH(MENU_ENUM_LABEL_VALUE_SYSTEM_INFO_NETPLAY_SUPPORT,
      "Support du jeu en réseau (peer-to-peer)")
MSG_HASH(MENU_ENUM_LABEL_VALUE_SYSTEM_INFO_NETWORK_COMMAND_IFACE_SUPPORT,
      "Support des commandes réseau")
MSG_HASH(MENU_ENUM_LABEL_VALUE_SYSTEM_INFO_NETWORK_REMOTE_SUPPORT,
      "Support de la manette réseau")
MSG_HASH(MENU_ENUM_LABEL_VALUE_SYSTEM_INFO_OPENAL_SUPPORT,
      "Support d'OpenAL")
MSG_HASH(MENU_ENUM_LABEL_VALUE_SYSTEM_INFO_OPENGLES_SUPPORT,
      "Support d'OpenGL ES")
MSG_HASH(MENU_ENUM_LABEL_VALUE_SYSTEM_INFO_OPENGL_SUPPORT,
      "Support d'OpenGL")
MSG_HASH(MENU_ENUM_LABEL_VALUE_SYSTEM_INFO_OPENSL_SUPPORT,
      "Support d'OpenSL")
MSG_HASH(MENU_ENUM_LABEL_VALUE_SYSTEM_INFO_OPENVG_SUPPORT,
      "Support d'OpenVG")
MSG_HASH(MENU_ENUM_LABEL_VALUE_SYSTEM_INFO_OSS_SUPPORT,
      "Support d'OSS")
MSG_HASH(MENU_ENUM_LABEL_VALUE_SYSTEM_INFO_OVERLAY_SUPPORT,
      "Support des overlays")
MSG_HASH(MENU_ENUM_LABEL_VALUE_SYSTEM_INFO_POWER_SOURCE,
      "Alimentation")
MSG_HASH(MENU_ENUM_LABEL_VALUE_SYSTEM_INFO_POWER_SOURCE_CHARGED,
      "Chargée")
MSG_HASH(MENU_ENUM_LABEL_VALUE_SYSTEM_INFO_POWER_SOURCE_CHARGING,
      "En chargement")
MSG_HASH(MENU_ENUM_LABEL_VALUE_SYSTEM_INFO_POWER_SOURCE_DISCHARGING,
      "Déchargé")
MSG_HASH(MENU_ENUM_LABEL_VALUE_SYSTEM_INFO_POWER_SOURCE_NO_SOURCE,
      "Non alimenté")
MSG_HASH(MENU_ENUM_LABEL_VALUE_SYSTEM_INFO_PULSEAUDIO_SUPPORT,
      "Support de PulseAudio")
MSG_HASH(MENU_ENUM_LABEL_VALUE_SYSTEM_INFO_PYTHON_SUPPORT,
      "Support de Python (scripting des shaders)")
MSG_HASH(MENU_ENUM_LABEL_VALUE_SYSTEM_INFO_RBMP_SUPPORT,
      "Support de BMP (RBMP)")
MSG_HASH(MENU_ENUM_LABEL_VALUE_SYSTEM_INFO_RETRORATING_LEVEL,
      "Niveau RetroRating")
MSG_HASH(MENU_ENUM_LABEL_VALUE_SYSTEM_INFO_RJPEG_SUPPORT,
      "Support de JPEG (RJPEG)")
MSG_HASH(MENU_ENUM_LABEL_VALUE_SYSTEM_INFO_ROARAUDIO_SUPPORT,
      "Support de RoarAudio")
MSG_HASH(MENU_ENUM_LABEL_VALUE_SYSTEM_INFO_RPNG_SUPPORT,
      "Support de PNG (RPNG)")
MSG_HASH(MENU_ENUM_LABEL_VALUE_SYSTEM_INFO_RSOUND_SUPPORT,
      "Support de RSound")
MSG_HASH(MENU_ENUM_LABEL_VALUE_SYSTEM_INFO_RTGA_SUPPORT,
      "Support de TGA (RTGA)")
MSG_HASH(MENU_ENUM_LABEL_VALUE_SYSTEM_INFO_SDL2_SUPPORT,
      "Support de SDL2")
MSG_HASH(MENU_ENUM_LABEL_VALUE_SYSTEM_INFO_SDL_IMAGE_SUPPORT,
      "Support de SDL image")
MSG_HASH(MENU_ENUM_LABEL_VALUE_SYSTEM_INFO_SDL_SUPPORT,
      "Support de SDL1.2")
MSG_HASH(MENU_ENUM_LABEL_VALUE_SYSTEM_INFO_SLANG_SUPPORT,
      "Support de Slang")
MSG_HASH(MENU_ENUM_LABEL_VALUE_SYSTEM_INFO_THREADING_SUPPORT,
      "Support du threading")
MSG_HASH(MENU_ENUM_LABEL_VALUE_SYSTEM_INFO_UDEV_SUPPORT,
      "Support de udev")
MSG_HASH(MENU_ENUM_LABEL_VALUE_SYSTEM_INFO_V4L2_SUPPORT,
      "Support de Video4Linux2")
MSG_HASH(MENU_ENUM_LABEL_VALUE_SYSTEM_INFO_VIDEO_CONTEXT_DRIVER,
      "Pilote du contexte vidéo")
MSG_HASH(MENU_ENUM_LABEL_VALUE_SYSTEM_INFO_VULKAN_SUPPORT,
      "Support de Vulkan")
MSG_HASH(MENU_ENUM_LABEL_VALUE_SYSTEM_INFO_WAYLAND_SUPPORT,
      "Support de Wayland")
MSG_HASH(MENU_ENUM_LABEL_VALUE_SYSTEM_INFO_X11_SUPPORT,
      "Support de X11")
MSG_HASH(MENU_ENUM_LABEL_VALUE_SYSTEM_INFO_XAUDIO2_SUPPORT,
      "Support de XAudio2")
MSG_HASH(MENU_ENUM_LABEL_VALUE_SYSTEM_INFO_XVIDEO_SUPPORT,
      "Support de XVideo")
MSG_HASH(MENU_ENUM_LABEL_VALUE_SYSTEM_INFO_ZLIB_SUPPORT,
      "Support de Zlib")
MSG_HASH(MENU_ENUM_LABEL_VALUE_TAKE_SCREENSHOT,
      "Capturer l'écran")
MSG_HASH(MENU_ENUM_LABEL_VALUE_THREADED_DATA_RUNLOOP_ENABLE,
      "Tâches threadées")
MSG_HASH(MENU_ENUM_LABEL_VALUE_THUMBNAILS,
      "Vignettes")
MSG_HASH(MENU_ENUM_LABEL_VALUE_THUMBNAILS_DIRECTORY,
      "Vignettes")
MSG_HASH(MENU_ENUM_LABEL_VALUE_THUMBNAILS_UPDATER_LIST,
      "Mises à jour des vignettes")
MSG_HASH(MENU_ENUM_LABEL_VALUE_THUMBNAIL_MODE_BOXARTS,
      "Jaquettes")
MSG_HASH(MENU_ENUM_LABEL_VALUE_THUMBNAIL_MODE_SCREENSHOTS,
      "Captures d'écran")
MSG_HASH(MENU_ENUM_LABEL_VALUE_THUMBNAIL_MODE_TITLE_SCREENS,
      "Écrans titres")
MSG_HASH(MENU_ENUM_LABEL_VALUE_TIMEDATE_ENABLE,
      "Afficher la date et l'heure")
MSG_HASH(MENU_ENUM_LABEL_VALUE_TITLE_COLOR,
      "Couleur du titre du menu")
MSG_HASH(MENU_ENUM_LABEL_VALUE_TRUE,
      "Vrai")
MSG_HASH(MENU_ENUM_LABEL_VALUE_UI_COMPANION_ENABLE,
      "Activer le compagnon d'interface")
MSG_HASH(MENU_ENUM_LABEL_VALUE_UI_COMPANION_START_ON_BOOT,
      "Lancer le compagnon d'interface au démarrage")
MSG_HASH(MENU_ENUM_LABEL_VALUE_UI_MENUBAR_ENABLE,
      "Barre de menu")
MSG_HASH(MENU_ENUM_LABEL_VALUE_UNABLE_TO_READ_COMPRESSED_FILE,
      "Impossible de lire l'archive.")
MSG_HASH(MENU_ENUM_LABEL_VALUE_UNDO_LOAD_STATE,
      "Annuler charger une savestate")
MSG_HASH(MENU_ENUM_LABEL_VALUE_UNDO_SAVE_STATE,
      "Annuler sauvegarder une savestate")
MSG_HASH(MENU_ENUM_LABEL_VALUE_UNKNOWN,
      "Inconnu")
MSG_HASH(MENU_ENUM_LABEL_VALUE_UPDATER_SETTINGS,
      "Mises à jour")
MSG_HASH(MENU_ENUM_LABEL_VALUE_UPDATE_ASSETS,
      "Mettre à jour les assets")
MSG_HASH(MENU_ENUM_LABEL_VALUE_UPDATE_AUTOCONFIG_PROFILES,
      "Mettre à jour les profils d'autoconfiguration")
MSG_HASH(MENU_ENUM_LABEL_VALUE_UPDATE_CG_SHADERS,
      "Mettre à jour les shaders CG")
MSG_HASH(MENU_ENUM_LABEL_VALUE_UPDATE_CHEATS,
      "Mettre à jour les codes de triche")
MSG_HASH(MENU_ENUM_LABEL_VALUE_UPDATE_CORE_INFO_FILES,
      "Mettre à jour les informations des cœurs")
MSG_HASH(MENU_ENUM_LABEL_VALUE_UPDATE_DATABASES,
      "Mettre à jour les bases de données")
MSG_HASH(MENU_ENUM_LABEL_VALUE_UPDATE_GLSL_SHADERS,
      "Mettre à jour les shaders GLSL")
MSG_HASH(MENU_ENUM_LABEL_VALUE_UPDATE_LAKKA,
      "Mises à jour de Lakka")
MSG_HASH(MENU_ENUM_LABEL_VALUE_UPDATE_OVERLAYS,
      "Mettre à jour les overlays")
MSG_HASH(MENU_ENUM_LABEL_VALUE_UPDATE_SLANG_SHADERS,
      "Mettre à jour les shaders Slang")
MSG_HASH(MENU_ENUM_LABEL_VALUE_USER,
      "Utilisateur")
MSG_HASH(MENU_ENUM_LABEL_VALUE_USER_INTERFACE_SETTINGS,
      "Interface graphique")
MSG_HASH(MENU_ENUM_LABEL_VALUE_USER_LANGUAGE,
      "Langue")
MSG_HASH(MENU_ENUM_LABEL_VALUE_USER_SETTINGS,
      "Utilisateur")
MSG_HASH(MENU_ENUM_LABEL_VALUE_USE_BUILTIN_IMAGE_VIEWER,
      "Utiliser le lecteur d'image embarqué")
MSG_HASH(MENU_ENUM_LABEL_VALUE_USE_BUILTIN_PLAYER,
      "Utiliser le lecteur média embarqué")
MSG_HASH(MENU_ENUM_LABEL_VALUE_USE_THIS_DIRECTORY,
      "<Utiliser ce dossier>")
MSG_HASH(MENU_ENUM_LABEL_VALUE_VIDEO_ALLOW_ROTATE,
      "Autoriser la rotation")
MSG_HASH(MENU_ENUM_LABEL_VALUE_VIDEO_ASPECT_RATIO,
      "Rapport d'aspect personnalisé")
MSG_HASH(MENU_ENUM_LABEL_VALUE_VIDEO_ASPECT_RATIO_AUTO,
      "Rapport d'aspect automatique")
MSG_HASH(MENU_ENUM_LABEL_VALUE_VIDEO_ASPECT_RATIO_INDEX,
      "Rapport d'aspect")
MSG_HASH(MENU_ENUM_LABEL_VALUE_VIDEO_BLACK_FRAME_INSERTION,
      "Insertion d'images noires")
MSG_HASH(MENU_ENUM_LABEL_VALUE_VIDEO_CROP_OVERSCAN,
      "Tronquer l'overscan (Reload)")
MSG_HASH(MENU_ENUM_LABEL_VALUE_VIDEO_DISABLE_COMPOSITION,
      "Désactiver le compositeur de bureau")
MSG_HASH(MENU_ENUM_LABEL_VALUE_VIDEO_DRIVER,
      "Pilote vidéo")
MSG_HASH(MENU_ENUM_LABEL_VALUE_VIDEO_FILTER,
      "Filtre vidéo")
MSG_HASH(MENU_ENUM_LABEL_VALUE_VIDEO_FILTER_DIR,
      "Filtres vidéo")
MSG_HASH(MENU_ENUM_LABEL_VALUE_VIDEO_FILTER_FLICKER,
      "Filtre anti-scintillement")
MSG_HASH(MENU_ENUM_LABEL_VALUE_VIDEO_FONT_ENABLE,
      "Afficher les notifications")
MSG_HASH(MENU_ENUM_LABEL_VALUE_VIDEO_FONT_PATH,
      "Police des notifications")
MSG_HASH(MENU_ENUM_LABEL_VALUE_VIDEO_FONT_SIZE,
      "Taille du texte des notifications")
MSG_HASH(MENU_ENUM_LABEL_VALUE_VIDEO_FORCE_ASPECT,
      "Forcer le rapport d'aspect")
MSG_HASH(MENU_ENUM_LABEL_VALUE_VIDEO_FORCE_SRGB_DISABLE,
      "Désactiver sRGB FBO")
MSG_HASH(MENU_ENUM_LABEL_VALUE_VIDEO_FRAME_DELAY,
      "Retarder les images")
MSG_HASH(MENU_ENUM_LABEL_VALUE_VIDEO_FULLSCREEN,
      "Plein écran")
MSG_HASH(MENU_ENUM_LABEL_VALUE_VIDEO_GAMMA,
      "Gamma")
MSG_HASH(MENU_ENUM_LABEL_VALUE_VIDEO_GPU_RECORD,
      "Captures vidéo via le GPU")
MSG_HASH(MENU_ENUM_LABEL_VALUE_VIDEO_GPU_SCREENSHOT,
      "Captures d'écran GPU")
MSG_HASH(MENU_ENUM_LABEL_VALUE_VIDEO_HARD_SYNC,
      "Synchroniser le GPU au CPU")
MSG_HASH(MENU_ENUM_LABEL_VALUE_VIDEO_HARD_SYNC_FRAMES,
      "Trames de synchro GPU")
MSG_HASH(MENU_ENUM_LABEL_VALUE_VIDEO_MAX_SWAPCHAIN_IMAGES,
      "Nombre max de tampons d'image")
MSG_HASH(MENU_ENUM_LABEL_VALUE_VIDEO_MESSAGE_POS_X,
      "Position sur X")
MSG_HASH(MENU_ENUM_LABEL_VALUE_VIDEO_MESSAGE_POS_Y,
      "Position sur Y")
MSG_HASH(MENU_ENUM_LABEL_VALUE_VIDEO_MONITOR_INDEX,
      "Écran")
MSG_HASH(MENU_ENUM_LABEL_VALUE_VIDEO_POST_FILTER_RECORD,
      "Activer les filtres de traitement")
MSG_HASH(MENU_ENUM_LABEL_VALUE_VIDEO_REFRESH_RATE,
      "Fréquence de rafraîchissement verticale")
MSG_HASH(MENU_ENUM_LABEL_VALUE_VIDEO_REFRESH_RATE_AUTO,
      "Fréquence estimée de l'écran")
MSG_HASH(MENU_ENUM_LABEL_VALUE_VIDEO_ROTATION,
      "Rotation")
MSG_HASH(MENU_ENUM_LABEL_VALUE_VIDEO_SCALE,
      "Zoom (en fenêtre)")
MSG_HASH(MENU_ENUM_LABEL_VALUE_VIDEO_SCALE_INTEGER,
      "Zoom entier")
MSG_HASH(MENU_ENUM_LABEL_VALUE_VIDEO_SETTINGS,
      "Vidéo")
MSG_HASH(MENU_ENUM_LABEL_VALUE_VIDEO_SHADER_DIR,
      "Shaders")
MSG_HASH(MENU_ENUM_LABEL_VALUE_VIDEO_SHADER_NUM_PASSES,
      "Nombre de passages")
MSG_HASH(MENU_ENUM_LABEL_VALUE_VIDEO_SHADER_PARAMETERS,
      "Prévisualiser les paramètres")
MSG_HASH(MENU_ENUM_LABEL_VALUE_VIDEO_SHADER_PRESET,
      "Charger un pré-réglage de shader")
MSG_HASH(MENU_ENUM_LABEL_VALUE_VIDEO_SHADER_PRESET_PARAMETERS,
      "Charger un pré-réglage de shader")
MSG_HASH(MENU_ENUM_LABEL_VALUE_VIDEO_SHADER_PRESET_SAVE_AS,
      "Enregistrer le pré-réglage sous")
MSG_HASH(MENU_ENUM_LABEL_VALUE_VIDEO_SHADER_PRESET_SAVE_CORE,
      "Sauvegarder le pré-réglage pour ce core")
MSG_HASH(MENU_ENUM_LABEL_VALUE_VIDEO_SHADER_PRESET_SAVE_GAME,
      "Sauvegarder le pré-réglage pour ce jeu")
MSG_HASH(MENU_ENUM_LABEL_VALUE_VIDEO_SHARED_CONTEXT,
      "Contexte matériel partagé")
MSG_HASH(MENU_ENUM_LABEL_VALUE_VIDEO_SMOOTH,
      "Filtre bilinéaire (HW)")
MSG_HASH(MENU_ENUM_LABEL_VALUE_VIDEO_SOFT_FILTER,
      "Filtre (SW)")
MSG_HASH(MENU_ENUM_LABEL_VALUE_VIDEO_SWAP_INTERVAL,
      "Intervalle de synchronisation verticale")
MSG_HASH(MENU_ENUM_LABEL_VALUE_VIDEO_TAB,
      "Vidéo")
MSG_HASH(MENU_ENUM_LABEL_VALUE_VIDEO_THREADED,
      "Threader l'affichage")
MSG_HASH(MENU_ENUM_LABEL_VALUE_VIDEO_VFILTER,
      "Deflicker")
MSG_HASH(MENU_ENUM_LABEL_VALUE_VIDEO_VIEWPORT_CUSTOM_HEIGHT,
      "Hauteur de fenêtre personnalisée")
MSG_HASH(MENU_ENUM_LABEL_VALUE_VIDEO_VIEWPORT_CUSTOM_WIDTH,
      "Largeur de fenêtre personnalisée")
MSG_HASH(MENU_ENUM_LABEL_VALUE_VIDEO_VIEWPORT_CUSTOM_X,
      "Position horizontale personnalisée")
MSG_HASH(MENU_ENUM_LABEL_VALUE_VIDEO_VIEWPORT_CUSTOM_Y,
      "Position verticale personnalisée")
MSG_HASH(MENU_ENUM_LABEL_VALUE_VIDEO_VI_WIDTH,
      "Set VI Screen Width")
MSG_HASH(MENU_ENUM_LABEL_VALUE_VIDEO_VSYNC,
      "Synchronisation verticale")
MSG_HASH(MENU_ENUM_LABEL_VALUE_VIDEO_WINDOWED_FULLSCREEN,
      "Mode plein écran fenêtré")
MSG_HASH(MENU_ENUM_LABEL_VALUE_VIDEO_WINDOW_WIDTH,
      "Largeur de fenêtre")
MSG_HASH(MENU_ENUM_LABEL_VALUE_VIDEO_WINDOW_HEIGHT,
      "Hauteur de fenêtre")
MSG_HASH(MENU_ENUM_LABEL_VALUE_VIDEO_FULLSCREEN_X,
      "Largeur plein écran")
MSG_HASH(MENU_ENUM_LABEL_VALUE_VIDEO_FULLSCREEN_Y,
      "Hauteur plein écran")
MSG_HASH(MENU_ENUM_LABEL_VALUE_WIFI_DRIVER,
      "Pilote Wi-Fi")
MSG_HASH(MENU_ENUM_LABEL_VALUE_WIFI_SETTINGS,
      "Wi-Fi")
MSG_HASH(MENU_ENUM_LABEL_VALUE_XMB_ALPHA_FACTOR,
      "Transparence du fond")
MSG_HASH(MENU_ENUM_LABEL_VALUE_XMB_FONT,
      "Police du menu")
MSG_HASH(MENU_ENUM_LABEL_VALUE_XMB_ICON_THEME_CUSTOM,
      "Perso")
MSG_HASH(MENU_ENUM_LABEL_VALUE_XMB_ICON_THEME_FLATUI,
      "FlatUI")
MSG_HASH(MENU_ENUM_LABEL_VALUE_XMB_ICON_THEME_MONOCHROME,
      "Monochrome")
MSG_HASH(MENU_ENUM_LABEL_VALUE_XMB_ICON_THEME_SYSTEMATIC,
      "Systematic")
MSG_HASH(MENU_ENUM_LABEL_VALUE_XMB_ICON_THEME_NEOACTIVE,
      "NeoActive")
MSG_HASH(MENU_ENUM_LABEL_VALUE_XMB_ICON_THEME_PIXEL,
      "Pixel")
MSG_HASH(MENU_ENUM_LABEL_VALUE_XMB_ICON_THEME_RETROACTIVE,
      "RetroActive")
MSG_HASH(MENU_ENUM_LABEL_VALUE_XMB_ICON_THEME_DOTART,
      "Dot-Art")
MSG_HASH(MENU_ENUM_LABEL_VALUE_XMB_MENU_COLOR_THEME,
      "Palette du menu")
MSG_HASH(MENU_ENUM_LABEL_VALUE_XMB_MENU_COLOR_THEME_APPLE_GREEN,
      "Vert Pomme")
MSG_HASH(MENU_ENUM_LABEL_VALUE_XMB_MENU_COLOR_THEME_DARK,
      "Sombre")
MSG_HASH(MENU_ENUM_LABEL_VALUE_XMB_MENU_COLOR_THEME_DARK_PURPLE,
      "Violet Foncé")
MSG_HASH(MENU_ENUM_LABEL_VALUE_XMB_MENU_COLOR_THEME_ELECTRIC_BLUE,
      "Bleu Électrique")
MSG_HASH(MENU_ENUM_LABEL_VALUE_XMB_MENU_COLOR_THEME_GOLDEN,
      "Doré")
MSG_HASH(MENU_ENUM_LABEL_VALUE_XMB_MENU_COLOR_THEME_LEGACY_RED,
      "Rouge (Legacy)")
MSG_HASH(MENU_ENUM_LABEL_VALUE_XMB_MENU_COLOR_THEME_MIDNIGHT_BLUE,
      "Bleu Nuit")
MSG_HASH(MENU_ENUM_LABEL_VALUE_XMB_MENU_COLOR_THEME_PLAIN,
      "Uni")
MSG_HASH(MENU_ENUM_LABEL_VALUE_XMB_MENU_COLOR_THEME_UNDERSEA,
      "Fonds marins")
MSG_HASH(MENU_ENUM_LABEL_VALUE_XMB_MENU_COLOR_THEME_VOLCANIC_RED,
      "Rouge Volcanique")
MSG_HASH(MENU_ENUM_LABEL_VALUE_XMB_RIBBON_ENABLE,
      "Fond d'écran animé")
MSG_HASH(MENU_ENUM_LABEL_VALUE_XMB_SCALE_FACTOR,
      "Taille du texte du menu")
MSG_HASH(MENU_ENUM_LABEL_VALUE_XMB_SHADOWS_ENABLE,
      "Ombres pour les icônes")
MSG_HASH(MENU_ENUM_LABEL_VALUE_XMB_SHOW_HISTORY,
      "Afficher l'onglet Historique")
MSG_HASH(MENU_ENUM_LABEL_VALUE_XMB_SHOW_IMAGES,
      "Afficher l'onglet Images")
MSG_HASH(MENU_ENUM_LABEL_VALUE_XMB_SHOW_MUSIC,
      "Afficher l'onglet Musique")
MSG_HASH(MENU_ENUM_LABEL_VALUE_XMB_SHOW_SETTINGS,
      "Afficher l'onglet Paramètres")
MSG_HASH(MENU_ENUM_LABEL_VALUE_XMB_SHOW_VIDEO,
      "Afficher l'onglet Vidéo")
MSG_HASH(MENU_ENUM_LABEL_VALUE_XMB_THEME,
      "Thème XMB")
MSG_HASH(MENU_ENUM_LABEL_VALUE_YES,
      "Oui")
MSG_HASH(MENU_ENUM_LABEL_VIDEO_SHADER_PRESET_TWO,
      "Pré-réglage de shader")
MSG_HASH(MENU_ENUM_SUBLABEL_CHEEVOS_ENABLE,
      "Activer/désactiver les trophées. Pour plus d'information, visiter http://retroachievements.org")
MSG_HASH(MENU_ENUM_SUBLABEL_CHEEVOS_TEST_UNOFFICIAL,
      "Activer/désactiver les trophées non-officiels et/ou les fonctionnalités en beta à des fins de test.")
MSG_HASH(MENU_ENUM_SUBLABEL_CHEEVOS_HARDCORE_MODE_ENABLE,
      "En mode hardcode, les savestates, la triche, le rembobinage, la pause et le ralenti seront désactivés.")
MSG_HASH(MENU_ENUM_SUBLABEL_DRIVER_SETTINGS,
      "Modifier les pilotes pour ce système.")
MSG_HASH(MENU_ENUM_SUBLABEL_RETRO_ACHIEVEMENTS_SETTINGS,
      "Modifier les paramètres des trophées.")
MSG_HASH(MENU_ENUM_SUBLABEL_CORE_SETTINGS,
      "Modifier les paramètres des cœurs.")
MSG_HASH(MENU_ENUM_SUBLABEL_RECORDING_SETTINGS,
      "Modifier les paramètres d'enregistrement.")
MSG_HASH(MENU_ENUM_SUBLABEL_ONSCREEN_DISPLAY_SETTINGS,
      "Modifier les paramètres d'overlay à l'écran, d'overlay clavier et de notifications.")
MSG_HASH(MENU_ENUM_SUBLABEL_FRAME_THROTTLE_SETTINGS,
      "Modifier les paramètres de rembobinage, d'avance rapide et de ralenti.")
MSG_HASH(MENU_ENUM_SUBLABEL_SAVING_SETTINGS,
      "Modifier les paramètres de sauvegarde.")
MSG_HASH(MENU_ENUM_SUBLABEL_LOGGING_SETTINGS,
      "Modifier les paramètres de journalisation.")
MSG_HASH(MENU_ENUM_SUBLABEL_USER_INTERFACE_SETTINGS,
      "Modifier les paramètres de l'interface utilisateur.")
MSG_HASH(MENU_ENUM_SUBLABEL_USER_SETTINGS,
      "Modifier les comptes, pseudos, et langues.")
MSG_HASH(MENU_ENUM_SUBLABEL_PRIVACY_SETTINGS,
      "Modifier les paramètres de vie privée.")
MSG_HASH(MENU_ENUM_SUBLABEL_DIRECTORY_SETTINGS,
      "Modifier les répertoires par défaut pour ce système.")
MSG_HASH(MENU_ENUM_SUBLABEL_PLAYLIST_SETTINGS,
      "Modifier les paramètres des playlists.")
MSG_HASH(MENU_ENUM_SUBLABEL_NETWORK_SETTINGS,
      "Configurer les paramètres de serveurs et de réseau.")
MSG_HASH(MENU_ENUM_SUBLABEL_ADD_CONTENT_LIST,
      "Scanner les contenus et les ajouter à la base de données.")
MSG_HASH(MENU_ENUM_SUBLABEL_AUDIO_SETTINGS,
      "Ajuster les paramètres de sortie audio.")
MSG_HASH(MENU_ENUM_SUBLABEL_BLUETOOTH_ENABLE,
      "Activer ou désactiver le Bluetooth.")
MSG_HASH(MENU_ENUM_SUBLABEL_CONFIG_SAVE_ON_EXIT,
      "Sauvegarder les modifications dans le fichier de configuration en quittant.")
MSG_HASH(MENU_ENUM_SUBLABEL_CONFIGURATION_SETTINGS,
      "Modifier les paramètres par défaut pour les fichiers de configuration.")
MSG_HASH(MENU_ENUM_SUBLABEL_CONFIGURATIONS_LIST,
      "Créer et gérer les fichiers de configuration.")
MSG_HASH(MENU_ENUM_SUBLABEL_CPU_CORES,
      "Nombre de cœurs du CPU.")
MSG_HASH(MENU_ENUM_SUBLABEL_FPS_SHOW,
      "Affiche le nombre d'images par seconde à l'écran.")
MSG_HASH(MENU_ENUM_SUBLABEL_INPUT_HOTKEY_BINDS,
      "Configurer les paramètres des raccourcis clavier.")
MSG_HASH(MENU_ENUM_SUBLABEL_INPUT_MENU_ENUM_TOGGLE_GAMEPAD_COMBO,
      "Combinaison de boutons manette pour afficher le menu.")
MSG_HASH(MENU_ENUM_SUBLABEL_INPUT_SETTINGS,
      "Ajuster les paramètres des manettes, du clavier et de la souris.")
MSG_HASH(MENU_ENUM_SUBLABEL_INPUT_USER_BINDS,
      "Configurer les contrôles pour cet utilisateur.")
MSG_HASH(MENU_ENUM_SUBLABEL_LOG_VERBOSITY,
      "Activer ou désactiver la journalisation dans le terminal.")
MSG_HASH(MENU_ENUM_SUBLABEL_NETPLAY,
      "Rejoindre ou héberger une session réseau.")
MSG_HASH(MENU_ENUM_SUBLABEL_NETPLAY_LAN_SCAN_SETTINGS,
      "Trouver et rejoindre une session réseau local.")
MSG_HASH(MENU_ENUM_SUBLABEL_INFORMATION_LIST_LIST,
      "Afficher les informations de cœurs, de réseau et du système.")
MSG_HASH(MENU_ENUM_SUBLABEL_ONLINE_UPDATER,
      "Télécharger des add-ons, des composants et du contenu pour RetroArch.")
MSG_HASH(MENU_ENUM_SUBLABEL_SAMBA_ENABLE,
      "Activer ou désactiver le partage réseau des dossiers.")
MSG_HASH(MENU_ENUM_SUBLABEL_SERVICES_SETTINGS,
      "Gérer les services système.")
MSG_HASH(MENU_ENUM_SUBLABEL_SHOW_HIDDEN_FILES,
      "Afficher les dossiers et fichiers cachés dans l'explorateur.")
MSG_HASH(MENU_ENUM_SUBLABEL_SSH_ENABLE,
      "Activer ou désactiver l'accès distant via la ligne de commande.")
MSG_HASH(MENU_ENUM_SUBLABEL_SUSPEND_SCREENSAVER_ENABLE,
      "Empêche l'activation de l'économiseur d'écran.")
MSG_HASH(MENU_ENUM_SUBLABEL_VIDEO_WINDOW_SCALE,
      "Configure la taille de la fenêtre en fonction du viewport du cœur. Sinon, vous pouvez définir une taille fixe pour la fenêtre ci dessous.")
MSG_HASH(MENU_ENUM_SUBLABEL_USER_LANGUAGE,
      "Définit la langue de l'interface.")
MSG_HASH(MENU_ENUM_SUBLABEL_VIDEO_BLACK_FRAME_INSERTION,
      "Insère une image noire entre chaque image. Utile pour les utilisateurs de moniteurs 120 Hz qui veulent pouvoir jouer à du contenu à 60 Hz sans ghosting.")
MSG_HASH(MENU_ENUM_SUBLABEL_VIDEO_FRAME_DELAY,
      "Réduit la latence au risque d'augmenter les saccades. Ajoute un délai après la synchronisation verticale (en ms).")
MSG_HASH(MENU_ENUM_SUBLABEL_VIDEO_HARD_SYNC_FRAMES,
      "Définit le nombre d'images que le CPU peut calculer avant le GPU lorsque la synchronisation GPU est active.")
MSG_HASH(MENU_ENUM_SUBLABEL_VIDEO_MAX_SWAPCHAIN_IMAGES,
      "Indique au pilote graphique d'utiliser un mode de tampon spécifique.")
MSG_HASH(MENU_ENUM_SUBLABEL_VIDEO_MONITOR_INDEX,
      "Sélectionne l'écran à utiliser.")
MSG_HASH(MENU_ENUM_SUBLABEL_VIDEO_REFRESH_RATE_AUTO,
      "Taux de rafraîchissement estimé de l'écran en Hz.")
MSG_HASH(MENU_ENUM_SUBLABEL_VIDEO_SETTINGS,
      "Ajuster les paramètres de sortie vidéo.")
MSG_HASH(MENU_ENUM_SUBLABEL_WIFI_SETTINGS,
      "Scanner les réseaux Wi-Fi et établir une connexion.")
MSG_HASH(MENU_ENUM_SUBLABEL_HELP_LIST,
      "Mieux comprendre comment ça marche.")
MSG_HASH(MSG_APPENDED_DISK,
      "Disque ajouté")
MSG_HASH(MSG_APPLICATION_DIR,
      "Dossier de l'application.")
MSG_HASH(MSG_APPLYING_CHEAT,
      "Appliquer les changements de triche.")
MSG_HASH(MSG_APPLYING_SHADER,
      "Application du shader")
MSG_HASH(MSG_AUDIO_MUTED,
      "Son coupé.")
MSG_HASH(MSG_AUDIO_UNMUTED,
      "Remise du son.")
MSG_HASH(MSG_AUTOCONFIG_FILE_ERROR_SAVING,
      "Erreur lors de l'enregistrement du fichier d'autoconfiguration.")
MSG_HASH(MSG_AUTOCONFIG_FILE_SAVED_SUCCESSFULLY,
      "Enregistrement réussi du fichier d'autoconfiguration.")
MSG_HASH(MSG_AUTOSAVE_FAILED,
      "Impossible d'activer l'enregistrement automatique.")
MSG_HASH(MSG_AUTO_SAVE_STATE_TO,
      "Savestate automatique vers")
MSG_HASH(MSG_BLOCKING_SRAM_OVERWRITE,
      "Bloque l'écrasement de la SRAM")
MSG_HASH(MSG_BRINGING_UP_COMMAND_INTERFACE_ON_PORT,
      "Amener l'interface de commande sur le port")
MSG_HASH(MSG_BYTES,
      "octets")
MSG_HASH(MSG_CANNOT_INFER_NEW_CONFIG_PATH,
      "Impossiblede déduire le nouveau chemin de configuration. Utilisation de l'heure actuelle.")
MSG_HASH(MSG_CHEEVOS_HARDCORE_MODE_ENABLE,
      "Mode matériel activé , savestate et rembobinage sont désactivés.")
MSG_HASH(MSG_COMPARING_WITH_KNOWN_MAGIC_NUMBERS,
      "Comparaison avec les numéros magiques connus...")
MSG_HASH(MSG_COMPILED_AGAINST_API,
      "Compilé depuis l'API")
MSG_HASH(MSG_CONFIG_DIRECTORY_NOT_SET,
      "Répertoire de configuration non défini. Impossible de sauvegarder le nouveau fichier.")
MSG_HASH(MSG_CONNECTED_TO,
      "Connecté à")
MSG_HASH(MSG_CONTENT_CRC32S_DIFFER,
      "Le contenu du CRC32 est différent. Impossible d'utiliser des jeux non-identiques.")
MSG_HASH(MSG_CONTENT_LOADING_SKIPPED_IMPLEMENTATION_WILL_DO_IT,
      "Chargement du contenu ignoré. L'implémentation va le charger d'elle-même.")
MSG_HASH(MSG_CORE_DOES_NOT_SUPPORT_SAVESTATES,
      "Le core ne supporte pas les savestates.")
MSG_HASH(MSG_CORE_OPTIONS_FILE_CREATED_SUCCESSFULLY,
      "Le fichier d'options du cœur a été créé.")
MSG_HASH(MSG_COULD_NOT_FIND_ANY_NEXT_DRIVER,
      "Impossible de trouver d'autre pilote.")
MSG_HASH(MSG_COULD_NOT_FIND_COMPATIBLE_SYSTEM,
      "Impossible de trouver un système compatible.")
MSG_HASH(MSG_COULD_NOT_FIND_VALID_DATA_TRACK,
      "Impossible de trouver de données valides.")
MSG_HASH(MSG_COULD_NOT_OPEN_DATA_TRACK,
      "could not open data track")
MSG_HASH(MSG_COULD_NOT_READ_CONTENT_FILE,
      "Impossible de lire le contenu du fichier")
MSG_HASH(MSG_COULD_NOT_READ_MOVIE_HEADER,
      "Impossible de lire l'entête du film.")
MSG_HASH(MSG_COULD_NOT_READ_STATE_FROM_MOVIE,
      "Impossible de lire l'état du film.")
MSG_HASH(MSG_CRC32_CHECKSUM_MISMATCH,
      "Le checksum du CRC32 est différent entre le contenu du fichier et celui des données sauvegardées dans l'entête du fichier de replay. le replay a de grandes chances de se désynchroniser à la lecture.")
MSG_HASH(MSG_CUSTOM_TIMING_GIVEN,
      "Temps personnalisé attribué")
MSG_HASH(MSG_DECOMPRESSION_ALREADY_IN_PROGRESS,
      "Décompression en cours.")
MSG_HASH(MSG_DECOMPRESSION_FAILED,
      "Échec de la décompression.")
MSG_HASH(MSG_DETECTED_VIEWPORT_OF,
      "Détection du visuel")
MSG_HASH(MSG_DID_NOT_FIND_A_VALID_CONTENT_PATCH,
      "Impossible de trouver un patch de contenu valide.")
MSG_HASH(MSG_DISCONNECT_DEVICE_FROM_A_VALID_PORT,
      "Déconnexion du périphérique depuis un port valide.")
MSG_HASH(MSG_DISK_CLOSED,
      "Fermé")
MSG_HASH(MSG_DISK_EJECTED,
      "Éjecté")
MSG_HASH(MSG_DOWNLOADING,
      "Téléchargement")
MSG_HASH(MSG_DOWNLOAD_FAILED,
      "Échec du téléchargement")
MSG_HASH(MSG_ERROR,
      "Erreur")
MSG_HASH(MSG_ERROR_LIBRETRO_CORE_REQUIRES_CONTENT,
      "Le cœur nécessite un contenu, or aucun n'a été fourni.")
MSG_HASH(MSG_ERROR_LIBRETRO_CORE_REQUIRES_SPECIAL_CONTENT,
      "Le cœur nécessite un contenu spécial, or aucun n'a été fourni.")
MSG_HASH(MSG_ERROR_PARSING_ARGUMENTS,
      "Erreur lors de l'analyse des arguments.")
MSG_HASH(MSG_ERROR_SAVING_CORE_OPTIONS_FILE,
      "Erreur lors de l'enregistrement du fichier d'option du cœur.")
MSG_HASH(MSG_ERROR_SAVING_REMAP_FILE,
      "Erreur lors de l'enregistrement du fichier de remap.")
MSG_HASH(MSG_ERROR_SAVING_SHADER_PRESET,
      "Erreur lors de l'enregistrement du preset de shader.")
MSG_HASH(MSG_EXTERNAL_APPLICATION_DIR,
      "Répertoire d'application externe.")
MSG_HASH(MSG_EXTRACTING,
      "Extraction")
MSG_HASH(MSG_EXTRACTING_FILE,
      "Fichier en cours d'extraction")
MSG_HASH(MSG_FAILED_SAVING_CONFIG_TO,
      "Erreur lors de la sauvegarde de la configuration vers")
MSG_HASH(MSG_FAILED_TO,
      "Échec de")
MSG_HASH(MSG_FAILED_TO_ACCEPT_INCOMING_SPECTATOR,
      "Échec de l'accueil du spectateur entrant.")
MSG_HASH(MSG_FAILED_TO_ALLOCATE_MEMORY_FOR_PATCHED_CONTENT,
      "Échec d'allocation mémoire pour le contenu patché...")
MSG_HASH(MSG_FAILED_TO_APPLY_SHADER,
      "Impossible d'appliquer le shader.")
MSG_HASH(MSG_FAILED_TO_BIND_SOCKET,
      "Échec d'attribution du socket.")
MSG_HASH(MSG_FAILED_TO_CREATE_THE_DIRECTORY,
      "Échec de création du répertoire.")
MSG_HASH(MSG_FAILED_TO_EXTRACT_CONTENT_FROM_COMPRESSED_FILE,
      "Échec de l'extraction du contenu depuis le fichier compressé.")
MSG_HASH(MSG_FAILED_TO_GET_NICKNAME_FROM_CLIENT,
      "Échec d'obtention du pseudo depuis le client.")
MSG_HASH(MSG_FAILED_TO_LOAD,
      "Échec du chargement")
MSG_HASH(MSG_FAILED_TO_LOAD_CONTENT,
      "Échec du chargement du fichier")
MSG_HASH(MSG_FAILED_TO_LOAD_MOVIE_FILE,
      "Échec du chargement du fichier vidéo")
MSG_HASH(MSG_FAILED_TO_LOAD_OVERLAY,
      "Impossible de charger l'overlay.")
MSG_HASH(MSG_FAILED_TO_LOAD_STATE,
      "Impossible de charger la savestate à partir de")
MSG_HASH(MSG_FAILED_TO_OPEN_LIBRETRO_CORE,
      "Échec de l'ouverture du cœur Libretro")
MSG_HASH(MSG_FAILED_TO_PATCH,
      "Échec du patch")
MSG_HASH(MSG_FAILED_TO_RECEIVE_HEADER_FROM_CLIENT,
      "Échec de l'obtention de l'entête depuis le client.")
MSG_HASH(MSG_FAILED_TO_RECEIVE_NICKNAME,
      "Échec de l'obtention du pseudo.")
MSG_HASH(MSG_FAILED_TO_RECEIVE_NICKNAME_FROM_HOST,
      "Échec de l'obtention du pseudo depuis l'hôte.")
MSG_HASH(MSG_FAILED_TO_RECEIVE_NICKNAME_SIZE_FROM_HOST,
      "Échec de l'obtention de la taille du pseudo depuis l'hôte.")
MSG_HASH(MSG_FAILED_TO_RECEIVE_SRAM_DATA_FROM_HOST,
      "Échec de l'obtention des données SRAM depuis l'hôte.")
MSG_HASH(MSG_FAILED_TO_REMOVE_DISK_FROM_TRAY,
      "Impossible d'éjecter le disque du lecteur.")
MSG_HASH(MSG_FAILED_TO_REMOVE_TEMPORARY_FILE,
      "Impossible de supprimer le fichier temporaire")
MSG_HASH(MSG_FAILED_TO_SAVE_SRAM,
      "Impossible de sauvegarder la SRAM")
MSG_HASH(MSG_FAILED_TO_SAVE_STATE_TO,
      "Impossible de sauvegarder la savestate vers")
MSG_HASH(MSG_FAILED_TO_SEND_NICKNAME,
      "Échec de l'envoi du pseudo.")
MSG_HASH(MSG_FAILED_TO_SEND_NICKNAME_SIZE,
      "Échec de l'envoi de la taille du pseudo.")
MSG_HASH(MSG_FAILED_TO_SEND_NICKNAME_TO_CLIENT,
      "Échec de l'envoi du pseudo vers le client.")
MSG_HASH(MSG_FAILED_TO_SEND_NICKNAME_TO_HOST,
      "Échec de l'envoi du pseudo vers l'hôte.")
MSG_HASH(MSG_FAILED_TO_SEND_SRAM_DATA_TO_CLIENT,
      "Échec de l'envoi des données SRAM au client.")
MSG_HASH(MSG_FAILED_TO_START_AUDIO_DRIVER,
      "Échec du démarrage du pilote audio. Pas de son.")
MSG_HASH(MSG_FAILED_TO_START_MOVIE_RECORD,
      "Impossible de démarrer l'enregistrement vidéo.")
MSG_HASH(MSG_FAILED_TO_START_RECORDING,
      "Échec de l'activation de l'enregistrement.")
MSG_HASH(MSG_FAILED_TO_TAKE_SCREENSHOT,
      "Échec de la copie d'écran.")
MSG_HASH(MSG_FAILED_TO_UNDO_LOAD_STATE,
      "Aucun savestate de retour arrière trouvé")
MSG_HASH(MSG_FAILED_TO_UNDO_SAVE_STATE,
      "Impossible de sauvegarder les informations de savestate de retour arrière")
MSG_HASH(MSG_FAILED_TO_UNMUTE_AUDIO,
      "Impossible de remettre le son.")
MSG_HASH(MSG_FATAL_ERROR_RECEIVED_IN,
      "Erreur fatale dans")
MSG_HASH(MSG_FILE_NOT_FOUND,
      "Fichier non trouvé.")
MSG_HASH(MSG_FOUND_AUTO_SAVESTATE_IN,
      "Savestate automatique trouvée dans")
MSG_HASH(MSG_FOUND_DISK_LABEL,
      "Étiquette du disque trouvée")
MSG_HASH(MSG_FOUND_FIRST_DATA_TRACK_ON_FILE,
      "Première piste de données trouvée sur le fichier")
MSG_HASH(MSG_FOUND_LAST_STATE_SLOT,
      "Dernier emplacement d'état trouvé")
MSG_HASH(MSG_FOUND_SHADER,
      "Shader trouvé")
MSG_HASH(MSG_FRAMES,
      "Images")
MSG_HASH(MSG_GAME_SPECIFIC_CORE_OPTIONS_FOUND_AT,
      "Options par jeu : options de cœur pour le jeu trouvées dans")
MSG_HASH(MSG_GOT_INVALID_DISK_INDEX,
      "Index du disque invalide.")
MSG_HASH(MSG_GRAB_MOUSE_STATE,
      "Capture la souris")
MSG_HASH(MSG_GAME_FOCUS_ON,
      "Focus sur le jeu : ON")
MSG_HASH(MSG_GAME_FOCUS_OFF,
      "Focus sur le jeu : OFF")
MSG_HASH(MSG_HW_RENDERED_MUST_USE_POSTSHADED_RECORDING,
      "Le cœur utilise le rendu matériel. Obligation d'utiliser également l'enregistrement post-shaded.")
MSG_HASH(MSG_INFLATED_CHECKSUM_DID_NOT_MATCH_CRC32,
      "La somme de contrôle gonflée ne correspond pas au CRC32.")
MSG_HASH(MSG_INPUT_CHEAT,
      "Saisir le code de triche")
MSG_HASH(MSG_INPUT_CHEAT_FILENAME,
      "Nom du fichier de triche")
MSG_HASH(MSG_INPUT_PRESET_FILENAME,
      "Nom du fichier de pré-réglage")
MSG_HASH(MSG_INPUT_RENAME_ENTRY,
      "Rename Title")
MSG_HASH(MSG_INTERFACE,
      "Interface")
MSG_HASH(MSG_INTERNAL_STORAGE,
      "Stockage interne")
MSG_HASH(MSG_REMOVABLE_STORAGE,
      "Stockage amovible")
MSG_HASH(MSG_INVALID_NICKNAME_SIZE,
      "Taille du pseudo non-valide.")
MSG_HASH(MSG_IN_BYTES,
      "en octets")
MSG_HASH(MSG_IN_GIGABYTES,
      "en gigaoctets")
MSG_HASH(MSG_IN_MEGABYTES,
      "en mégaoctets")
MSG_HASH(MSG_LIBRETRO_ABI_BREAK,
      "est compilé avec une version différente de la bibliothèque libretro actuelle.")
MSG_HASH(MSG_LIBRETRO_FRONTEND,
      "Frontend pour libretro")
MSG_HASH(MSG_LOADED_STATE_FROM_SLOT,
      "Chargement du savestate à partir du slot #%d.")
MSG_HASH(MSG_LOADED_STATE_FROM_SLOT_AUTO,
      "Chargement du savestate à partir du slot #-1 (auto).")
MSG_HASH(MSG_LOADING,
      "Chargement")
MSG_HASH(MSG_FIRMWARE,
      "Un ou plusieurs firmware sont manquants")
MSG_HASH(MSG_LOADING_CONTENT_FILE,
      "Chargement du contenu")
MSG_HASH(MSG_LOADING_HISTORY_FILE,
      "Chargement du fichier d'historique")
MSG_HASH(MSG_LOADING_STATE,
      "Chargement savestate")
MSG_HASH(MSG_MEMORY,
      "Mémoire")
MSG_HASH(MSG_MOVIE_FILE_IS_NOT_A_VALID_BSV1_FILE,
      "Le fichier vidéo n'est pas un fichier BSV1 valide.")
MSG_HASH(MSG_MOVIE_FORMAT_DIFFERENT_SERIALIZER_VERSION,
      "Le format du film semble avoir une version de sérialisation différent. Échec très probable.")
MSG_HASH(MSG_MOVIE_PLAYBACK_ENDED,
      "Fin de la lecture vidéo")
MSG_HASH(MSG_MOVIE_RECORD_STOPPED,
      "Arrêt de l'enregistrement vidéo.")
MSG_HASH(MSG_NETPLAY_FAILED,
      "Échec de l'initialisation du jeu en réseau")
MSG_HASH(MSG_NO_CONTENT_STARTING_DUMMY_CORE,
      "Aucun contenu, chargement d'un cœur factice.")
MSG_HASH(MSG_NO_SAVE_STATE_HAS_BEEN_OVERWRITTEN_YET,
      "Aucun état de sauvegarde n'a été écrasé pour l'instant.")
MSG_HASH(MSG_NO_STATE_HAS_BEEN_LOADED_YET,
      "Aucun état n'a été chargé pour l'instant.")
MSG_HASH(MSG_OVERRIDES_ERROR_SAVING,
      "Erreur lors de l'enregistrement des overrides.")
MSG_HASH(MSG_OVERRIDES_SAVED_SUCCESSFULLY,
      "Les overrides ont été sauvegardés.")
MSG_HASH(MSG_PAUSED,
      "En pause.")
MSG_HASH(MSG_PROGRAM,
      "RetroArch")
MSG_HASH(MSG_READING_FIRST_DATA_TRACK,
      "Lecture de la première piste de données...")
MSG_HASH(MSG_RECEIVED,
      "reçu")
MSG_HASH(MSG_RECORDING_TERMINATED_DUE_TO_RESIZE,
      "Enregistrement interrompu à cause du redimensionnement.")
MSG_HASH(MSG_RECORDING_TO,
      "Enregistrement vers")
MSG_HASH(MSG_REDIRECTING_CHEATFILE_TO,
      "Redirection du fichier triche vers")
MSG_HASH(MSG_REDIRECTING_SAVEFILE_TO,
      "Redirection de la sauvegarde vers")
MSG_HASH(MSG_REDIRECTING_SAVESTATE_TO,
      "Redirection de la savestate vers")
MSG_HASH(MSG_REMAP_FILE_SAVED_SUCCESSFULLY,
      "Fichier de remap sauvegardé.")
MSG_HASH(MSG_REMOVED_DISK_FROM_TRAY,
      "Éjection du disque du lecteur.")
MSG_HASH(MSG_REMOVING_TEMPORARY_CONTENT_FILE,
      "Suppression du fichier temporaire")
MSG_HASH(MSG_RESET,
      "Réinitialisation")
MSG_HASH(MSG_RESTARTING_RECORDING_DUE_TO_DRIVER_REINIT,
      "Redémarrage de l'enregistrement à cause de la réinitialisation du pilote.")
MSG_HASH(MSG_RESTORED_OLD_SAVE_STATE,
      "Ancienne save state restaurée.")
MSG_HASH(MSG_RESTORING_DEFAULT_SHADER_PRESET_TO,
      "Shaders : restauration du preset de shader par défaut vers")
MSG_HASH(MSG_REVERTING_SAVEFILE_DIRECTORY_TO,
      "Annulation des changements du répertoire de sauvegarde vers")
MSG_HASH(MSG_REVERTING_SAVESTATE_DIRECTORY_TO,
      "Annulation des changements du répertoire de savestate vers")
MSG_HASH(MSG_REWINDING,
      "Rembobinage.")
MSG_HASH(MSG_REWIND_INIT,
      "Initialisation du tampon pour le retour rapide avec une taille")
MSG_HASH(MSG_REWIND_INIT_FAILED,
      "Échec de l'initialisation du tampon pour le retour rapide. Cette fonctionnalité sera désactivée.")
MSG_HASH(MSG_REWIND_INIT_FAILED_THREADED_AUDIO,
      "L'implémentation utilise audio thread. Impossible d'activer le retour rapide.")
MSG_HASH(MSG_REWIND_REACHED_END,
      "Atteinte de la fin du tampon de rembobinage.")
MSG_HASH(MSG_SAVED_NEW_CONFIG_TO,
      "Nouvelle configuration sauvegardée vers")
MSG_HASH(MSG_SAVED_STATE_TO_SLOT,
      "Savestate vers slot #%d.")
MSG_HASH(MSG_SAVED_STATE_TO_SLOT_AUTO,
      "Savestate vers slot #-1 (auto).")
MSG_HASH(MSG_SAVED_SUCCESSFULLY_TO,
      "Sauvegarde réussie vers")
MSG_HASH(MSG_SAVING_RAM_TYPE,
      "Sauvegarde du type de RAM")
MSG_HASH(MSG_SAVING_STATE,
      "Sauvegarde savestate")
MSG_HASH(MSG_SCANNING,
      "Analyse")
MSG_HASH(MSG_SCANNING_OF_DIRECTORY_FINISHED,
      "Analyse des dossiers terminée")
MSG_HASH(MSG_SENDING_COMMAND,
      "Envoi commande")
MSG_HASH(MSG_SEVERAL_PATCHES_ARE_EXPLICITLY_DEFINED,
      "Plusieurs patches sont définis explicitement, ignore tout...")
MSG_HASH(MSG_SHADER,
      "Shader")
MSG_HASH(MSG_SHADER_PRESET_SAVED_SUCCESSFULLY,
      "Preset de shader sauvegardé.")
MSG_HASH(MSG_SKIPPING_SRAM_LOAD,
      "Ignore le chargement de la SRAM.")
MSG_HASH(MSG_SLOW_MOTION,
      "Ralenti.")
MSG_HASH(MSG_SLOW_MOTION_REWIND,
      "Rembobinage ralenti.")
MSG_HASH(MSG_SRAM_WILL_NOT_BE_SAVED,
      "SRAM ne sera pas sauvegardée.")
MSG_HASH(MSG_STARTING_MOVIE_PLAYBACK,
      "Démarrage de la lecture vidéo.")
MSG_HASH(MSG_STARTING_MOVIE_RECORD_TO,
      "Démarrage de l'enregistrement vidéo vers")
MSG_HASH(MSG_STATE_SIZE,
      "Taille savestate")
MSG_HASH(MSG_STATE_SLOT,
      "Emplacement d'état")
MSG_HASH(MSG_TAKING_SCREENSHOT,
      "Réalisation d'une copie d'écran.")
MSG_HASH(MSG_TO,
      "de")
MSG_HASH(MSG_UNDID_LOAD_STATE,
      "Chargement d'état annulé.")
MSG_HASH(MSG_UNDOING_SAVE_STATE,
      "Annulation de la savestate")
MSG_HASH(MSG_UNKNOWN,
      "Inconnu")
MSG_HASH(MSG_UNPAUSED,
      "Relancé.")
MSG_HASH(MSG_UNRECOGNIZED_COMMAND,
      "Commande non reconnue")
MSG_HASH(MSG_USING_CORE_NAME_FOR_NEW_CONFIG,
      "Utilisation du nom du cœur pour la nouvelle configuration.")
MSG_HASH(MSG_USING_LIBRETRO_DUMMY_CORE_RECORDING_SKIPPED,
      "Utilisation d'un core libretro simple. Ignore l'enregistrement.")
MSG_HASH(MSG_VALUE_CONNECT_DEVICE_FROM_A_VALID_PORT,
      "Connecter le périphérique depuis un port valide.")
MSG_HASH(MSG_VALUE_DISCONNECTING_DEVICE_FROM_PORT,
      "Déconnexion du périphérique du port")
MSG_HASH(MSG_VALUE_REBOOTING,
      "Redémarrage...")
MSG_HASH(MSG_VALUE_SHUTTING_DOWN,
      "Extinction en cours...")
MSG_HASH(MSG_VERSION_OF_LIBRETRO_API,
      "Version de l'API libretro")
MSG_HASH(MSG_VIEWPORT_SIZE_CALCULATION_FAILED,
      "Échec du calcul de la taille du visuel ! Utilisation des données brutes. Cela ne fonctionnera probablement pas bien ...")
MSG_HASH(MSG_VIRTUAL_DISK_TRAY,
      "Lecteur de disque virtuel.")
MSG_HASH(MENU_ENUM_SUBLABEL_AUDIO_LATENCY,
      "Latence audio désirée en millisecondes. Peut être ignorée si le pilote audio ne peut fournir une telle valeur.")
MSG_HASH(MENU_ENUM_SUBLABEL_AUDIO_MUTE,
      "Sourdine activée / désactivée.")
MSG_HASH(
      MENU_ENUM_SUBLABEL_AUDIO_RATE_CONTROL_DELTA,
      "Aide à lisser les imperfections de timing lors de la synchronisation audio et vidéo. Attention, si désactivé, une synchronisation correcte est quasiment impossible."
      )
MSG_HASH(
      MENU_ENUM_SUBLABEL_CAMERA_ALLOW,
      "Autorise ou empêche l'accès à la caméra par les cœurs."
      )
MSG_HASH(
      MENU_ENUM_SUBLABEL_LOCATION_ALLOW,
      "Autorise ou empêche l'accès aux services de localisation par les cœurs."
      )
MSG_HASH(
      MENU_ENUM_SUBLABEL_INPUT_MAX_USERS,
      "Nombre maximum d'utilisateurs supportés par RetroArch."
      )
MSG_HASH(
      MENU_ENUM_SUBLABEL_INPUT_POLL_TYPE_BEHAVIOR,
      "Influence la façon dont le polling des entrées est fait au sein de RetroArch. Le mettre sur 'Tôt' ou 'Tard' peut diminuer la latence, selon la configuration de la machine."
      )
MSG_HASH(
      MENU_ENUM_SUBLABEL_INPUT_ALL_USERS_CONTROL_MENU,
      "Autorise n'importe quel utilisateur à contrôler le menu. Si désactivé, seul l'utilisateur n°1 peut contrôler le menu."
      )
MSG_HASH(
      MENU_ENUM_SUBLABEL_AUDIO_VOLUME,
      "Volume sonore (en dB). 0 dB correspond au volume normal, aucun gain n'est appliqué."
      )
MSG_HASH(
      MENU_ENUM_SUBLABEL_AUDIO_WASAPI_EXCLUSIVE_MODE,
      "Autoriser le pilote WASAPI à prendre le contrôle exclusif du périphérique audio. Si désactivé, le mode partagé sera utilisé."
      )
MSG_HASH(
      MENU_ENUM_SUBLABEL_AUDIO_WASAPI_FLOAT_FORMAT,
      "Utiliser le format flotant pour WASAPI, si supporté par votre périphérique audio."
      )
MSG_HASH(
      MENU_ENUM_SUBLABEL_AUDIO_WASAPI_SH_BUFFER_LENGTH,
      "La longueur du tampon intermédiaire (en images) lors de l'utilisation du pilote WASAPI en mode partagé."
      )
MSG_HASH(
   MENU_ENUM_SUBLABEL_AUDIO_SYNC,
   "Synchroniser le son avec le jeu. Recommandé."
   )
MSG_HASH(
   MENU_ENUM_SUBLABEL_INPUT_AXIS_THRESHOLD,
   "Indique à quel point un axe doit être poussé avant d'obtenir une pression sur un bouton."
   )
MSG_HASH(
   MENU_ENUM_SUBLABEL_INPUT_BIND_TIMEOUT,
   "Nombre de secondes à attendre avant de passer à l'assignation suivante."
   )
MSG_HASH(
   MENU_ENUM_SUBLABEL_INPUT_TURBO_PERIOD,
   "Décrit la période après laquelle les boutons turbos s'activent. Les nombres sont décrits en frames."
   )
MSG_HASH(
   MENU_ENUM_SUBLABEL_INPUT_DUTY_CYCLE,
   "Décrit la durée pendant laquelle un bouton turbo est activé. Les nombres sont décrits en frames."
   )
MSG_HASH(
   MENU_ENUM_SUBLABEL_VIDEO_VSYNC,
   "Synchronise la sortie vidéo de la carte graphique au taux de rafraîchissement de l'écran. Recommandé."
   )
MSG_HASH(
   MENU_ENUM_SUBLABEL_VIDEO_ALLOW_ROTATE,
   "Autorise les cœurs à définir la rotation. Lorsque cette option est désactivée, les requêtes de rotation sont ignorées. Utile pour les configurations où il faut tourner l'écran à la main."
   )
MSG_HASH(
   MENU_ENUM_SUBLABEL_DUMMY_ON_CORE_SHUTDOWN,
   "Certains cœurs ont une fonctionnalité d'extinction. Si activée, cette option empêchera le cœur d'éteindre RetroArch. À la place, il lancera un cœur factice."
   )
MSG_HASH(
   MENU_ENUM_SUBLABEL_CHECK_FOR_MISSING_FIRMWARE,
   "Vérifie que tous les firmwares requis sont présents avant de tenter de charger le contenu."
   )
MSG_HASH(
   MENU_ENUM_SUBLABEL_VIDEO_REFRESH_RATE,
   "rafraîchissement vertical de l'écran. Utilisé pour calculer un taux adapté pour l'entrée audio. NOTE : cette option est ignorée lorsque 'vidéo threadée' est activée."
   )
MSG_HASH(
   MENU_ENUM_SUBLABEL_AUDIO_ENABLE,
   "Active la sortie audio."
   )
MSG_HASH(
   MENU_ENUM_SUBLABEL_AUDIO_MAX_TIMING_SKEW,
   "Changement maximal possible du taux de l'entrée audio. Cette valeur peut être augmentée pour autoriser de très grands changements de timing, par exemple pour exécuter un cœur PAL sur un écran NTSC, au prix d'un pitch audio imprécis."
   )
MSG_HASH(
   MSG_FAILED,
   "échec"
   )
MSG_HASH(
   MSG_SUCCEEDED,
   "succès"
   )
MSG_HASH(
   MSG_DEVICE_NOT_CONFIGURED,
   "non configuré"
   )
MSG_HASH(
   MSG_DEVICE_NOT_CONFIGURED_FALLBACK,
   "non configuré, utilisation du fallback"
   )
MSG_HASH(
   MENU_ENUM_LABEL_VALUE_DATABASE_CURSOR_LIST,
   "Liste de curseurs de la base de données"
   )
MSG_HASH(
   MENU_ENUM_LABEL_VALUE_DATABASE_CURSOR_LIST_ENTRY_DEVELOPER,
   "Base de données - Filtre : Développeur"
   )
MSG_HASH(
   MENU_ENUM_LABEL_VALUE_DATABASE_CURSOR_LIST_ENTRY_PUBLISHER,
   "Base de données - Filtre : Éditeur"
   )
MSG_HASH(
   MENU_ENUM_LABEL_VALUE_DISABLED,
   "Désactivé"
   )
MSG_HASH(
   MENU_ENUM_LABEL_VALUE_ENABLED,
   "Activé"
   )
MSG_HASH(
   MENU_ENUM_LABEL_VALUE_CONTENT_HISTORY_PATH,
   "Patch de l'historique du contenu"
   )
MSG_HASH(
      MENU_ENUM_LABEL_VALUE_DATABASE_CURSOR_LIST_ENTRY_ORIGIN,
      "Base de données - Filtre : Origine")
MSG_HASH(MENU_ENUM_LABEL_VALUE_DATABASE_CURSOR_LIST_ENTRY_FRANCHISE,
      "Base de données - Filtre : Franchise")
MSG_HASH(MENU_ENUM_LABEL_VALUE_DATABASE_CURSOR_LIST_ENTRY_ESRB_RATING,
      "Base de données - Filtre : Classification ESRB")
MSG_HASH(MENU_ENUM_LABEL_VALUE_DATABASE_CURSOR_LIST_ENTRY_ELSPA_RATING,
      "Base de données - Filtre : Classification ALSPA")
MSG_HASH(MENU_ENUM_LABEL_VALUE_DATABASE_CURSOR_LIST_ENTRY_PEGI_RATING,
      "Base de données - Filtre : Classification PEGI")
MSG_HASH(MENU_ENUM_LABEL_VALUE_DATABASE_CURSOR_LIST_ENTRY_CERO_RATING,
      "Base de données - Filtre : Classification CERO")
MSG_HASH(MENU_ENUM_LABEL_VALUE_DATABASE_CURSOR_LIST_ENTRY_BBFC_RATING,
      "Base de données - Filtre : Classification BBFC")
MSG_HASH(MENU_ENUM_LABEL_VALUE_DATABASE_CURSOR_LIST_ENTRY_MAX_USERS,
      "Base de données - Filtre : Utilisateurs Max")
MSG_HASH(MENU_ENUM_LABEL_VALUE_DATABASE_CURSOR_LIST_ENTRY_RELEASEDATE_BY_MONTH,
      "Base de données - Filtre : Date de sortie Par Mois")
MSG_HASH(MENU_ENUM_LABEL_VALUE_DATABASE_CURSOR_LIST_ENTRY_RELEASEDATE_BY_YEAR,
      "Base de données - Filtre : Date de sortie Par Année")
MSG_HASH(MENU_ENUM_LABEL_VALUE_DATABASE_CURSOR_LIST_ENTRY_EDGE_MAGAZINE_ISSUE,
      "Base de données - Filtre : Numéro du Magazine Edge")
MSG_HASH(MENU_ENUM_LABEL_VALUE_DATABASE_CURSOR_LIST_ENTRY_EDGE_MAGAZINE_RATING,
      "Base de données - Filtre : Note du Magazine Edge")
MSG_HASH(MENU_ENUM_LABEL_VALUE_DATABASE_CURSOR_LIST_ENTRY_DATABASE_INFO,
      "Info Base de données")
MSG_HASH(MSG_WIFI_SCAN_COMPLETE,
      "Scan des réseaux Wi-Fi terminé.")
MSG_HASH(MSG_SCANNING_WIRELESS_NETWORKS,
      "Scan des réseaux Wi-Fi...")
MSG_HASH(MSG_NETPLAY_LAN_SCAN_COMPLETE,
      "Netplay scan complete.")
MSG_HASH(MSG_NETPLAY_LAN_SCANNING,
      "Recherche des hôtes de jeu en réseau...")
MSG_HASH(MENU_ENUM_SUBLABEL_PAUSE_NONACTIVE,
      "Mettre en pause le jeu lorsque le focus de la fenêtre est perdu.")
MSG_HASH(MENU_ENUM_SUBLABEL_VIDEO_DISABLE_COMPOSITION,
      "Activer ou désactiver le compositeur (Windows seulement).")
MSG_HASH(MENU_ENUM_SUBLABEL_HISTORY_LIST_ENABLE,
      "Activer ou désactiver l'historique pour les jeux, les images, la musique et les vidéos.")
MSG_HASH(MENU_ENUM_SUBLABEL_CONTENT_HISTORY_SIZE,
      "Limiter le nombre d'entrées dans l'historique pour les jeux, les images, la musique et les vidéos.")
MSG_HASH(MENU_ENUM_LABEL_VALUE_INPUT_UNIFIED_MENU_CONTROLS,
      "Contrôles du menu unifiés")
MSG_HASH(MENU_ENUM_SUBLABEL_INPUT_UNIFIED_MENU_CONTROLS,
      "Utiliser les mêmes contrôles à la fois pour le menu et pour le jeu. S'applique au clavier.")
MSG_HASH(MENU_ENUM_SUBLABEL_VIDEO_FONT_ENABLE,
      "Afficher les messages à l'écran.")
MSG_HASH(MENU_ENUM_LABEL_VALUE_NETWORK_USER_REMOTE_ENABLE,
      "Activer la manette réseau pour l'utilisateur %d")
MSG_HASH(MENU_ENUM_LABEL_VALUE_BATTERY_LEVEL_ENABLE,
      "Afficher le niveau de la batterie")
MSG_HASH(MENU_ENUM_LABEL_VALUE_SELECT_FILE,
      "Sélectionner un fichier")
MSG_HASH(MENU_ENUM_LABEL_VALUE_SELECT_FROM_COLLECTION,
      "Sélectionner depuis la collection")
MSG_HASH(MENU_ENUM_LABEL_VALUE_FILTER,
      "Filtre")
MSG_HASH(MENU_ENUM_LABEL_VALUE_SCALE,
      "Zoom")
MSG_HASH(MENU_ENUM_LABEL_VALUE_NETPLAY_START_WHEN_LOADED,
      "Le jeu en réseau débutera quand un contenu sera chargé.")
MSG_HASH(MENU_ENUM_LABEL_VALUE_NETPLAY_LOAD_CONTENT_MANUALLY,
      "Impossible de trouver un cœur ou un jeu correspondant, procédez à un chargement manuel.")
MSG_HASH(
      MENU_ENUM_LABEL_VALUE_BROWSE_URL_LIST,
      "Parcourir l'URL"
      )
MSG_HASH(
      MENU_ENUM_LABEL_VALUE_BROWSE_URL,
      "Chemin de l'URL"
      )
MSG_HASH(
      MENU_ENUM_LABEL_VALUE_BROWSE_START,
      "Démarrer"
      )
MSG_HASH(MENU_ENUM_LABEL_VALUE_SHADER_PIPELINE_BOKEH,
      "Bokeh")
MSG_HASH(MENU_ENUM_LABEL_VALUE_NETPLAY_REFRESH_ROOMS,
      "Rafraîchir la liste des salons")
MSG_HASH(MENU_ENUM_LABEL_VALUE_NETPLAY_ROOM_NICKNAME,
      "Pseudo : %s")
MSG_HASH(MENU_ENUM_LABEL_VALUE_NETPLAY_ROOM_NICKNAME_LAN,
      "Pseudo (lan): %s")
MSG_HASH(MENU_ENUM_LABEL_VALUE_NETPLAY_COMPAT_CONTENT_FOUND,
      "Contenu compatible trouvé")
MSG_HASH(MENU_ENUM_SUBLABEL_VIDEO_CROP_OVERSCAN,
      "Tronque quelques pixels autour de l'image qui étaient souvent inutilisés par les développeurs et peuvent contenir du bruit.")
MSG_HASH(MENU_ENUM_SUBLABEL_VIDEO_SMOOTH,
      "Applique un léger effet de flou sur l'image pour lisser les pixels. Faible impact sur les performances.")
MSG_HASH(MENU_ENUM_SUBLABEL_VIDEO_FILTER,
      "Applique un filtre vidéo qui tourne sur le CPU. NOTE: Peut avoir un coût élevé sur les performances. Certains filtres ne fonctionnent que sur les cœurs utilisant des couleurs 32bit ou 16bit.")
MSG_HASH(MENU_ENUM_SUBLABEL_CHEEVOS_USERNAME,
      "Renseignez l'identifiant de votre compte Retro Achievements.")
MSG_HASH(MENU_ENUM_SUBLABEL_CHEEVOS_PASSWORD,
      "Renseignez le mot de passe de votre compte Retro Achievements.")
MSG_HASH(MENU_ENUM_SUBLABEL_NETPLAY_NICKNAME,
      "Renseignez votre pseudonyme. Il sera utilisé principalement lors du jeu en réseau.")
MSG_HASH(MENU_ENUM_SUBLABEL_VIDEO_POST_FILTER_RECORD,
      "Capturer l'image après que les filtres (mais pas les shaders) aient été appliqués. Votre vidéo sera aussi jolie que ce que vous voyez à l'écran.")
MSG_HASH(MENU_ENUM_SUBLABEL_CORE_LIST,
      "Sélectionner le cœur à utiliser.")
MSG_HASH(MENU_ENUM_SUBLABEL_LOAD_CONTENT_LIST,
      "Sélectionner le contenu à démarrer.")
MSG_HASH(MENU_ENUM_SUBLABEL_NETWORK_INFORMATION,
      "Affiche les interfaces réseau et adresses IP associées.")
MSG_HASH(MENU_ENUM_SUBLABEL_SYSTEM_INFORMATION,
      "Affiche les informations spécifique à votre système.")
MSG_HASH(MENU_ENUM_SUBLABEL_QUIT_RETROARCH,
      "Quitter le programe.")
MSG_HASH(MENU_ENUM_SUBLABEL_VIDEO_WINDOW_WIDTH,
      "Set the custom width size for the display window. Leaving it at 0 will attempt to scale the window as large as possible.")
MSG_HASH(MENU_ENUM_SUBLABEL_VIDEO_WINDOW_HEIGHT,
      "Set the custom height size for the display window. Leaving it at 0 will attempt to scale the window as large as possible.")
MSG_HASH(MENU_ENUM_SUBLABEL_VIDEO_FULLSCREEN_X,
      "Set the custom width size for the non-windowed fullscreen mode. Leaving it at 0 will use the desktop resolution.")
MSG_HASH(MENU_ENUM_SUBLABEL_VIDEO_FULLSCREEN_Y,
      "Set the custom height size for the non-windowed fullscreen mode. Leaving it at 0 will use the desktop resolution")
MSG_HASH(MENU_ENUM_SUBLABEL_VIDEO_MESSAGE_POS_X,
      "Specify custom X axis position for onscreen text.")
MSG_HASH(MENU_ENUM_SUBLABEL_VIDEO_MESSAGE_POS_Y,
      "Specify custom Y axis position for onscreen text.")
MSG_HASH(MENU_ENUM_SUBLABEL_VIDEO_FONT_SIZE,
      "Spécifier la taille de la police en points.")
MSG_HASH(MENU_ENUM_SUBLABEL_INPUT_OVERLAY_HIDE_IN_MENU,
      "Cacher l'overlay quand vous êtes dans le menu. Il sera actif uniquement dans les jeux.")
MSG_HASH(
      MENU_ENUM_SUBLABEL_CONTENT_COLLECTION_LIST,
      "Les contenus scannés apparaitront ici."
      )
MSG_HASH(
      MENU_ENUM_SUBLABEL_VIDEO_SCALE_INTEGER,
      "Only scales video in integer steps. The base size depends on system-reported geometry and aspect ratio. If 'Force Aspect' is not set, X/Y will be integer scaled independently."
      )
MSG_HASH(
      MENU_ENUM_SUBLABEL_VIDEO_GPU_SCREENSHOT,
      "Screenshots output of GPU shaded material if available."
      )
MSG_HASH(
      MENU_ENUM_SUBLABEL_VIDEO_ROTATION,
      "Forces a certain rotation of the screen. The rotation is added to rotations which the core sets."
      )
MSG_HASH(
      MENU_ENUM_SUBLABEL_VIDEO_FORCE_SRGB_DISABLE,
      "Forcibly disable sRGB FBO support. Some Intel OpenGL drivers on Windows have video problems with sRGB FBO support if this is enabled. Enabling this can work around it."
      )
MSG_HASH(
      MENU_ENUM_SUBLABEL_VIDEO_FULLSCREEN,
      "Démarrer en plein écran. Peut être changé à n'importe quel moment."
      )
MSG_HASH(
      MENU_ENUM_SUBLABEL_VIDEO_WINDOWED_FULLSCREEN,
      "If fullscreen, prefer using a windowed fullscreen mode."
      )
MSG_HASH(
      MENU_ENUM_SUBLABEL_VIDEO_GPU_RECORD,
      "Records output of GPU shaded material if available."
      )
MSG_HASH(
      MENU_ENUM_SUBLABEL_SAVESTATE_AUTO_INDEX,
      "When making a savestate, save state index is automatically increased before it is saved. When loading content, the index will be set to the highest existing index."
      )
MSG_HASH(
      MENU_ENUM_SUBLABEL_BLOCK_SRAM_OVERWRITE,
      "Block Save RAM from being overwritten when loading save states. Might potentially lead to buggy games."
      )
MSG_HASH(
      MENU_ENUM_SUBLABEL_FASTFORWARD_RATIO,
      "The maximum rate at which content will be run when using fast forward (e.g., 5.0x for 60 fps content = 300 fps cap). If set to 0.0x, fastforward ratio is unlimited (no FPS cap)."
      )
MSG_HASH(
      MENU_ENUM_SUBLABEL_SLOWMOTION_RATIO,
      "When in slow motion, content will slow down by the factor specified/set."
      )
MSG_HASH(
      MENU_ENUM_SUBLABEL_REWIND_ENABLE,
      "Enable rewinding. This will take a performance hit when playing."
      )
MSG_HASH(
      MENU_ENUM_SUBLABEL_REWIND_GRANULARITY,
      "When rewinding a defined number of frames, you can rewind several frames at a time, increasing the rewind speed."
      )
MSG_HASH(
      MENU_ENUM_SUBLABEL_LIBRETRO_LOG_LEVEL,
      "Sets log level for cores. If a log level issued by a core is below this value, it is ignored."
      )
MSG_HASH(
      MENU_ENUM_SUBLABEL_PERFCNT_ENABLE,
      "Enable performance counters for RetroArch (and cores)."
      )
MSG_HASH(
      MENU_ENUM_SUBLABEL_SAVESTATE_AUTO_SAVE,
      "Automatically makes a savestate at the end of RetroArch's runtime. RetroArch will automatically load this savestate if 'Auto Load State' is enabled."
      )
MSG_HASH(
      MENU_ENUM_SUBLABEL_SAVESTATE_AUTO_LOAD,
      "Automatically load the auto save state on startup."
      )
MSG_HASH(
      MENU_ENUM_SUBLABEL_SAVESTATE_THUMBNAIL_ENABLE,
      "Show thumbnails of save states inside the menu."
      )
MSG_HASH(
      MENU_ENUM_SUBLABEL_AUTOSAVE_INTERVAL,
      "Autosaves the non-volatile Save RAM at a regular interval. This is disabled by default unless set otherwise. The interval is measured in seconds. A value of 0 disables autosave."
      )
MSG_HASH(
      MENU_ENUM_SUBLABEL_INPUT_REMAP_BINDS_ENABLE,
      "If enabled, overrides the input binds with the remapped binds set for the current core."
      )
MSG_HASH(
      MENU_ENUM_SUBLABEL_INPUT_AUTODETECT_ENABLE,
      "Enable input auto-detection. Will attempt to autoconfigure joypads, Plug-and-Play style."
      )
MSG_HASH(
      MENU_ENUM_SUBLABEL_MENU_INPUT_SWAP_OK_CANCEL,
      "Swap buttons for OK/Cancel. Disabled is the Japanese button orientation, enabled is the western orientation."
      )
MSG_HASH(
      MENU_ENUM_SUBLABEL_PAUSE_LIBRETRO,
      "If disabled, the content will keep running in the background when RetroArch's menu is toggled."
      )
MSG_HASH(
      MENU_ENUM_SUBLABEL_VIDEO_DRIVER,
      "Pilote vidéo à utiliser."
      )
MSG_HASH(
      MENU_ENUM_SUBLABEL_AUDIO_DRIVER,
      "Pilote audio à utiliser."
      )
MSG_HASH(
      MENU_ENUM_SUBLABEL_INPUT_DRIVER,
      "Input driver to use. Depending on the video driver, it might force a different input driver."
      )
MSG_HASH(
      MENU_ENUM_SUBLABEL_JOYPAD_DRIVER,
      "Pilote manette à utiliser."
      )
MSG_HASH(
      MENU_ENUM_SUBLABEL_AUDIO_RESAMPLER_DRIVER,
      "Audio resampler driver to use."
      )
MSG_HASH(
      MENU_ENUM_SUBLABEL_CAMERA_DRIVER,
      "Pilote de caméra à utiliser."
      )
MSG_HASH(
      MENU_ENUM_SUBLABEL_LOCATION_DRIVER,
      "Pilote de géolocalisation à utiliser."
      )
MSG_HASH(
      MENU_ENUM_SUBLABEL_MENU_DRIVER,
      "Pilote de menu, contrôle l'apparence et le comportement du menu."
      )
MSG_HASH(
      MENU_ENUM_SUBLABEL_RECORD_DRIVER,
      "Pilote d'enregistrement à utiliser."
      )
MSG_HASH(
      MENU_ENUM_SUBLABEL_WIFI_DRIVER,
      "Pilote Wi-Fi à utiliser."
      )
MSG_HASH(
      MENU_ENUM_SUBLABEL_NAVIGATION_BROWSER_FILTER_SUPPORTED_EXTENSIONS_ENABLE,
      "Filter files being shown in filebrowser by supported extensions."
      )
MSG_HASH(
      MENU_ENUM_SUBLABEL_MENU_WALLPAPER,
      "Sélectionner un fond d'écran pour le menu."
      )
MSG_HASH(
      MENU_ENUM_SUBLABEL_DYNAMIC_WALLPAPER,
      "Afficher un fond d'écran différent pour chaque onglet."
      )
MSG_HASH(
      MENU_ENUM_SUBLABEL_AUDIO_DEVICE,
      "Override the default audio device the audio driver uses. This is driver dependent."
      )
MSG_HASH(
      MENU_ENUM_SUBLABEL_AUDIO_DSP_PLUGIN,
      "Audio DSP plugin that processes audio before it's sent to the driver."
      )
MSG_HASH(
      MENU_ENUM_SUBLABEL_AUDIO_OUTPUT_RATE,
      "Fréquence de la sortie audio."
      )
MSG_HASH(
      MENU_ENUM_SUBLABEL_OVERLAY_OPACITY,
      "L'opacité globale de l'overlay."
      )
MSG_HASH(
      MENU_ENUM_SUBLABEL_OVERLAY_SCALE,
      "Échelle globale de l'overlay."
      )
MSG_HASH(
      MENU_ENUM_SUBLABEL_INPUT_OVERLAY_ENABLE,
      "Activer l'overlay."
      )
MSG_HASH(
      MENU_ENUM_SUBLABEL_OVERLAY_PRESET,
      "Sélectionner un overlay depuis le navigateur de fichiers."
      )
MSG_HASH(
      MENU_ENUM_SUBLABEL_NETPLAY_IP_ADDRESS,
      "L'adresse IP de l'hôte auquel se connecter."
      )
MSG_HASH(
      MENU_ENUM_SUBLABEL_NETPLAY_TCP_UDP_PORT,
      "Le port de l'adresse IP de l'hôte. Peut être un port TCP ou UDP."
      )
MSG_HASH(
      MENU_ENUM_SUBLABEL_NETPLAY_PASSWORD,
      "Le mot de passe pour se connecter à l'hôte de jeu en réseau. Utilisé seulement en mode hôte."
      )
MSG_HASH(
      MENU_ENUM_SUBLABEL_NETPLAY_PUBLIC_ANNOUNCE,
      "Pour annoncer vos parties en réseau publiquement. Si désactivé, les clients devront se connecter manuellement au lieu de passer par les salons."
      )
MSG_HASH(
      MENU_ENUM_SUBLABEL_NETPLAY_SPECTATE_PASSWORD,
      "Mot de passe pour les spectateurs. Utilisé seulement en mode hôte."
      )
MSG_HASH(
      MENU_ENUM_SUBLABEL_NETPLAY_START_AS_SPECTATOR,
      "Utiliser le mode spectateur pour le jeu en réseau."
      )
MSG_HASH(
      MENU_ENUM_SUBLABEL_NETPLAY_ALLOW_SLAVES,
      "Whether to allow connections in slave mode. Slave-mode clients require very little processing power on either side, but will suffer significantly from network latency."
      )
MSG_HASH(
      MENU_ENUM_SUBLABEL_NETPLAY_REQUIRE_SLAVES,
      "Whether to disallow connections not in slave mode. Not recommended except for very fast networks with very weak machines."
      )
MSG_HASH(
      MENU_ENUM_SUBLABEL_NETPLAY_STATELESS_MODE,
      "Whether to run netplay in a mode not requiring save states. If set to true, a very fast network is required, but no rewinding is performed, so there will be no netplay jitter."
      )
MSG_HASH(
      MENU_ENUM_SUBLABEL_NETPLAY_CHECK_FRAMES,
      "The frequency in frames with which netplay will verify that the host and client are in sync."
      )
MSG_HASH(
      MENU_ENUM_SUBLABEL_NETPLAY_NAT_TRAVERSAL,
      "When hosting, attempt to listen for connections from the public Internet, using UPnP or similar technologies to escape LANs."
      )
MSG_HASH(
      MENU_ENUM_SUBLABEL_STDIN_CMD_ENABLE,
      "Activer les commandes sur l'entrée standard."
      )
MSG_HASH(
      MENU_ENUM_SUBLABEL_MOUSE_ENABLE,
      "Pour contrôler le menu à la souris."
      )
MSG_HASH(
      MENU_ENUM_SUBLABEL_POINTER_ENABLE,
      "Pour contrôler le menu au pavé tactile ou à l'écran tactile."
      )
MSG_HASH(
      MENU_ENUM_SUBLABEL_THUMBNAILS,
      "Le type de vignettes à afficher."
      )
MSG_HASH(
      MENU_ENUM_SUBLABEL_TIMEDATE_ENABLE,
      "Affiche la date et l'heure actuelle dans le menu."
      )
MSG_HASH(
      MENU_ENUM_SUBLABEL_BATTERY_LEVEL_ENABLE,
      "Affiche le niveau de la batterie et si la batterie est en charge dans le menu."
      )
MSG_HASH(
      MENU_ENUM_SUBLABEL_NAVIGATION_WRAPAROUND,
      "Retour du curseur au début ou à la fin de la liste quand les limites sont atteintes."
      )
MSG_HASH(
      MENU_ENUM_SUBLABEL_NETPLAY_ENABLE_HOST,
      "Utiliser le mode hôte (serveur) pour le jeu en réseau."
      )
MSG_HASH(MENU_ENUM_SUBLABEL_NETPLAY_ENABLE_CLIENT,
      "Utiliser le mode client pour le jeu en réseau.")
MSG_HASH(MENU_ENUM_SUBLABEL_NETPLAY_DISCONNECT,
      "Se déconnecter de la session de jeu en réseau active.")
MSG_HASH(MENU_ENUM_SUBLABEL_SCAN_DIRECTORY,
      "Analyse récursivement un dossier pour y trouver des contenus compatibles qui seront ajoutés dans des playlists.")
MSG_HASH(MENU_ENUM_SUBLABEL_SCAN_FILE,
      "Analyse un fichier pour vérifier s'il est compatible et l'ajouter à une playlist.")
MSG_HASH(MENU_ENUM_SUBLABEL_VIDEO_SWAP_INTERVAL,
      "Uses a custom swap interval for Vsync. Set this to effectively halve monitor refresh rate."
      )
MSG_HASH(MENU_ENUM_SUBLABEL_SORT_SAVEFILES_ENABLE,
      "Sort save files in folders named after the core used."
      )
MSG_HASH(MENU_ENUM_SUBLABEL_SORT_SAVESTATES_ENABLE,
      "Sort save states in folders named after the core used."
      )
MSG_HASH(MENU_ENUM_SUBLABEL_NETPLAY_CLIENT_SWAP_INPUT,
      "When being client over netplay, use keybinds for Player 1.")
MSG_HASH(MENU_ENUM_SUBLABEL_CORE_UPDATER_BUILDBOT_URL,
      "URL to core updater directory on the Libretro buildbot.")
MSG_HASH(MENU_ENUM_SUBLABEL_BUILDBOT_ASSETS_URL,
      "URL to assets updater directory on the Libretro buildbot.")
MSG_HASH(MENU_ENUM_SUBLABEL_CORE_UPDATER_AUTO_EXTRACT_ARCHIVE,
      "After downloading, automatically extract files contained in the downloaded archives."
      )
MSG_HASH(MENU_ENUM_SUBLABEL_NETPLAY_REFRESH_ROOMS,
      "Rafraîchir la liste des salons.")
MSG_HASH(MENU_ENUM_SUBLABEL_DELETE_ENTRY,
      "Supprimer cette entrée de la playlist.")
MSG_HASH(MENU_ENUM_SUBLABEL_INFORMATION,
      "En savoir plus sur ce contenu.")
MSG_HASH(MENU_ENUM_SUBLABEL_RUN,
      "Démarrer le contenu.")
MSG_HASH(MENU_ENUM_SUBLABEL_MENU_FILE_BROWSER_SETTINGS,
      "Ajuster les réglages du navigateur de fichiers.")
MSG_HASH(
      MENU_ENUM_SUBLABEL_AUTO_REMAPS_ENABLE,
      "Enable customized controls by default at startup."
      )
MSG_HASH(
      MENU_ENUM_SUBLABEL_AUTO_OVERRIDES_ENABLE,
      "Enable customized configuration by default at startup."
      )
MSG_HASH(MENU_ENUM_SUBLABEL_GAME_SPECIFIC_OPTIONS,
      "Enable customized core options by default at startup.")
MSG_HASH(MENU_ENUM_SUBLABEL_CORE_ENABLE,
      "Shows current core name inside menu.")
MSG_HASH(MENU_ENUM_SUBLABEL_DATABASE_MANAGER,
      "View databases.")
MSG_HASH(MENU_ENUM_SUBLABEL_CURSOR_MANAGER,
      "View previous searches.")
MSG_HASH(MENU_ENUM_SUBLABEL_TAKE_SCREENSHOT,
      "Captures an image of the screen.")
MSG_HASH(
      MENU_ENUM_SUBLABEL_CLOSE_CONTENT,
      "Closes the current content. Any unsaved changes might be lost."
      )
MSG_HASH(MENU_ENUM_SUBLABEL_LOAD_STATE,
      "Load a saved state from the currently selected slot.")
MSG_HASH(MENU_ENUM_SUBLABEL_SAVE_STATE,
      "Save a state to the currently selected slot.")
MSG_HASH(MENU_ENUM_SUBLABEL_RESUME,
      "Resume the currently running content and leave the Quick Menu.")
MSG_HASH(MENU_ENUM_SUBLABEL_RESUME_CONTENT,
      "Resume the currently running content and leave the Quick Menu.")
MSG_HASH(MENU_ENUM_SUBLABEL_STATE_SLOT,
      "Changes the currently selected state slot.")
MSG_HASH(MENU_ENUM_SUBLABEL_UNDO_LOAD_STATE,
      "If a state was loaded, content will go back to the state prior to loading.")
MSG_HASH(MENU_ENUM_SUBLABEL_UNDO_SAVE_STATE,
      "If a state was overwritten, it will roll back to the previous save state.")
MSG_HASH(
      MENU_ENUM_SUBLABEL_ACCOUNTS_RETRO_ACHIEVEMENTS,
      "Retro Achievements service. For more information, visit http://retroachievements.org"
      )
MSG_HASH(
      MENU_ENUM_SUBLABEL_ACCOUNTS_LIST,
      "Manages currently configured accounts."
      )
MSG_HASH(MENU_ENUM_SUBLABEL_INPUT_META_REWIND,
      "Manages rewind settings.")
MSG_HASH(MENU_ENUM_SUBLABEL_RESTART_CONTENT,
      "Restarts the content from the beginning.")
MSG_HASH(MENU_ENUM_SUBLABEL_SAVE_CURRENT_CONFIG_OVERRIDE_CORE,
      "Saves an override configuration file which will apply for all content loaded with this core. Will take precedence over the main configuration.")
MSG_HASH(MENU_ENUM_SUBLABEL_SAVE_CURRENT_CONFIG_OVERRIDE_GAME,
      "Saves an override configuration file which will apply for the current content only. Will take precedence over the main configuration.")
MSG_HASH(MENU_ENUM_SUBLABEL_CORE_CHEAT_OPTIONS,
      "Set up cheat codes.")
MSG_HASH(MENU_ENUM_SUBLABEL_SHADER_OPTIONS,
      "Set up shaders to visually augment the image.")
MSG_HASH(MENU_ENUM_SUBLABEL_CORE_INPUT_REMAPPING_OPTIONS,
      "Change the controls for the currently running content.")
MSG_HASH(MENU_ENUM_SUBLABEL_CORE_OPTIONS,
      "Change the options for the currently running content.")
MSG_HASH(MENU_ENUM_SUBLABEL_SHOW_ADVANCED_SETTINGS,
      "Show advanced settings for power users (hidden by default).")
MSG_HASH(MENU_ENUM_SUBLABEL_THREADED_DATA_RUNLOOP_ENABLE,
      "Perform tasks on a separate thread.")
MSG_HASH(MENU_ENUM_SUBLABEL_PLAYLIST_ENTRY_REMOVE,
      "Allow the user to remove entries from collections.")
MSG_HASH(MENU_ENUM_SUBLABEL_SYSTEM_DIRECTORY,
      "Sets the System directory. Cores can query for this directory to load BIOSes, system-specific configs, etc.")
MSG_HASH(MENU_ENUM_SUBLABEL_RGUI_BROWSER_DIRECTORY,
      "Sets start directory for the filebrowser.")
MSG_HASH(
      MENU_ENUM_SUBLABEL_CONTENT_DIR,
      "Usually set by developers who bundle libretro/RetroArch apps to point to assets."
      )
MSG_HASH(MENU_ENUM_SUBLABEL_DYNAMIC_WALLPAPERS_DIRECTORY,
      "Directory to store wallpapers dynamically loaded by the menu depending on context.")
MSG_HASH(MENU_ENUM_SUBLABEL_THUMBNAILS_DIRECTORY,
      "Supplementary thumbnails (boxarts/misc. images, etc.) are stored here."
      )
MSG_HASH(MENU_ENUM_SUBLABEL_RGUI_CONFIG_DIRECTORY,
      "Sets start directory for menu configuration browser.")
MSG_HASH(MENU_ENUM_SUBLABEL_NETPLAY_INPUT_LATENCY_FRAMES_MIN,
      "The number of frames of input latency for netplay to use to hide network latency. Reduces jitter and makes netplay less CPU-intensive, at the expense of noticeable input lag.")
MSG_HASH(MENU_ENUM_SUBLABEL_NETPLAY_INPUT_LATENCY_FRAMES_RANGE,
      "The range of frames of input latency that may be used to hide network latency. Reduces jitter and makes netplay less CPU-intensive, at the expense of unpredictable input lag.")
MSG_HASH(MENU_ENUM_SUBLABEL_DISK_CYCLE_TRAY_STATUS,
      "Cycle the current disk. If the disk is inserted, it will eject the disk. If the disk has not been inserted, it will be inserted. ")
MSG_HASH(MENU_ENUM_SUBLABEL_DISK_INDEX,
      "Change the disk index.")
MSG_HASH(MENU_ENUM_SUBLABEL_DISK_OPTIONS,
      "Disk image management.")
MSG_HASH(MENU_ENUM_SUBLABEL_DISK_IMAGE_APPEND,
      "Select a disk image to insert.")
MSG_HASH(MENU_ENUM_SUBLABEL_MENU_ENUM_THROTTLE_FRAMERATE,
      "Makes sure the framerate is capped while inside the menu.")
MSG_HASH(MENU_ENUM_SUBLABEL_XMB_THEME,
      "Select a different theme for the icon. Changes will take effect after you restart the program.")
MSG_HASH(MENU_ENUM_SUBLABEL_XMB_SHADOWS_ENABLE,
      "Enable drop shadows for all icons. This will have a minor performance hit.")
MSG_HASH(MENU_ENUM_SUBLABEL_MATERIALUI_MENU_COLOR_THEME,
      "Select a different background color gradient theme.")
MSG_HASH(MENU_ENUM_SUBLABEL_MENU_WALLPAPER_OPACITY,
      "Modify the opacity of the background wallpaper.")
MSG_HASH(MENU_ENUM_SUBLABEL_XMB_MENU_COLOR_THEME,
      "Select a different background color gradient theme.")
MSG_HASH(MENU_ENUM_SUBLABEL_XMB_RIBBON_ENABLE,
      "Select an animated background effect. Can be GPU-intensive depending on the effect. If performance is unsatisfactory, either turn this off or revert to a simpler effect.")
MSG_HASH(MENU_ENUM_SUBLABEL_XMB_FONT,
      "Select a different main font to be used by the menu.")
MSG_HASH(MENU_ENUM_SUBLABEL_XMB_SHOW_IMAGES,
      "Affiche l'onglet des images dans le menu principal.")
MSG_HASH(MENU_ENUM_SUBLABEL_XMB_SHOW_MUSIC,
      "Affiche l'onglet des musiques dans le menu principal.")
MSG_HASH(MENU_ENUM_SUBLABEL_XMB_SHOW_VIDEO,
      "Affiche l'onglet des vidéos dans le menu principal.")
MSG_HASH(MENU_ENUM_SUBLABEL_XMB_SHOW_NETPLAY,
      "Affiche l'onglet de jeu en réseau dans le menu principal.")
MSG_HASH(MENU_ENUM_SUBLABEL_XMB_SHOW_SETTINGS,
      "Affiche l'onglet ces réglages dans le menu principal.")
MSG_HASH(MENU_ENUM_SUBLABEL_XMB_SHOW_HISTORY,
      "Affiche l'onglet de l'historique dans le menu principal.")
MSG_HASH(MENU_ENUM_SUBLABEL_XMB_SHOW_ADD,
      "Show the import content tab inside the main menu.")
MSG_HASH(MENU_ENUM_SUBLABEL_RGUI_SHOW_START_SCREEN,
      "Show startup screen in menu. This is automatically set to false after the program starts for the first time.")
MSG_HASH(MENU_ENUM_SUBLABEL_MATERIALUI_MENU_HEADER_OPACITY,
      "Modify the opacity of the header graphic.")
MSG_HASH(MENU_ENUM_SUBLABEL_MATERIALUI_MENU_FOOTER_OPACITY,
      "Modify the opacity of the footer graphic.")
MSG_HASH(MENU_ENUM_SUBLABEL_DPI_OVERRIDE_ENABLE,
      "The menu normally scales itself dynamically. If you want to set a specific scaling size instead, enable this.")
MSG_HASH(MENU_ENUM_SUBLABEL_DPI_OVERRIDE_VALUE,
      "Set the custom scaling size here. NOTE: You have to enable 'DPI Override' for this scaling size to take effect.")
MSG_HASH(MENU_ENUM_SUBLABEL_CORE_ASSETS_DIRECTORY,
      "Save all downloaded files to this directory.")
MSG_HASH(MENU_ENUM_SUBLABEL_INPUT_REMAPPING_DIRECTORY,
      "Save all remapped controls to this directory.")
MSG_HASH(MENU_ENUM_SUBLABEL_LIBRETRO_DIR_PATH,
      "Directory where the program searches for content/cores.")
MSG_HASH(MENU_ENUM_SUBLABEL_LIBRETRO_INFO_PATH,
      "Application/core information files are stored here.")
MSG_HASH(MENU_ENUM_SUBLABEL_JOYPAD_AUTOCONFIG_DIR,
      "If a joypad is plugged in, that joypad will be autoconfigured if a config file corresponding to it is present inside this directory.")
MSG_HASH(MENU_ENUM_SUBLABEL_PLAYLIST_DIRECTORY,
      "Save all collections to this directory.")
MSG_HASH(
      MENU_ENUM_SUBLABEL_CACHE_DIRECTORY,
      "If set to a directory, content which is temporarily extracted (e.g. from archives) will be extracted to this directory."
      )
MSG_HASH(MENU_ENUM_SUBLABEL_CURSOR_DIRECTORY,
      "Saved queries are stored to this directory.")
MSG_HASH(
      MENU_ENUM_SUBLABEL_CONTENT_DATABASE_DIRECTORY,
      "Databases are stored to this directory."
      )
MSG_HASH(
      MENU_ENUM_SUBLABEL_ASSETS_DIRECTORY,
      "This location is queried by default when menu interfaces try to look for loadable assets, etc."
      )
MSG_HASH(MENU_ENUM_SUBLABEL_SAVEFILE_DIRECTORY,
      "Save all save files to this directory. If not set, will try to save inside the content file's working directory.")
MSG_HASH(MENU_ENUM_SUBLABEL_SAVESTATE_DIRECTORY,
      "Save all save states to this directory. If not set, will try to save inside the content file's working directory.")
MSG_HASH(MENU_ENUM_SUBLABEL_SCREENSHOT_DIRECTORY,
      "Directory to dump screenshots to.")
MSG_HASH(MENU_ENUM_SUBLABEL_OVERLAY_DIRECTORY,
      "Defines a directory where overlays are kept for easy access.")
MSG_HASH(
      MENU_ENUM_SUBLABEL_CHEAT_DATABASE_PATH,
      "Cheat files are kept here."
      )
MSG_HASH(
      MENU_ENUM_SUBLABEL_AUDIO_FILTER_DIR,
      "Directory where audio DSP filter files are kept."
      )
MSG_HASH(
      MENU_ENUM_SUBLABEL_VIDEO_FILTER_DIR,
      "Directory where CPU-based video filter files are kept."
      )
MSG_HASH(MENU_ENUM_SUBLABEL_VIDEO_SHADER_DIR,
      "Defines a directory where GPU-based video shader files are kept for easy access.")
MSG_HASH(MENU_ENUM_SUBLABEL_RECORDING_OUTPUT_DIRECTORY,
      "Recordings will be dumped to this directory.")
MSG_HASH(MENU_ENUM_SUBLABEL_RECORDING_CONFIG_DIRECTORY,
      "Recording configurations will be kept here.")
MSG_HASH(MENU_ENUM_SUBLABEL_VIDEO_FONT_PATH,
      "Select a different font for onscreen notifications.")
MSG_HASH(MENU_ENUM_SUBLABEL_SHADER_APPLY_CHANGES,
      "Changes to the shader configuration will take effect immediately. Use this if you changed the amount of shader passes, filtering, FBO scale, etc.")
MSG_HASH(
      MENU_ENUM_SUBLABEL_VIDEO_SHADER_NUM_PASSES,
      "Increase or decrease the amount of shader pipeline passes. You can bind a separate shader to each pipeline pass and configure its scale and filtering."
      )
MSG_HASH(MENU_ENUM_SUBLABEL_VIDEO_SHADER_PRESET,
      "Load a shader preset. The shader pipeline will be automatically set-up.")
MSG_HASH(MENU_ENUM_SUBLABEL_VIDEO_SHADER_PRESET_SAVE_AS,
      "Save the current shader settings as a new shader preset.")
MSG_HASH(MENU_ENUM_SUBLABEL_VIDEO_SHADER_PRESET_SAVE_CORE,
      "Save the current shader settings as the default settings for this application/core.")
MSG_HASH(MENU_ENUM_SUBLABEL_VIDEO_SHADER_PRESET_SAVE_GAME,
      "Save the current shader settings as the default settings for the content.")
MSG_HASH(MENU_ENUM_SUBLABEL_VIDEO_SHADER_PARAMETERS,
      "Modifies the current shader directly. Changes will not be saved to the preset file.")
MSG_HASH(MENU_ENUM_SUBLABEL_VIDEO_SHADER_PRESET_PARAMETERS,
      "Modifies the shader preset itself currently used in the menu.")
MSG_HASH(
      MENU_ENUM_SUBLABEL_CHEAT_NUM_PASSES,
      "Increase or decrease the amount of cheats."
      )
MSG_HASH(MENU_ENUM_SUBLABEL_CHEAT_APPLY_CHANGES,
      "Cheat changes will take effect immediately.")
MSG_HASH(
      MENU_ENUM_SUBLABEL_CHEAT_FILE_LOAD,
      "Load a cheat file."
      )
MSG_HASH(
      MENU_ENUM_SUBLABEL_CHEAT_FILE_SAVE_AS,
      "Save current cheats as a save file."
      )
MSG_HASH(MENU_ENUM_SUBLABEL_CONTENT_SETTINGS,
      "Quickly access all relevant in-game settings.")
MSG_HASH(MENU_ENUM_SUBLABEL_CORE_INFORMATION,
      "View information pertaining to the application/core.")
MSG_HASH(MENU_ENUM_SUBLABEL_VIDEO_ASPECT_RATIO,
      "Floating point value for video aspect ratio (width / height), used if the Aspect Ratio is set to 'Config'.")
MSG_HASH(MENU_ENUM_SUBLABEL_VIDEO_VIEWPORT_CUSTOM_HEIGHT,
      "Custom viewport height that is used if the Aspect Ratio is set to 'Custom'.")
MSG_HASH(MENU_ENUM_SUBLABEL_VIDEO_VIEWPORT_CUSTOM_WIDTH,
      "Custom viewport width that is used if the Aspect Ratio is set to 'Custom'.")
MSG_HASH(MENU_ENUM_SUBLABEL_VIDEO_VIEWPORT_CUSTOM_X,
      "Custom viewport offset used for defining the X-axis position of the viewport. These are ignored if 'Integer Scale' is enabled. It will be automatically centered then.")
MSG_HASH(MENU_ENUM_SUBLABEL_VIDEO_VIEWPORT_CUSTOM_Y,
      "Custom viewport offset used for defining the Y-axis position of the viewport. These are ignored if 'Integer Scale' is enabled. It will be automatically centered then.")
MSG_HASH(MENU_ENUM_LABEL_VALUE_NETPLAY_USE_MITM_SERVER,
      "Use Relay Server")
MSG_HASH(MENU_ENUM_SUBLABEL_NETPLAY_USE_MITM_SERVER,
      "Forward netplay connections through a man-in-the-middle server. Useful if the host is behind a firewall or has NAT/UPnP problems.")
MSG_HASH(MENU_ENUM_LABEL_VALUE_ADD_TO_MIXER,
      "Add to mixer")
MSG_HASH(MENU_ENUM_LABEL_VALUE_ADD_TO_MIXER_AND_COLLECTION,
      "Add to mixer")
MSG_HASH(MENU_ENUM_LABEL_VALUE_FILTER_BY_CURRENT_CORE,
      "Filter by current core")
MSG_HASH(
      MSG_AUDIO_MIXER_VOLUME,
      "Global audio mixer volume"
      )
MSG_HASH(
      MENU_ENUM_SUBLABEL_AUDIO_MIXER_VOLUME,
      "Global audio mixer volume (in dB). 0 dB is normal volume, and no gain is applied."
      )
MSG_HASH(
      MENU_ENUM_LABEL_VALUE_AUDIO_MIXER_VOLUME,
      "Audio Mixer Volume Level (dB)"
      )
MSG_HASH(
      MENU_ENUM_LABEL_VALUE_AUDIO_MIXER_MUTE,
      "Audio Mixer Mute"
      )
MSG_HASH(MENU_ENUM_SUBLABEL_AUDIO_MIXER_MUTE,
      "Mute/unmute mixer audio.")
MSG_HASH(MENU_ENUM_LABEL_MENU_SHOW_ONLINE_UPDATER,
      "Show Online Updater")
MSG_HASH(MENU_ENUM_SUBLABEL_MENU_SHOW_ONLINE_UPDATER,
      "Show/hide the 'Online Updater' option.")
MSG_HASH(MENU_ENUM_LABEL_VALUE_MENU_SHOW_CORE_UPDATER,
      "Afficher les mises à jour des cœurs")
MSG_HASH(MENU_ENUM_SUBLABEL_MENU_SHOW_CORE_UPDATER,
      "Show/hide the ability to update cores (and core info files).")
MSG_HASH(MSG_PREPARING_FOR_CONTENT_SCAN,
      "Preparing for content scan...")
MSG_HASH(MENU_ENUM_LABEL_VALUE_CORE_DELETE,
      "Delete core")
MSG_HASH(MENU_ENUM_SUBLABEL_CORE_DELETE,
      "Remove this core from disk.")
MSG_HASH(MENU_ENUM_LABEL_VALUE_RENAME_ENTRY,
      "Rename the title of the entry.")
MSG_HASH(MENU_ENUM_LABEL_RENAME_ENTRY,
      "Rename")
MSG_HASH(MENU_ENUM_LABEL_VALUE_MENU_FRAMEBUFFER_OPACITY,
      "Framebuffer Opacity")
MSG_HASH(MENU_ENUM_SUBLABEL_MENU_FRAMEBUFFER_OPACITY,
      "Modify the opacity of the framebuffer.")
MSG_HASH(MENU_ENUM_LABEL_VALUE_GOTO_FAVORITES,
      "Favorites")
MSG_HASH(MENU_ENUM_SUBLABEL_GOTO_FAVORITES,
      "Content which you have added to 'Favorites' will appear here.")
MSG_HASH(MENU_ENUM_LABEL_VALUE_GOTO_MUSIC,
      "Music")
MSG_HASH(MENU_ENUM_SUBLABEL_GOTO_MUSIC,
      "Music which has been previously played will appear here.")
MSG_HASH(MENU_ENUM_LABEL_VALUE_GOTO_IMAGES,
      "Image")
MSG_HASH(MENU_ENUM_SUBLABEL_GOTO_IMAGES,
      "Images which have been previously viewed will appear here.")
MSG_HASH(MENU_ENUM_LABEL_VALUE_GOTO_VIDEO,
      "Video")
MSG_HASH(MENU_ENUM_SUBLABEL_GOTO_VIDEO,
      "Videos which have been previously played will appear here.")
MSG_HASH(MENU_ENUM_LABEL_VALUE_MATERIALUI_ICONS_ENABLE,
      "Menu Icons")
MSG_HASH(MENU_ENUM_SUBLABEL_MATERIALUI_ICONS_ENABLE,
      "Enable/disable the menu icons shown at the lefthand side of the menu entries.")
MSG_HASH(MENU_ENUM_LABEL_VALUE_XMB_MAIN_MENU_ENABLE_SETTINGS,
      "Enable Settings Tab")
MSG_HASH(MENU_ENUM_LABEL_VALUE_XMB_SHOW_SETTINGS_PASSWORD,
      "Set Password For Enabling Settings Tab")
MSG_HASH(MSG_INPUT_ENABLE_SETTINGS_PASSWORD,
      "Enter Password")
MSG_HASH(MSG_INPUT_ENABLE_SETTINGS_PASSWORD_OK,
      "Password correct.")
MSG_HASH(MSG_INPUT_ENABLE_SETTINGS_PASSWORD_NOK,
      "Password incorrect.")
MSG_HASH(MENU_ENUM_SUBLABEL_XMB_MAIN_MENU_ENABLE_SETTINGS,
      "Enables the Settings tab. A restart is required for the tab to appear.")
MSG_HASH(MENU_ENUM_SUBLABEL_XMB_SHOW_SETTINGS_PASSWORD,
      "Supplying a password when hiding the settings tab makes it possible to later restore it from the menu, by going to the Main Menu tab, selecting Enable Settings Tab and entering the password.")
MSG_HASH(MENU_ENUM_SUBLABEL_PLAYLIST_ENTRY_RENAME,
      "Allow the user to rename entries in collections.")
MSG_HASH(MENU_ENUM_LABEL_VALUE_PLAYLIST_ENTRY_RENAME,
      "Allow to rename entries")
<<<<<<< HEAD
MSG_HASH(MENU_ENUM_LABEL_VALUE_QUICK_MENU_VIEWS_SETTINGS,
      "Quick Menu")
MSG_HASH(MENU_ENUM_SUBLABEL_QUICK_MENU_VIEWS_SETTINGS,
      "Show or hide elements on the Quick Menu screen.")
MSG_HASH(MENU_ENUM_LABEL_VALUE_QUICK_MENU_SHOW_TAKE_SCREENSHOT,
      "Show Take Screenshot")
MSG_HASH(MENU_ENUM_SUBLABEL_QUICK_MENU_SHOW_TAKE_SCREENSHOT,
      "Show/hide the 'Take Screenshot' option.")
MSG_HASH(MENU_ENUM_LABEL_VALUE_QUICK_MENU_SHOW_SAVE_LOAD_STATE,
      "Show Save/Load State")
MSG_HASH(MENU_ENUM_SUBLABEL_QUICK_MENU_SHOW_SAVE_LOAD_STATE,
      "Show/hide the options for saving/loading state.")
MSG_HASH(MENU_ENUM_LABEL_VALUE_QUICK_MENU_SHOW_UNDO_SAVE_LOAD_STATE,
      "Show Undo Save/Load State")
MSG_HASH(MENU_ENUM_SUBLABEL_QUICK_MENU_SHOW_UNDO_SAVE_LOAD_STATE,
      "Show/hide the options for undoing save/load state.")
MSG_HASH(MENU_ENUM_LABEL_VALUE_QUICK_MENU_SHOW_ADD_TO_FAVORITES,
      "Show Add to Favorites")
MSG_HASH(MENU_ENUM_SUBLABEL_QUICK_MENU_SHOW_ADD_TO_FAVORITES,
      "Show/hide the 'Add to Favorites' option.")
MSG_HASH(MENU_ENUM_LABEL_VALUE_QUICK_MENU_SHOW_OPTIONS,
      "Show Options")
MSG_HASH(MENU_ENUM_SUBLABEL_QUICK_MENU_SHOW_OPTIONS,
      "Show/hide the 'Options' option.")
MSG_HASH(MENU_ENUM_LABEL_VALUE_QUICK_MENU_SHOW_CONTROLS,
      "Show Controls")
MSG_HASH(MENU_ENUM_SUBLABEL_QUICK_MENU_SHOW_CONTROLS,
      "Show/hide the 'Controls' option.")
MSG_HASH(MENU_ENUM_LABEL_VALUE_QUICK_MENU_SHOW_CHEATS,
      "Show Cheats")
MSG_HASH(MENU_ENUM_SUBLABEL_QUICK_MENU_SHOW_CHEATS,
      "Show/hide the 'Cheats' option.")
MSG_HASH(MENU_ENUM_LABEL_VALUE_QUICK_MENU_SHOW_SHADERS,
      "Show Shaders")
MSG_HASH(MENU_ENUM_SUBLABEL_QUICK_MENU_SHOW_SHADERS,
      "Show/hide the 'Shaders' option.")
MSG_HASH(MENU_ENUM_LABEL_VALUE_QUICK_MENU_SHOW_SAVE_CORE_OVERRIDES,
      "Show Save Core Overrides")
MSG_HASH(MENU_ENUM_SUBLABEL_QUICK_MENU_SHOW_SAVE_CORE_OVERRIDES,
      "Show/hide the 'Save Core Overrides' option.")
MSG_HASH(MENU_ENUM_LABEL_VALUE_QUICK_MENU_SHOW_SAVE_GAME_OVERRIDES,
      "Show Save Game Overrides")
MSG_HASH(MENU_ENUM_SUBLABEL_QUICK_MENU_SHOW_SAVE_GAME_OVERRIDES,
      "Show/hide the 'Save Game Overrides' option.")
MSG_HASH(MENU_ENUM_LABEL_VALUE_QUICK_MENU_SHOW_INFORMATION,
      "Show Information")
MSG_HASH(MENU_ENUM_SUBLABEL_QUICK_MENU_SHOW_INFORMATION,
      "Show/hide the 'Information' option.")
=======
MSG_HASH(MENU_ENUM_LABEL_VALUE_MENU_SHOW_LOAD_CORE,
      "Show Load Core")
MSG_HASH(MENU_ENUM_SUBLABEL_MENU_SHOW_LOAD_CORE,
      "Show/hide the 'Load Core' option.")
MSG_HASH(MENU_ENUM_LABEL_VALUE_MENU_SHOW_LOAD_CONTENT,
      "Show Load Content")
MSG_HASH(MENU_ENUM_SUBLABEL_MENU_SHOW_LOAD_CONTENT,
      "Show/hide the 'Load Content' option.")
MSG_HASH(MENU_ENUM_LABEL_VALUE_MENU_SHOW_INFORMATION,
      "Show Information")
MSG_HASH(MENU_ENUM_SUBLABEL_MENU_SHOW_INFORMATION,
      "Show/hide the 'Information' option.")
MSG_HASH(MENU_ENUM_LABEL_VALUE_MENU_SHOW_CONFIGURATIONS,
      "Show Configurations")
MSG_HASH(MENU_ENUM_SUBLABEL_MENU_SHOW_CONFIGURATIONS,
      "Show/hide the 'Configurations' option.")
MSG_HASH(MENU_ENUM_LABEL_VALUE_MENU_SHOW_HELP,
      "Show Help")
MSG_HASH(MENU_ENUM_SUBLABEL_MENU_SHOW_HELP,
      "Show/hide the 'Help' option.")
MSG_HASH(MENU_ENUM_LABEL_VALUE_MENU_SHOW_QUIT_RETROARCH,
      "Show Quit RetroArch")
MSG_HASH(MENU_ENUM_SUBLABEL_MENU_SHOW_QUIT_RETROARCH,
      "Show/hide the 'Quit RetroArch' option.")
MSG_HASH(MENU_ENUM_LABEL_VALUE_MENU_SHOW_REBOOT,
      "Show Reboot")
MSG_HASH(MENU_ENUM_SUBLABEL_MENU_SHOW_REBOOT,
      "Show/hide the 'Reboot' option.")
>>>>>>> affd56f2
<|MERGE_RESOLUTION|>--- conflicted
+++ resolved
@@ -3095,7 +3095,34 @@
       "Allow the user to rename entries in collections.")
 MSG_HASH(MENU_ENUM_LABEL_VALUE_PLAYLIST_ENTRY_RENAME,
       "Allow to rename entries")
-<<<<<<< HEAD
+MSG_HASH(MENU_ENUM_LABEL_VALUE_MENU_SHOW_LOAD_CORE,
+      "Show Load Core")
+MSG_HASH(MENU_ENUM_SUBLABEL_MENU_SHOW_LOAD_CORE,
+      "Show/hide the 'Load Core' option.")
+MSG_HASH(MENU_ENUM_LABEL_VALUE_MENU_SHOW_LOAD_CONTENT,
+      "Show Load Content")
+MSG_HASH(MENU_ENUM_SUBLABEL_MENU_SHOW_LOAD_CONTENT,
+      "Show/hide the 'Load Content' option.")
+MSG_HASH(MENU_ENUM_LABEL_VALUE_MENU_SHOW_INFORMATION,
+      "Show Information")
+MSG_HASH(MENU_ENUM_SUBLABEL_MENU_SHOW_INFORMATION,
+      "Show/hide the 'Information' option.")
+MSG_HASH(MENU_ENUM_LABEL_VALUE_MENU_SHOW_CONFIGURATIONS,
+      "Show Configurations")
+MSG_HASH(MENU_ENUM_SUBLABEL_MENU_SHOW_CONFIGURATIONS,
+      "Show/hide the 'Configurations' option.")
+MSG_HASH(MENU_ENUM_LABEL_VALUE_MENU_SHOW_HELP,
+      "Show Help")
+MSG_HASH(MENU_ENUM_SUBLABEL_MENU_SHOW_HELP,
+      "Show/hide the 'Help' option.")
+MSG_HASH(MENU_ENUM_LABEL_VALUE_MENU_SHOW_QUIT_RETROARCH,
+      "Show Quit RetroArch")
+MSG_HASH(MENU_ENUM_SUBLABEL_MENU_SHOW_QUIT_RETROARCH,
+      "Show/hide the 'Quit RetroArch' option.")
+MSG_HASH(MENU_ENUM_LABEL_VALUE_MENU_SHOW_REBOOT,
+      "Show Reboot")
+MSG_HASH(MENU_ENUM_SUBLABEL_MENU_SHOW_REBOOT,
+      "Show/hide the 'Reboot' option.")
 MSG_HASH(MENU_ENUM_LABEL_VALUE_QUICK_MENU_VIEWS_SETTINGS,
       "Quick Menu")
 MSG_HASH(MENU_ENUM_SUBLABEL_QUICK_MENU_VIEWS_SETTINGS,
@@ -3143,34 +3170,4 @@
 MSG_HASH(MENU_ENUM_LABEL_VALUE_QUICK_MENU_SHOW_INFORMATION,
       "Show Information")
 MSG_HASH(MENU_ENUM_SUBLABEL_QUICK_MENU_SHOW_INFORMATION,
-      "Show/hide the 'Information' option.")
-=======
-MSG_HASH(MENU_ENUM_LABEL_VALUE_MENU_SHOW_LOAD_CORE,
-      "Show Load Core")
-MSG_HASH(MENU_ENUM_SUBLABEL_MENU_SHOW_LOAD_CORE,
-      "Show/hide the 'Load Core' option.")
-MSG_HASH(MENU_ENUM_LABEL_VALUE_MENU_SHOW_LOAD_CONTENT,
-      "Show Load Content")
-MSG_HASH(MENU_ENUM_SUBLABEL_MENU_SHOW_LOAD_CONTENT,
-      "Show/hide the 'Load Content' option.")
-MSG_HASH(MENU_ENUM_LABEL_VALUE_MENU_SHOW_INFORMATION,
-      "Show Information")
-MSG_HASH(MENU_ENUM_SUBLABEL_MENU_SHOW_INFORMATION,
-      "Show/hide the 'Information' option.")
-MSG_HASH(MENU_ENUM_LABEL_VALUE_MENU_SHOW_CONFIGURATIONS,
-      "Show Configurations")
-MSG_HASH(MENU_ENUM_SUBLABEL_MENU_SHOW_CONFIGURATIONS,
-      "Show/hide the 'Configurations' option.")
-MSG_HASH(MENU_ENUM_LABEL_VALUE_MENU_SHOW_HELP,
-      "Show Help")
-MSG_HASH(MENU_ENUM_SUBLABEL_MENU_SHOW_HELP,
-      "Show/hide the 'Help' option.")
-MSG_HASH(MENU_ENUM_LABEL_VALUE_MENU_SHOW_QUIT_RETROARCH,
-      "Show Quit RetroArch")
-MSG_HASH(MENU_ENUM_SUBLABEL_MENU_SHOW_QUIT_RETROARCH,
-      "Show/hide the 'Quit RetroArch' option.")
-MSG_HASH(MENU_ENUM_LABEL_VALUE_MENU_SHOW_REBOOT,
-      "Show Reboot")
-MSG_HASH(MENU_ENUM_SUBLABEL_MENU_SHOW_REBOOT,
-      "Show/hide the 'Reboot' option.")
->>>>>>> affd56f2
+      "Show/hide the 'Information' option.")