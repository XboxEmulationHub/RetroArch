--- conflicted
+++ resolved
@@ -202,7 +202,6 @@
    RGUI_ACTION_NOOP
 } rgui_action_t;
 
-<<<<<<< HEAD
 #define RGUI_MAX_BUTTONS 32
 #define RGUI_MAX_AXES 32
 #define RGUI_MAX_HATS 4
@@ -235,7 +234,6 @@
 void menu_poll_bind_get_rested_axes(struct rgui_bind_state *state);
 void menu_poll_bind_state(struct rgui_bind_state *state);
 bool menu_poll_find_trigger(struct rgui_bind_state *state, struct rgui_bind_state *new_state);
-=======
 
 #ifdef GEKKO
 enum
@@ -264,7 +262,6 @@
    GX_RESOLUTIONS_LAST,
 };
 #endif
->>>>>>> 351108f4
 
 typedef struct
 {
