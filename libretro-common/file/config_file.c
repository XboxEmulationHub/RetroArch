/* Copyright  (C) 2010-2020 The RetroArch team
 *
 * ---------------------------------------------------------------------------------------
 * The following license statement only applies to this file (config_file.c).
 * ---------------------------------------------------------------------------------------
 *
 * Permission is hereby granted, free of charge,
 * to any person obtaining a copy of this software and associated documentation files (the "Software"),
 * to deal in the Software without restriction, including without limitation the rights to
 * use, copy, modify, merge, publish, distribute, sublicense, and/or sell copies of the Software,
 * and to permit persons to whom the Software is furnished to do so, subject to the following conditions:
 *
 * The above copyright notice and this permission notice shall be included in all copies or substantial portions of the Software.
 *
 * THE SOFTWARE IS PROVIDED "AS IS", WITHOUT WARRANTY OF ANY KIND, EXPRESS OR IMPLIED,
 * INCLUDING BUT NOT LIMITED TO THE WARRANTIES OF MERCHANTABILITY,
 * FITNESS FOR A PARTICULAR PURPOSE AND NONINFRINGEMENT.
 * IN NO EVENT SHALL THE AUTHORS OR COPYRIGHT HOLDERS BE LIABLE FOR ANY CLAIM, DAMAGES OR OTHER LIABILITY,
 * WHETHER IN AN ACTION OF CONTRACT, TORT OR OTHERWISE, ARISING FROM,
 * OUT OF OR IN CONNECTION WITH THE SOFTWARE OR THE USE OR OTHER DEALINGS IN THE SOFTWARE.
 */

#include <stdlib.h>
#include <string.h>
#include <stdio.h>
#include <ctype.h>
#include <errno.h>

#if !defined(_WIN32) && !defined(__CELLOS_LV2__) && !defined(_XBOX)
#include <sys/param.h> /* PATH_MAX */
#elif defined(_WIN32) && !defined(_XBOX)
#define WIN32_LEAN_AND_MEAN
#include <windows.h>
#elif defined(_XBOX)
#include <xtl.h>
#endif
#ifdef ORBIS
#include <sys/fcntl.h>
#include <orbisFile.h>
#endif
#include <retro_miscellaneous.h>
#include <compat/strl.h>
#include <compat/posix_string.h>
#include <compat/fopen_utf8.h>
#include <compat/msvc.h>
#include <file/config_file.h>
#include <file/file_path.h>
#include <string/stdstring.h>
#include <streams/file_stream.h>

#define MAX_INCLUDE_DEPTH 16

struct config_include_list
{
   char *path;
   struct config_include_list *next;
};

/* Forward declaration */
static bool config_file_parse_line(config_file_t *conf,
      struct config_entry_list *list, char *line, config_file_cb_t *cb);

static int config_file_sort_compare_func(struct config_entry_list *a,
      struct config_entry_list *b)
{
   if (a && b)
   {
      if (a->key)
      {
         if (b->key)
            return strcasecmp(a->key, b->key);
         return 1;
      }
      else if (b->key)
         return -1;
   }

   return 0;
}

/* https://stackoverflow.com/questions/7685/merge-sort-a-linked-list */
static struct config_entry_list* config_file_merge_sort_linked_list(
         struct config_entry_list *list, int (*compare)(
         struct config_entry_list *one,struct config_entry_list *two))
{
   struct config_entry_list
         *right  = list,
         *temp   = list,
         *last   = list,
         *result = 0,
         *next   = 0,
         *tail   = 0;

   /* Trivial case. */
   if (!list || !list->next)
      return list;

   /* Find halfway through the list (by running two pointers,
    * one at twice the speed of the other). */
   while (temp && temp->next)
   {
      last     = right;
      right    = right->next;
      temp     = temp->next->next;
   }

   /* Break the list in two. (prev pointers are broken here,
    * but we fix later) */
   last->next  = 0;

   /* Recurse on the two smaller lists: */
   list        = config_file_merge_sort_linked_list(list, compare);
   right       = config_file_merge_sort_linked_list(right, compare);

   /* Merge: */
   while (list || right)
   {
      /* Take from empty lists, or compare: */
      if (!right)
      {
         next  = list;
         list  = list->next;
      }
      else if (!list)
      {
         next  = right;
         right = right->next;
      }
      else if (compare(list, right) < 0)
      {
         next  = list;
         list  = list->next;
      }
      else
      {
         next  = right;
         right = right->next;
      }

      if (!result)
         result     = next;
      else
         tail->next = next;

      tail          = next;
   }

   return result;
}

/* Searches input string for a comment ('#') entry
 * > If first character is '#', then entire line is
 *   a comment and may correspond to a directive
 *   (command action - e.g. include sub-config file).
 *   In this case, 'str' is set to NUL and the comment
 *   itself (everything after the '#' character) is
 *   returned
 * > If a '#' character is found inside a string literal
 *   value, then it does not correspond to a comment and
 *   is ignored. In this case, 'str' is left untouched
 *   and NULL is returned
 * > If a '#' character is found anywhere else, then the
 *   comment text is a suffix of the input string and
 *   has no programmatic value. In this case, the comment
 *   is removed from the end of 'str' and NULL is returned */
static char *config_file_strip_comment(char *str)
{
   /* Search for a comment (#) character */
   char *comment = strchr(str, '#');

   if (comment)
   {
      char *literal_start = NULL;

      /* Check whether entire line is a comment
       * > First character == '#' */
      if (str == comment)
      {
         /* Set 'str' to NUL and return comment
          * for processing at a higher level */
         *str = '\0';
         return ++comment;
      }

      /* Comment character occurs at an offset:
       * Search for the start of a string literal value */
      literal_start = strchr(str, '\"');

      /* Check whether string literal start occurs
       * *before* the comment character */
      if (literal_start && (literal_start < comment))
      {
         /* Search for the end of the string literal
          * value */
         char *literal_end = strchr(literal_start + 1, '\"');

         /* Check whether string literal end occurs
          * *after* the comment character
          * > If this is the case, ignore the comment
          * > Leave 'str' untouched and return NULL */
         if (literal_end && (literal_end > comment))
            return NULL;
      }

      /* If we reach this point, then a comment
       * exists outside of a string literal
       * > Trim the entire comment from the end
       *   of 'str' */
      *comment = '\0';
   }

   return NULL;
}

static char *config_file_extract_value(char *line, bool is_value)
{
   size_t idx  = 0;
   char *value = NULL;

   if (is_value)
   {
      while (ISSPACE((int)*line))
         line++;

      /* If we don't have an equal sign here,
       * we've got an invalid string. */
      if (*line != '=')
         return NULL;

      line++;
   }

   while (ISSPACE((int)*line))
      line++;

   /* Note: From this point on, an empty value
    * string is valid - and in this case, strdup("")
    * will be returned
    * > If we instead return NULL, the the entry
    *   is ignored completely - which means we cannot
    *   track *changes* in entry value */

   /* If first character is ("), we have a full string
    * literal */
   if (*line == '"')
   {
      /* Skip to next character */
      line++;

      /* If this a ("), then value string is empty */
      if (*line == '"')
         return strdup("");

      /* Find the next (") character */
      while (line[idx] && (line[idx] != '\"'))
         idx++;

      line[idx] = '\0';
      value     = line;
   }
   /* This is not a string literal - just read
    * until the next space is found
    * > Note: Skip this if line is empty */
   else if (*line != '\0')
   {
      /* Find next space character */
      while (line[idx] && isgraph((int)line[idx]))
         idx++;

      line[idx] = '\0';
      value     = line;
   }

   if (value && *value)
      return strdup(value);

   return strdup("");
}

/* Move semantics? */
static void config_file_add_child_list(config_file_t *parent, config_file_t *child)
{
   struct config_entry_list *list = child->entries;
   if (parent->entries)
   {
      struct config_entry_list *head = parent->entries;
      while (head->next)
         head = head->next;

      /* set list readonly */
      while (list)
      {
         list->readonly = true;
         list           = list->next;
      }
      head->next        = child->entries;
   }
   else
   {
      /* set list readonly */
      while (list)
      {
         list->readonly = true;
         list           = list->next;
      }
      parent->entries   = child->entries;
   }

   child->entries = NULL;

   /* Rebase tail. */
   if (parent->entries)
   {
      struct config_entry_list *head =
         (struct config_entry_list*)parent->entries;

      while (head->next)
         head = head->next;
      parent->tail = head;
   }
   else
      parent->tail = NULL;
}

static void config_file_get_realpath(char *s, size_t len,
      char *path, const char *config_path)
{
#ifdef _WIN32
   if (!string_is_empty(config_path))
      fill_pathname_resolve_relative(s, config_path,
            path, len);
#else
#ifndef __CELLOS_LV2__
   if (*path == '~')
   {
      const char *home = getenv("HOME");
      if (home)
      {
         strlcpy(s, home,     len);
         strlcat(s, path + 1, len);
      }
      else
         strlcpy(s, path + 1, len);
   }
   else
#endif
      if (!string_is_empty(config_path))
         fill_pathname_resolve_relative(s, config_path, path, len);
#endif
}

static void config_file_add_sub_conf(config_file_t *conf, char *path,
      char *real_path, size_t len, config_file_cb_t *cb)
{
   struct config_include_list *head = conf->includes;
   struct config_include_list *node = (struct config_include_list*)
      malloc(sizeof(*node));

   if (node)
   {
      node->next        = NULL;
      /* Add include list */
      node->path        = strdup(path);

      if (head)
      {
         while (head->next)
            head        = head->next;

         head->next     = node;
      }
      else
         conf->includes = node;
   }

   config_file_get_realpath(real_path, len, path,
         conf->path);
}

static int config_file_load_internal(
      struct config_file *conf,
      const char *path, unsigned depth, config_file_cb_t *cb)
{
   RFILE         *file = NULL;
   char      *new_path = strdup(path);
   if (!new_path)
      return 1;

   conf->path          = new_path;
   conf->include_depth = depth;
   file                = filestream_open(path,
         RETRO_VFS_FILE_ACCESS_READ,
         RETRO_VFS_FILE_ACCESS_HINT_NONE);

   if (!file)
   {
      free(conf->path);
      return 1;
   }

   while (!filestream_eof(file))
   {
      char *line                     = NULL;
      struct config_entry_list *list = (struct config_entry_list*)
         malloc(sizeof(*list));

      if (!list)
      {
         filestream_close(file);
         return -1;
      }

      list->readonly  = false;
      list->key       = NULL;
      list->value     = NULL;
      list->next      = NULL;

      line            = filestream_getline(file);

      if (!line)
      {
         free(list);
         continue;
      }

      if ( 
              !string_is_empty(line) 
            && config_file_parse_line(conf, list, line, cb))
      {
         if (conf->entries)
            conf->tail->next = list;
         else
            conf->entries    = list;

         conf->tail = list;

         if (cb && list->key && list->value)
            cb->config_file_new_entry_cb(list->key, list->value) ;
      }

      free(line);

      if (list != conf->tail)
         free(list);
   }

   filestream_close(file);

   return 0;
}

static bool config_file_parse_line(config_file_t *conf,
      struct config_entry_list *list, char *line, config_file_cb_t *cb)
{
   size_t cur_size       = 32;
   size_t idx            = 0;
   char *key             = NULL;
   char *key_tmp         = NULL;
   /* Remove any comment text */
   char *comment         = config_file_strip_comment(line);

   /* Check whether entire line is a comment */
   if (comment)
   {
      config_file_t sub_conf;
      bool include_found       = false;
      bool reference_found     = false;
      char real_path[PATH_MAX_LENGTH];
      char *path               = NULL;
      char *include_line       = NULL;
      char *reference_line     = NULL;

      include_found = string_starts_with_size(comment, "include ",
                                          STRLEN_CONST("include "));
      reference_found = string_starts_with_size(comment, "reference ",
                                          STRLEN_CONST("reference "));

      /* All comments except those starting with the include or 
       * reference directive are ignored */
      if (!include_found && !reference_found)
         return false;

      /* Starting a line with an 'include' directive
       * appends a sub-config file */
      if (include_found)
      {
         include_line = comment + STRLEN_CONST("include ");

         if (string_is_empty(include_line))
            return false;

         path = config_file_extract_value(include_line, false);

         if (!path)
            return false;

         if (     string_is_empty(path)
               || conf->include_depth >= MAX_INCLUDE_DEPTH)
         {
            free(path);
            return false;
         }

         real_path[0]         = '\0';
         config_file_add_sub_conf(conf, path,
            real_path, sizeof(real_path), cb);

         config_file_initialize(&sub_conf);

         switch (config_file_load_internal(&sub_conf, real_path,
            conf->include_depth + 1, cb))
         {
            case 0:
               /* Pilfer internal list. */
               config_file_add_child_list(conf, &sub_conf);
               /* fall-through to deinitialize */
            case -1:
               config_file_deinitialize(&sub_conf);
               break;
            case 1:
            default:
               break;
         }
      }

      /* Starting a line with an 'reference' directive
       * sets the reference path */
      if (reference_found)
      {
         reference_line = comment + STRLEN_CONST("reference ");

         if (string_is_empty(reference_line))
            return false;

         path = config_file_extract_value(reference_line, false);

         if (!path)
            return false;

         config_file_set_reference_path(conf, path);

         if (!path)
            return false;
      }

      free(path);
      return true;
   }

   /* Skip to first non-space character */
   while (ISSPACE((int)*line))
      line++;

   /* Allocate storage for key */
   key = (char*)malloc(cur_size + 1);
   if (!key)
      return false;

   /* Copy line contents into key until we
    * reach the next space character */
   while (isgraph((int)*line))
   {
      /* If current key storage is too small,
       * double its size */
      if (idx == cur_size)
      {
         cur_size *= 2;
         key_tmp   = (char*)realloc(key, cur_size + 1);

         if (!key_tmp)
         {
            free(key);
            return false;
         }

         key = key_tmp;
      }

      key[idx++] = *line++;
   }
   key[idx]      = '\0';

   /* Add key and value entries to list */
   list->key     = key;
   list->value   = config_file_extract_value(line, true);

   /* An entry without a value is invalid */
   if (!list->value)
   {
      list->key = NULL;
      free(key);
      return false;
   }

   return true;
}

static int config_file_from_string_internal(
      struct config_file *conf,
      char *from_string,
      const char *path)
{
   char *lines                    = from_string;
   char *save_ptr                 = NULL;
   char *line                     = NULL;

   if (!string_is_empty(path))
      conf->path                  = strdup(path);
   if (string_is_empty(lines))
      return 0;

   /* Get first line of config file */
   line = strtok_r(lines, "\n", &save_ptr);

   while (line)
   {
      struct config_entry_list *list = (struct config_entry_list*)
            malloc(sizeof(*list));

      if (!list)
         return -1;

      list->readonly  = false;
      list->key       = NULL;
      list->value     = NULL;
      list->next      = NULL;

      /* Parse current line */
      if (
              !string_is_empty(line)
            && config_file_parse_line(conf, list, line, NULL))
      {
         if (conf->entries)
            conf->tail->next = list;
         else
            conf->entries    = list;

         conf->tail          = list;
      }

      if (list != conf->tail)
         free(list);

      /* Get next line of config file */
      line = strtok_r(NULL, "\n", &save_ptr);
   }
   
   return 0;
}

void config_file_set_reference_path(config_file_t *conf, char *path)
{
   /* If a relative path the input path is desired the caller is
    * responsible for preparing and supplying the relative path*/
   if (!conf)
      return;

   if (conf->reference)
   {
      free(conf->reference);
      conf->reference = NULL;
   }


   conf->reference = strdup(path);
}

bool config_file_deinitialize(config_file_t *conf)
{
   struct config_include_list *inc_tmp = NULL;
   struct config_entry_list *tmp       = NULL;
   if (!conf)
      return false;

   tmp = conf->entries;
   while (tmp)
   {
      struct config_entry_list *hold = NULL;
      if (tmp->key)
         free(tmp->key);
      if (tmp->value)
         free(tmp->value);

      tmp->value = NULL;
      tmp->key   = NULL;

      hold       = tmp;
      tmp        = tmp->next;

      if (hold)
         free(hold);
   }

   inc_tmp = (struct config_include_list*)conf->includes;
   while (inc_tmp)
   {
      struct config_include_list *hold = NULL;
      if (inc_tmp->path)
         free(inc_tmp->path);
      hold    = (struct config_include_list*)inc_tmp;
      inc_tmp = inc_tmp->next;
      if (hold)
         free(hold);
   }

   if (conf->reference)
      free(conf->reference);

   if (conf->path)
      free(conf->path);
   return true;
}

void config_file_free(config_file_t *conf)
{
   if (!config_file_deinitialize(conf))
      return;
   free(conf);
}

bool config_append_file(config_file_t *conf, const char *path)
{
   config_file_t *new_conf = config_file_new_from_path_to_string(path);
   if (!new_conf)
      return false;

   if (new_conf->tail)
   {
      new_conf->tail->next = conf->entries;
      conf->entries        = new_conf->entries; /* Pilfer. */
      new_conf->entries    = NULL;
   }

   config_file_free(new_conf);
   return true;
}

config_file_t *config_file_new_from_string(char *from_string,
      const char *path)
{
   struct config_file *conf      = config_file_new_alloc();

   if (!conf)
      return NULL;
   if (config_file_from_string_internal(conf, from_string, path) == -1)
   {
      config_file_free(conf);
      return NULL;
   }
   return conf;
}

config_file_t *config_file_new_from_path_to_string(const char *path)
{
   int64_t length                = 0;
   uint8_t *ret_buf              = NULL;
   config_file_t *conf           = NULL;

   if (path_is_valid(path))
   {
      if (filestream_read_file(path, (void**)&ret_buf, &length))
      {
         /* Note: 'ret_buf' is not used outside this
          * function - we do not care that it will be
          * modified by config_file_new_from_string() */
         if (length >= 0)
            conf = config_file_new_from_string((char*)ret_buf, path);

         if ((void*)ret_buf)
            free((void*)ret_buf);
      }
   }

   return conf;
}

config_file_t *config_file_new_with_callback(
      const char *path, config_file_cb_t *cb)
{
   int ret                  = 0;
   struct config_file *conf = config_file_new_alloc();
   if (!path || !*path)
      return conf;
   ret = config_file_load_internal(conf, path, 0, cb);
   if (ret == -1)
   {
      config_file_free(conf);
      return NULL;
   }
   else if (ret == 1)
   {
      free(conf);
      return NULL;
   }
   return conf;
}

config_file_t *config_file_new(const char *path)
{
   int ret                  = 0;
   struct config_file *conf = config_file_new_alloc();
   if (!path || !*path)
      return conf;
   ret = config_file_load_internal(conf, path, 0, NULL);
   if (ret == -1)
   {
      config_file_free(conf);
      return NULL;
   }
   else if (ret == 1)
   {
      free(conf);
      return NULL;
   }
   return conf;
}

void config_file_initialize(struct config_file *conf)
{
   if (!conf)
      return;

   conf->path                     = NULL;
   conf->entries                  = NULL;
   conf->tail                     = NULL;
   conf->last                     = NULL;
   conf->reference                = NULL;
   conf->includes                 = NULL;
   conf->include_depth            = 0;
   conf->guaranteed_no_duplicates = false;
   conf->modified                 = false;
}

config_file_t *config_file_new_alloc(void)
{
   struct config_file *conf = (struct config_file*)malloc(sizeof(*conf));
   if (!conf)
      return NULL;
   config_file_initialize(conf);
   return conf;
}

static struct config_entry_list *config_get_entry_internal(
      const config_file_t *conf,
      const char *key, struct config_entry_list **prev)
{
   struct config_entry_list *entry    = NULL;
   struct config_entry_list *previous = prev ? *prev : NULL;

   for (entry = conf->entries; entry; entry = entry->next)
   {
      if (string_is_equal(key, entry->key))
         return entry;

      previous = entry;
   }

   if (prev)
      *prev = previous;

   return NULL;
}

struct config_entry_list *config_get_entry(
      const config_file_t *conf, const char *key)
{
   struct config_entry_list *entry    = NULL;
   for (entry = conf->entries; entry; entry = entry->next)
   {
      if (string_is_equal(key, entry->key))
         return entry;
   }
   return NULL;
}


bool config_get_double(config_file_t *conf, const char *key, double *in)
{
   const struct config_entry_list *entry = config_get_entry(conf, key);

   if (!entry)
      return false;

   *in = strtod(entry->value, NULL);
   return true;
}

bool config_get_float(config_file_t *conf, const char *key, float *in)
{
   const struct config_entry_list *entry = config_get_entry(conf, key);

   if (!entry)
      return false;

   /* strtof() is C99/POSIX. Just use the more portable kind. */
   *in = (float)strtod(entry->value, NULL);
   return true;
}

bool config_get_int(config_file_t *conf, const char *key, int *in)
{
   const struct config_entry_list *entry = config_get_entry(conf, key);
   errno = 0;

   if (entry)
   {
      int val = (int)strtol(entry->value, NULL, 0);

      if (errno == 0)
      {
         *in = val;
         return true;
      }
   }

   return false;
}

bool config_get_size_t(config_file_t *conf, const char *key, size_t *in)
{
   const struct config_entry_list *entry = config_get_entry(conf, key);
   errno = 0;

   if (entry)
   {
      size_t val = 0;
      if (sscanf(entry->value, "%" PRI_SIZET, &val) == 1)
      {
         *in = val;
         return true;
      }
   }

   return false;
}

#if defined(__STDC_VERSION__) && __STDC_VERSION__>=199901L
bool config_get_uint64(config_file_t *conf, const char *key, uint64_t *in)
{
   const struct config_entry_list *entry = config_get_entry(conf, key);
   errno = 0;

   if (entry)
   {
      uint64_t val = strtoull(entry->value, NULL, 0);

      if (errno == 0)
      {
         *in = val;
         return true;
      }
   }
   return false;
}
#endif

bool config_get_uint(config_file_t *conf, const char *key, unsigned *in)
{
   const struct config_entry_list *entry = config_get_entry(conf, key);
   errno = 0;

   if (entry)
   {
      unsigned val = (unsigned)strtoul(entry->value, NULL, 0);

      if (errno == 0)
      {
         *in = val;
         return true;
      }
   }

   return false;
}

bool config_get_hex(config_file_t *conf, const char *key, unsigned *in)
{
   const struct config_entry_list *entry = config_get_entry(conf, key);
   errno = 0;

   if (entry)
   {
      unsigned val = (unsigned)strtoul(entry->value, NULL, 16);

      if (errno == 0)
      {
         *in = val;
         return true;
      }
   }

   return false;
}

bool config_get_char(config_file_t *conf, const char *key, char *in)
{
   const struct config_entry_list *entry = config_get_entry(conf, key);

   if (entry)
   {
      if (entry->value[0] && entry->value[1])
         return false;

      *in = *entry->value;
      return true;
   }

   return false;
}

bool config_get_string(config_file_t *conf, const char *key, char **str)
{
   const struct config_entry_list *entry = config_get_entry(conf, key);

   if (!entry || !entry->value)
      return false;

   *str = strdup(entry->value);
   return true;
}

bool config_get_config_path(config_file_t *conf, char *s, size_t len)
{
   if (!conf)
      return false;
   return strlcpy(s, conf->path, len);
}

bool config_get_array(config_file_t *conf, const char *key,
      char *buf, size_t size)
{
   const struct config_entry_list *entry = config_get_entry(conf, key);
   if (entry)
      return strlcpy(buf, entry->value, size) < size;
   return false;
}

bool config_get_path(config_file_t *conf, const char *key,
      char *buf, size_t size)
{
#if defined(RARCH_CONSOLE) || !defined(RARCH_INTERNAL)
   if (config_get_array(conf, key, buf, size))
      return true;
#else
   const struct config_entry_list *entry = config_get_entry(conf, key);

   if (entry)
   {
      fill_pathname_expand_special(buf, entry->value, size);
      return true;
   }
#endif
   return false;
}

bool config_get_bool(config_file_t *conf, const char *key, bool *in)
{
   const struct config_entry_list *entry = config_get_entry(conf, key);

   if (!entry)
      return false;

   if      (
         (
            entry->value[0] == '1'
         && entry->value[1] == '\0'
         )
         || string_is_equal(entry->value, "true")
         )
      *in = true;
   else if (
         (
            entry->value[0] == '0'
         && entry->value[1] == '\0'
         )
         || string_is_equal(entry->value, "false")
         )
      *in = false;
   else
      return false;

   return true;
}

void config_set_string(config_file_t *conf, const char *key, const char *val)
{
   struct config_entry_list *last  = NULL;
   struct config_entry_list *entry = NULL;

   if (!conf || !key || !val)
      return;

   last                            = conf->entries;

   if (conf->guaranteed_no_duplicates)
   {
      if (conf->last)
         last                      = conf->last;
   }
   else
   {
      entry                        = config_get_entry_internal(
            conf, key, &last);
      if (entry)
      {
         /* An entry corresponding to 'key' already exists
          * > Check whether value is currently set */
         if (entry->value)
         {
            /* Do nothing if value is unchanged */
            if (string_is_equal(entry->value, val))
               return;

            /* Value is to be updated
             * > Free existing */
            free(entry->value);
         }

         /* Update value
          * > Note that once a value is set, it
          *   is no longer considered 'read only' */
         entry->value    = strdup(val);
         entry->readonly = false;
         conf->modified  = true;
         return;
      }
   }

   /* Entry corresponding to 'key' does not exist
    * > Create new entry */
   entry = (struct config_entry_list*)malloc(sizeof(*entry));
   if (!entry)
      return;

   entry->readonly  = false;
   entry->key       = strdup(key);
   entry->value     = strdup(val);
   entry->next      = NULL;
   conf->modified   = true;

   if (last)
      last->next    = entry;
   else
      conf->entries = entry;

   conf->last       = entry;
}

void config_unset(config_file_t *conf, const char *key)
{
   struct config_entry_list *last  = NULL;
   struct config_entry_list *entry = NULL;

   if (!conf || !key)
      return;

   last  = conf->entries;
   entry = config_get_entry_internal(conf, key, &last);

   if (!entry)
      return;

   if (entry->key)
      free(entry->key);

   if (entry->value)
      free(entry->value);

   entry->key     = NULL;
   entry->value   = NULL;
   conf->modified = true;
}

void config_set_path(config_file_t *conf, const char *entry, const char *val)
{
#if defined(RARCH_CONSOLE) || !defined(RARCH_INTERNAL)
   config_set_string(conf, entry, val);
#else
   char buf[PATH_MAX_LENGTH];

   buf[0] = '\0';
   fill_pathname_abbreviate_special(buf, val, sizeof(buf));
   config_set_string(conf, entry, buf);
#endif
}

void config_set_double(config_file_t *conf, const char *key, double val)
{
   char buf[320];
#ifdef __cplusplus
   snprintf(buf, sizeof(buf), "%f", (float)val);
#elif defined(__STDC_VERSION__) && __STDC_VERSION__>=199901L
   snprintf(buf, sizeof(buf), "%lf", val);
#else
   snprintf(buf, sizeof(buf), "%f", (float)val);
#endif
   config_set_string(conf, key, buf);
}

void config_set_float(config_file_t *conf, const char *key, float val)
{
   char buf[64];
   snprintf(buf, sizeof(buf), "%f", val);
   config_set_string(conf, key, buf);
}

void config_set_int(config_file_t *conf, const char *key, int val)
{
   char buf[16];
   snprintf(buf, sizeof(buf), "%d", val);
   config_set_string(conf, key, buf);
}

void config_set_uint(config_file_t *conf, const char *key, unsigned int val)
{
   char buf[16];
   snprintf(buf, sizeof(buf), "%u", val);
   config_set_string(conf, key, buf);
}

void config_set_hex(config_file_t *conf, const char *key, unsigned val)
{
   char buf[16];
   snprintf(buf, sizeof(buf), "%x", val);
   config_set_string(conf, key, buf);
}

void config_set_uint64(config_file_t *conf, const char *key, uint64_t val)
{
   char buf[32];
   snprintf(buf, sizeof(buf), "%" PRIu64, val);
   config_set_string(conf, key, buf);
}

void config_set_char(config_file_t *conf, const char *key, char val)
{
   char buf[2];
   snprintf(buf, sizeof(buf), "%c", val);
   config_set_string(conf, key, buf);
}

void config_set_bool(config_file_t *conf, const char *key, bool val)
{
   config_set_string(conf, key, val ? "true" : "false");
}

bool config_file_write(config_file_t *conf, const char *path, bool sort)
{
   if (!conf)
      return false;

   if (!conf->modified)
      return true;

   if (!string_is_empty(path))
   {
#ifdef ORBIS
      int fd     = orbisOpen(path,O_RDWR|O_CREAT,0644);
      if (fd < 0)
         return false;
      config_file_dump_orbis(conf,fd);
      orbisClose(fd);
#else
      void* buf  = NULL;
      FILE *file = (FILE*)fopen_utf8(path, "wb");
      if (!file)
         return false;

      /* TODO: this is only useful for a few platforms, find which and add ifdef */
#if !defined(PSP)
      buf = calloc(1, 0x4000);
      setvbuf(file, (char*)buf, _IOFBF, 0x4000);
#endif

      config_file_dump(conf, file, sort);

      if (file != stdout)
         fclose(file);
      if (buf)
         free(buf);
#endif

      /* Only update modified flag if config file
       * is actually written to disk */
      conf->modified = false;
   }
   else
      config_file_dump(conf, stdout, sort);

   return true;
}

#ifdef ORBIS
void config_file_dump_orbis(config_file_t *conf, int fd)
{
   struct config_entry_list       *list = NULL;
   struct config_include_list *includes = conf->includes;
<<<<<<< HEAD

   if (conf->reference)
      fprintf(file, "#reference \"%s\"\n", conf->reference);

   while (includes)
   {
      char cad[256];
      snprintf(cad, sizeof(cad), 
            "#include %s\n", includes->path);
      orbisWrite(fd, cad, strlen(cad));
      includes = includes->next;
   }
=======
>>>>>>> 01fcb7f1

   list          = config_file_merge_sort_linked_list(
         (struct config_entry_list*)conf->entries,
         config_file_sort_compare_func);
   conf->entries = list;

   while (list)
   {
      if (!list->readonly && list->key)
      {
         char newlist[256];
         snprintf(newlist, sizeof(newlist),
               "%s = %s\n", list->key, list->value);
         orbisWrite(fd, newlist, strlen(newlist));
      }
      list = list->next;
   }

   /* Config files are read from the top down - if
    * duplicate entries are found then the topmost
    * one in the list takes precedence. This means
    * '#include' directives must go *after* individual
    * config entries, otherwise they will override
    * any custom-set values */
   while (includes)
   {
      char cad[256];
      snprintf(cad, sizeof(cad),
            "#include %s\n", includes->path);
      orbisWrite(fd, cad, strlen(cad));
      includes = includes->next;
   }
}
#endif

void config_file_dump(config_file_t *conf, FILE *file, bool sort)
{
   struct config_entry_list       *list = NULL;
   struct config_include_list *includes = conf->includes;

<<<<<<< HEAD
   if (conf->reference)
      fprintf(file, "#reference \"%s\"\n", conf->reference);

   while (includes)
   {
      fprintf(file, "#include \"%s\"\n", includes->path);
      includes = includes->next;
   }

=======
>>>>>>> 01fcb7f1
   if (sort)
      list = config_file_merge_sort_linked_list(
            (struct config_entry_list*)conf->entries,
            config_file_sort_compare_func);
   else
      list = (struct config_entry_list*)conf->entries;

   conf->entries = list;

   while (list)
   {
      if (!list->readonly && list->key)
         fprintf(file, "%s = \"%s\"\n", list->key, list->value);
      list = list->next;
   }

   /* Config files are read from the top down - if
    * duplicate entries are found then the topmost
    * one in the list takes precedence. This means
    * '#include' directives must go *after* individual
    * config entries, otherwise they will override
    * any custom-set values */
   while (includes)
   {
      fprintf(file, "#include \"%s\"\n", includes->path);
      includes = includes->next;
   }
}

bool config_entry_exists(config_file_t *conf, const char *entry)
{
   struct config_entry_list *list = conf->entries;

   while (list)
   {
      if (string_is_equal(entry, list->key))
         return true;
      list = list->next;
   }

   return false;
}

bool config_get_entry_list_head(config_file_t *conf,
      struct config_file_entry *entry)
{
   const struct config_entry_list *head = conf->entries;

   if (!head)
      return false;

   entry->key   = head->key;
   entry->value = head->value;
   entry->next  = head->next;
   return true;
}

bool config_get_entry_list_next(struct config_file_entry *entry)
{
   const struct config_entry_list *next = entry->next;

   if (!next)
      return false;

   entry->key   = next->key;
   entry->value = next->value;
   entry->next  = next->next;
   return true;
}

bool config_file_exists(const char *path)
{
   config_file_t conf;
   config_file_initialize(&conf);
   if (config_file_load_internal(&conf, path, 0, NULL) == 1)
      return false;

   config_file_deinitialize(&conf);
   return true;
}<|MERGE_RESOLUTION|>--- conflicted
+++ resolved
@@ -1295,21 +1295,10 @@
 {
    struct config_entry_list       *list = NULL;
    struct config_include_list *includes = conf->includes;
-<<<<<<< HEAD
-
+  
    if (conf->reference)
       fprintf(file, "#reference \"%s\"\n", conf->reference);
 
-   while (includes)
-   {
-      char cad[256];
-      snprintf(cad, sizeof(cad), 
-            "#include %s\n", includes->path);
-      orbisWrite(fd, cad, strlen(cad));
-      includes = includes->next;
-   }
-=======
->>>>>>> 01fcb7f1
 
    list          = config_file_merge_sort_linked_list(
          (struct config_entry_list*)conf->entries,
@@ -1350,18 +1339,9 @@
    struct config_entry_list       *list = NULL;
    struct config_include_list *includes = conf->includes;
 
-<<<<<<< HEAD
    if (conf->reference)
       fprintf(file, "#reference \"%s\"\n", conf->reference);
 
-   while (includes)
-   {
-      fprintf(file, "#include \"%s\"\n", includes->path);
-      includes = includes->next;
-   }
-
-=======
->>>>>>> 01fcb7f1
    if (sort)
       list = config_file_merge_sort_linked_list(
             (struct config_entry_list*)conf->entries,
