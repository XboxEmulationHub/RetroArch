--- conflicted
+++ resolved
@@ -31,17 +31,13 @@
 #include <sys/sys_time.h>
 #endif
 
-<<<<<<< HEAD
-#if (defined(__CELLOS_LV2__) && !defined(__PSL1GHT__)) || defined(_MSC_VER)
-=======
 #if IS_LINUX
 #include <unistd.h>
 #include <errno.h>
 #include <sys/wait.h>
 #endif
 
-#if defined(__CELLOS_LV2__) && !defined(__PSL1GHT__) || defined(_MSC_VER)
->>>>>>> 243944ac
+#if (defined(__CELLOS_LV2__) && !defined(__PSL1GHT__)) || defined(_MSC_VER)
 static int gettimeofday(struct timeval *val, void *dummy)
 {
    (void)dummy;
