--- conflicted
+++ resolved
@@ -942,13 +942,8 @@
       return false;
 
    /* reset and deinit rewind to avoid cheat the score */
-<<<<<<< HEAD
    if (   settings->bools.cheevos_hardcore_mode_enable
        && !cheevos_hardcore_paused)
-=======
-   if (settings->bools.cheevos_hardcore_mode_enable
-      && !cheevos_hardcore_paused)
->>>>>>> 6dc232dd
    {
       const char *msg = msg_hash_to_str(
             MSG_CHEEVOS_HARDCORE_MODE_ENABLE);
